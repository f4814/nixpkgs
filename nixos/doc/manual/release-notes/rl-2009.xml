--- conflicted
+++ resolved
@@ -434,7 +434,6 @@
    </listitem>
    <listitem>
    <para>
-<<<<<<< HEAD
      The cc- and binutils-wrapper's "infix salt" and <literal>_BUILD_</literal> and <literal>_TARGET_</literal> user infixes have been replaced with with a "suffix salt" and suffixes and <literal>_FOR_BUILD</literal> and <literal>_FOR_TARGET</literal>.
       This matches the autotools convention for env vars which standard for these things, making interfacing with other tools easier.
    </para>
@@ -442,9 +441,11 @@
    <listitem>
    <para>
      Additional Git documentation (HTML and text files) is now available via the <literal>git-doc</literal> package.
-=======
+   </para>
+   </listitem>
+   <listitem>
+   <para>
      Default algorithm for ZRAM swap was changed to <literal>zstd</literal>.
->>>>>>> 5de1e307
    </para>
    </listitem>
   </itemizedlist>
