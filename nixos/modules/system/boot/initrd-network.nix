--- conflicted
+++ resolved
@@ -61,13 +61,6 @@
 
     boot.initrd.extraUtilsCommands = ''
       copy_bin_and_libs ${pkgs.mkinitcpio-nfs-utils}/bin/ipconfig
-<<<<<<< HEAD
-    '' + optionalString cfg.ssh.enable ''
-      copy_bin_and_libs ${pkgs.dropbear}/bin/dropbear
-
-      cp -pv ${pkgs.glibc.out}/lib/libnss_files.so.* $out/lib
-=======
->>>>>>> 6a036d9f
     '';
 
     boot.initrd.preLVMCommands = mkBefore (
