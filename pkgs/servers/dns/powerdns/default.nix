--- conflicted
+++ resolved
@@ -4,13 +4,8 @@
 }:
 
 stdenv.mkDerivation rec {
-<<<<<<< HEAD
   pname = "powerdns";
-  version = "4.1.10";
-=======
-  name = "powerdns-${version}";
   version = "4.1.13";
->>>>>>> 8943fb5f
 
   src = fetchurl {
     url = "https://downloads.powerdns.com/releases/pdns-${version}.tar.bz2";
