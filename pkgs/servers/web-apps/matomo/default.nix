{ stdenv, fetchurl, makeWrapper, php }:

stdenv.mkDerivation rec {
  name = "matomo-${version}";
<<<<<<< HEAD
  version = "3.4.0";
=======
  version = "3.5.0";
>>>>>>> ef779f83

  src = fetchurl {
    # TODO: As soon as the tarballs are renamed as well on future releases, this should be enabled again
    # url = "https://builds.matomo.org/${name}.tar.gz";
    url = "https://builds.matomo.org/piwik-${version}.tar.gz";
<<<<<<< HEAD
    sha256 = "1hnja8mvjvlbqgw7maa76lxd5hxxg7d5ggq9wyrff25mapj398wc";
=======
    sha256 = "1l656b194h7z3k52ywl7sfa2h6sxa5gf22wcfrp0pp07v9p6pc5f";
>>>>>>> ef779f83
  };

  nativeBuildInputs = [ makeWrapper ];

  # make-localhost-default-database-server.patch:
  #   This changes the default value of the database server field
  #   from 127.0.0.1 to localhost.
  #   unix socket authentication only works with localhost,
  #   but password-based SQL authentication works with both.
  # TODO: is upstream interested in this?
  # -> discussion at https://github.com/matomo-org/matomo/issues/12646
  patches = [ ./make-localhost-default-database-host.patch ];

  # this bootstrap.php adds support for getting PIWIK_USER_PATH
  # from an environment variable. Point it to a mutable location
  # to be able to use matomo read-only from the nix store
  postPatch = ''
    cp ${./bootstrap.php} bootstrap.php
  '';

  # TODO: future versions might rename the PIWIK_… variables to MATOMO_…
  # TODO: Move more unnecessary files from share/, especially using PIWIK_INCLUDE_PATH.
  #       See https://forum.matomo.org/t/bootstrap-php/5926/10 and
  #       https://github.com/matomo-org/matomo/issues/11654#issuecomment-297730843
  installPhase = ''
    runHook preInstall

    # copy evertything to share/, used as webroot folder, and then remove what's known to be not needed
    mkdir -p $out/share
    cp -ra * $out/share/
    # tmp/ is created by matomo in PIWIK_USER_PATH
    rmdir $out/share/tmp
    # config/ needs to be copied to PIWIK_USER_PATH anyway
    mv $out/share/config $out/

    makeWrapper ${php}/bin/php $out/bin/matomo-console \
      --add-flags "$out/share/console"

    runHook postInstall
  '';

  meta = with stdenv.lib; {
    description = "A real-time web analytics application";
    license = licenses.gpl3Plus;
    homepage = https://matomo.org/;
    platforms = platforms.all;
    maintainers = [ maintainers.florianjacob ];
  };
}<|MERGE_RESOLUTION|>--- conflicted
+++ resolved
@@ -2,21 +2,13 @@
 
 stdenv.mkDerivation rec {
   name = "matomo-${version}";
-<<<<<<< HEAD
-  version = "3.4.0";
-=======
   version = "3.5.0";
->>>>>>> ef779f83
 
   src = fetchurl {
     # TODO: As soon as the tarballs are renamed as well on future releases, this should be enabled again
     # url = "https://builds.matomo.org/${name}.tar.gz";
     url = "https://builds.matomo.org/piwik-${version}.tar.gz";
-<<<<<<< HEAD
-    sha256 = "1hnja8mvjvlbqgw7maa76lxd5hxxg7d5ggq9wyrff25mapj398wc";
-=======
     sha256 = "1l656b194h7z3k52ywl7sfa2h6sxa5gf22wcfrp0pp07v9p6pc5f";
->>>>>>> ef779f83
   };
 
   nativeBuildInputs = [ makeWrapper ];
