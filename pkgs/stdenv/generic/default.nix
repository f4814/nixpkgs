let lib = import ../../../lib; in lib.makeOverridable (

{ system, name ? "stdenv", preHook ? "", initialPath, cc, shell
, allowedRequisites ? null, extraAttrs ? {}, overrides ? (pkgs: {}), config

, # The `fetchurl' to use for downloading curl and its dependencies
  # (see all-packages.nix).
  fetchurlBoot

, setupScript ? ./setup.sh

, extraBuildInputs ? []
}:

let

  allowUnfree = config.allowUnfree or false || builtins.getEnv "NIXPKGS_ALLOW_UNFREE" == "1";

  whitelist = config.whitelistedLicenses or [];
  blacklist = config.blacklistedLicenses or [];

  onlyLicenses = list:
    lib.lists.all (license:
      let l = lib.licenses.${license.shortName or "BROKEN"} or false; in
      if license == l then true else
        throw ''‘${builtins.toJSON license}’ is not an attribute of lib.licenses''
    ) list;

  mutuallyExclusive = a: b:
    (builtins.length a) == 0 ||
    (!(builtins.elem (builtins.head a) b) &&
     mutuallyExclusive (builtins.tail a) b);

  areLicenseListsValid =
    if mutuallyExclusive whitelist blacklist then
      assert onlyLicenses whitelist; assert onlyLicenses blacklist; true
    else
      throw "whitelistedLicenses and blacklistedLicenses are not mutually exclusive.";

  hasLicense = attrs:
    builtins.hasAttr "meta" attrs && builtins.hasAttr "license" attrs.meta;

  hasWhitelistedLicense = assert areLicenseListsValid; attrs:
    hasLicense attrs && builtins.elem attrs.meta.license whitelist;

  hasBlacklistedLicense = assert areLicenseListsValid; attrs:
    hasLicense attrs && builtins.elem attrs.meta.license blacklist;

  allowBroken = config.allowBroken or false || builtins.getEnv "NIXPKGS_ALLOW_BROKEN" == "1";

  isUnfree = licenses: lib.lists.any (l:
    !l.free or true || l == "unfree" || l == "unfree-redistributable") licenses;

  # Alow granular checks to allow only some unfree packages
  # Example:
  # {pkgs, ...}:
  # {
  #   allowUnfree = false;
  #   allowUnfreePredicate = (x: pkgs.lib.hasPrefix "flashplayer-" x.name);
  # }
  allowUnfreePredicate = config.allowUnfreePredicate or (x: false);

  # Check whether unfree packages are allowed and if not, whether the
  # package has an unfree license and is not explicitely allowed by the
  # `allowUNfreePredicate` function.
  hasDeniedUnfreeLicense = attrs:
    !allowUnfree &&
    hasLicense attrs &&
    isUnfree (lib.lists.toList attrs.meta.license) &&
    !allowUnfreePredicate attrs;

  defaultNativeBuildInputs = extraBuildInputs ++
    [ ../../build-support/setup-hooks/move-docs.sh
      ../../build-support/setup-hooks/compress-man-pages.sh
      ../../build-support/setup-hooks/strip.sh
      ../../build-support/setup-hooks/patch-shebangs.sh
      ../../build-support/setup-hooks/move-sbin.sh
      ../../build-support/setup-hooks/move-lib64.sh
      cc
    ];

  # Add a utility function to produce derivations that use this
  # stdenv and its shell.
  mkDerivation =
    { buildInputs ? []
    , nativeBuildInputs ? []
    , propagatedBuildInputs ? []
    , propagatedNativeBuildInputs ? []
    , crossConfig ? null
    , meta ? {}
    , passthru ? {}
    , pos ? null # position used in error messages and for meta.position
    , ... } @ attrs:
    let
      pos' =
        if pos != null then
          pos
        else if attrs.meta.description or null != null then
          builtins.unsafeGetAttrPos "description" attrs.meta
        else
          builtins.unsafeGetAttrPos "name" attrs;
      pos'' = if pos' != null then "‘" + pos'.file + ":" + toString pos'.line + "’" else "«unknown-file»";

      throwEvalHelp = unfreeOrBroken: whatIsWrong:
        assert builtins.elem unfreeOrBroken ["Unfree" "Broken" "blacklisted"];

        throw ("Package ‘${attrs.name or "«name-missing»"}’ in ${pos''} ${whatIsWrong}, refusing to evaluate."
        + (lib.strings.optionalString (unfreeOrBroken != "blacklisted") ''

          For `nixos-rebuild` you can set
            { nixpkgs.config.allow${unfreeOrBroken} = true; }
          in configuration.nix to override this.
          For `nix-env` you can add
            { allow${unfreeOrBroken} = true; }
          to ~/.nixpkgs/config.nix.
        ''));

      licenseAllowed = attrs:
        if hasDeniedUnfreeLicense attrs && !(hasWhitelistedLicense attrs) then
          throwEvalHelp "Unfree" "has an unfree license ‘${builtins.toJSON attrs.meta.license}’ which is not whitelisted"
        else if hasBlacklistedLicense attrs then
          throwEvalHelp "blacklisted" "has the ‘${builtins.toJSON attrs.meta.license}’ license which is blacklisted"
        else if !allowBroken && attrs.meta.broken or false then
          throwEvalHelp "Broken" "is marked as broken"
        else if !allowBroken && attrs.meta.platforms or null != null && !lib.lists.elem result.system attrs.meta.platforms then
          throwEvalHelp "Broken" "is not supported on ‘${result.system}’"
        else true;

    in
      assert licenseAllowed attrs;

      lib.addPassthru (derivation (
        (removeAttrs attrs ["meta" "passthru" "crossAttrs" "pos"])
        //
        {
          builder = attrs.realBuilder or shell;
          args = attrs.args or ["-e" (attrs.builder or ./default-builder.sh)];
          stdenv = result;
          system = result.system;
          userHook = config.stdenv.userHook or null;
          __ignoreNulls = true;

          # Inputs built by the cross compiler.
          buildInputs = if crossConfig != null then buildInputs else [];
          propagatedBuildInputs = if crossConfig != null then propagatedBuildInputs else [];
          # Inputs built by the usual native compiler.
          nativeBuildInputs = nativeBuildInputs ++ (if crossConfig == null then buildInputs else []);
          propagatedNativeBuildInputs = propagatedNativeBuildInputs ++
            (if crossConfig == null then propagatedBuildInputs else []);
        })) (
      {
        # The meta attribute is passed in the resulting attribute set,
        # but it's not part of the actual derivation, i.e., it's not
        # passed to the builder and is not a dependency.  But since we
        # include it in the result, it *is* available to nix-env for
        # queries.  We also a meta.position attribute here to
        # identify the source location of the package.
        meta = meta // (if pos' != null then {
          position = pos'.file + ":" + toString pos'.line;
        } else {});
        inherit passthru;
      } //
      # Pass through extra attributes that are not inputs, but
      # should be made available to Nix expressions using the
      # derivation (e.g., in assertions).
      passthru);

  extraBuildInputs' = extraBuildInputs ++
    [ ../../build-support/setup-hooks/move-docs.sh
      ../../build-support/setup-hooks/compress-man-pages.sh
      ../../build-support/setup-hooks/strip.sh
      ../../build-support/setup-hooks/patch-shebangs.sh
      ../../build-support/setup-hooks/multiple-outputs.sh
      gcc
    ];

  # Add a utility function to produce derivations that use this
  # stdenv and its shell.
  mkDerivation = attrs:
    let
      pos =
        if attrs.meta.description or null != null then
          unsafeGetAttrPos "description" attrs.meta
        else
          unsafeGetAttrPos "name" attrs;
      pos' = if pos != null then "‘" + pos.file + ":" + toString pos.line + "’" else "«unknown-file»";
    in
    if !allowUnfree
       && (let l = lib.lists.toList attrs.meta.license or []; in lib.lists.elem "unfree" l || lib.lists.elem "unfree-redistributable" l)
       && !allowUnfreePredicate attrs then
      throw ''
            Package ‘${attrs.name}’ in ${pos'} has an unfree license, refusing to evaluate.
            ${forceEvalHelp "Unfree"}''
    else if !allowBroken && attrs.meta.broken or false then
          throw ''
            Package ‘${attrs.name}’ in ${pos'} is marked as broken, refusing to evaluate.
            ${forceEvalHelp "Broken"}''
    else if !allowBroken && attrs.meta.platforms or null != null && !lib.lists.elem result.system attrs.meta.platforms then
          throw ''
            Package ‘${attrs.name}’ in ${pos'} is not supported on ‘${result.system}’, refusing to evaluate.
            ${forceEvalHelp "Broken"}''
    else
      lib.addPassthru (derivation (
        (removeAttrs attrs ["meta" "passthru" "crossAttrs"])
        // (let
          buildInputs = attrs.buildInputs or [];
          nativeBuildInputs = attrs.nativeBuildInputs or [];
          propagatedBuildInputs = attrs.propagatedBuildInputs or [];
          propagatedNativeBuildInputs = attrs.propagatedNativeBuildInputs or [];
          crossConfig = attrs.crossConfig or null;
        in
        {
          builder = attrs.realBuilder or shell;
          args = attrs.args or ["-e" (attrs.builder or ./default-builder.sh)];
          stdenv = result;
          system = result.system;
          userHook = config.stdenv.userHook or null;
          __ignoreNulls = true;

          # Inputs built by the cross compiler.
          buildInputs = lib.optionals (crossConfig != null) (buildInputs ++ extraBuildInputs');
          propagatedBuildInputs = lib.optionals (crossConfig != null) propagatedBuildInputs;
          # Inputs built by the usual native compiler.
          nativeBuildInputs = nativeBuildInputs ++ lib.optionals (crossConfig == null) (buildInputs ++ extraBuildInputs');
          propagatedNativeBuildInputs = propagatedNativeBuildInputs ++
            lib.optionals (crossConfig == null) propagatedBuildInputs;
      }))) (
      {
        # The meta attribute is passed in the resulting attribute set,
        # but it's not part of the actual derivation, i.e., it's not
        # passed to the builder and is not a dependency.  But since we
        # include it in the result, it *is* available to nix-env for
        # queries.  We also a meta.position attribute here to
        # identify the source location of the package.
        meta = attrs.meta or {} // (if pos != null then {
          position = pos.file + ":" + (toString pos.line);
        } else {});
        passthru = attrs.passthru or {};
      } //
      # Pass through extra attributes that are not inputs, but
      # should be made available to Nix expressions using the
      # derivation (e.g., in assertions).
      (attrs.passthru or {}));

  # The stdenv that we are producing.
  result =
    derivation (
    (if isNull allowedRequisites then {} else { allowedRequisites = allowedRequisites ++ defaultNativeBuildInputs; }) //
    {
      inherit system name;

      builder = shell;

      args = ["-e" ./builder.sh];

      setup = setupScript;

<<<<<<< HEAD
      inherit preHook initialPath shell;

      propagatedUserEnvPkgs = [gcc] ++
        lib.filter lib.isDerivation initialPath;
    }
=======
      inherit preHook initialPath shell defaultNativeBuildInputs;
    })
>>>>>>> 9de96694

    // rec {

      meta.description = "The default build environment for Unix packages in Nixpkgs";

      # Utility flags to test the type of platform.
      isDarwin = system == "x86_64-darwin";
      isLinux = system == "i686-linux"
             || system == "x86_64-linux"
             || system == "powerpc-linux"
             || system == "armv5tel-linux"
             || system == "armv6l-linux"
             || system == "armv7l-linux"
             || system == "mips64el-linux";
      isGNU = system == "i686-gnu"; # GNU/Hurd
      isGlibc = isGNU # useful for `stdenvNative'
             || isLinux
             || system == "x86_64-kfreebsd-gnu";
      isSunOS = system == "i686-solaris"
             || system == "x86_64-solaris";
      isCygwin = system == "i686-cygwin"
              || system == "x86_64-cygwin";
      isFreeBSD = system == "i686-freebsd"
               || system == "x86_64-freebsd";
      isOpenBSD = system == "i686-openbsd"
               || system == "x86_64-openbsd";
      isi686 = system == "i686-linux"
            || system == "i686-gnu"
            || system == "i686-freebsd"
            || system == "i686-openbsd"
            || system == "i386-sunos";
      isx86_64 = system == "x86_64-linux"
              || system == "x86_64-darwin"
              || system == "x86_64-freebsd"
              || system == "x86_64-openbsd"
              || system == "x86_64-solaris";
      is64bit = system == "x86_64-linux"
             || system == "x86_64-darwin"
             || system == "x86_64-freebsd"
             || system == "x86_64-openbsd"
             || system == "x86_64-solaris";
      isMips = system == "mips-linux"
            || system == "mips64el-linux";
      isArm = system == "armv5tel-linux"
           || system == "armv6l-linux"
           || system == "armv7l-linux";
      isBigEndian = system == "powerpc-linux";

      # Whether we should run paxctl to pax-mark binaries.
      needsPax = isLinux;

      inherit mkDerivation;

      # Whether we should run paxctl to pax-mark binaries.
      needsPax = isLinux;

      inherit mkDerivation;

      # For convenience, bring in the library functions in lib/ so
      # packages don't have to do that themselves.
      inherit lib;

      inherit fetchurlBoot;

      inherit overrides;

<<<<<<< HEAD
      inherit gcc;
=======
      inherit cc;
>>>>>>> 9de96694
    }

    # Propagate any extra attributes.  For instance, we use this to
    # "lift" packages like curl from the final stdenv for Linux to
    # all-packages.nix for that platform (meaning that it has a line
    # like curl = if stdenv ? curl then stdenv.curl else ...).
    // extraAttrs;

in result)<|MERGE_RESOLUTION|>--- conflicted
+++ resolved
@@ -74,6 +74,7 @@
       ../../build-support/setup-hooks/compress-man-pages.sh
       ../../build-support/setup-hooks/strip.sh
       ../../build-support/setup-hooks/patch-shebangs.sh
+      ../../build-support/setup-hooks/multiple-outputs.sh
       ../../build-support/setup-hooks/move-sbin.sh
       ../../build-support/setup-hooks/move-lib64.sh
       cc
@@ -165,83 +166,6 @@
       # derivation (e.g., in assertions).
       passthru);
 
-  extraBuildInputs' = extraBuildInputs ++
-    [ ../../build-support/setup-hooks/move-docs.sh
-      ../../build-support/setup-hooks/compress-man-pages.sh
-      ../../build-support/setup-hooks/strip.sh
-      ../../build-support/setup-hooks/patch-shebangs.sh
-      ../../build-support/setup-hooks/multiple-outputs.sh
-      gcc
-    ];
-
-  # Add a utility function to produce derivations that use this
-  # stdenv and its shell.
-  mkDerivation = attrs:
-    let
-      pos =
-        if attrs.meta.description or null != null then
-          unsafeGetAttrPos "description" attrs.meta
-        else
-          unsafeGetAttrPos "name" attrs;
-      pos' = if pos != null then "‘" + pos.file + ":" + toString pos.line + "’" else "«unknown-file»";
-    in
-    if !allowUnfree
-       && (let l = lib.lists.toList attrs.meta.license or []; in lib.lists.elem "unfree" l || lib.lists.elem "unfree-redistributable" l)
-       && !allowUnfreePredicate attrs then
-      throw ''
-            Package ‘${attrs.name}’ in ${pos'} has an unfree license, refusing to evaluate.
-            ${forceEvalHelp "Unfree"}''
-    else if !allowBroken && attrs.meta.broken or false then
-          throw ''
-            Package ‘${attrs.name}’ in ${pos'} is marked as broken, refusing to evaluate.
-            ${forceEvalHelp "Broken"}''
-    else if !allowBroken && attrs.meta.platforms or null != null && !lib.lists.elem result.system attrs.meta.platforms then
-          throw ''
-            Package ‘${attrs.name}’ in ${pos'} is not supported on ‘${result.system}’, refusing to evaluate.
-            ${forceEvalHelp "Broken"}''
-    else
-      lib.addPassthru (derivation (
-        (removeAttrs attrs ["meta" "passthru" "crossAttrs"])
-        // (let
-          buildInputs = attrs.buildInputs or [];
-          nativeBuildInputs = attrs.nativeBuildInputs or [];
-          propagatedBuildInputs = attrs.propagatedBuildInputs or [];
-          propagatedNativeBuildInputs = attrs.propagatedNativeBuildInputs or [];
-          crossConfig = attrs.crossConfig or null;
-        in
-        {
-          builder = attrs.realBuilder or shell;
-          args = attrs.args or ["-e" (attrs.builder or ./default-builder.sh)];
-          stdenv = result;
-          system = result.system;
-          userHook = config.stdenv.userHook or null;
-          __ignoreNulls = true;
-
-          # Inputs built by the cross compiler.
-          buildInputs = lib.optionals (crossConfig != null) (buildInputs ++ extraBuildInputs');
-          propagatedBuildInputs = lib.optionals (crossConfig != null) propagatedBuildInputs;
-          # Inputs built by the usual native compiler.
-          nativeBuildInputs = nativeBuildInputs ++ lib.optionals (crossConfig == null) (buildInputs ++ extraBuildInputs');
-          propagatedNativeBuildInputs = propagatedNativeBuildInputs ++
-            lib.optionals (crossConfig == null) propagatedBuildInputs;
-      }))) (
-      {
-        # The meta attribute is passed in the resulting attribute set,
-        # but it's not part of the actual derivation, i.e., it's not
-        # passed to the builder and is not a dependency.  But since we
-        # include it in the result, it *is* available to nix-env for
-        # queries.  We also a meta.position attribute here to
-        # identify the source location of the package.
-        meta = attrs.meta or {} // (if pos != null then {
-          position = pos.file + ":" + (toString pos.line);
-        } else {});
-        passthru = attrs.passthru or {};
-      } //
-      # Pass through extra attributes that are not inputs, but
-      # should be made available to Nix expressions using the
-      # derivation (e.g., in assertions).
-      (attrs.passthru or {}));
-
   # The stdenv that we are producing.
   result =
     derivation (
@@ -255,16 +179,8 @@
 
       setup = setupScript;
 
-<<<<<<< HEAD
-      inherit preHook initialPath shell;
-
-      propagatedUserEnvPkgs = [gcc] ++
-        lib.filter lib.isDerivation initialPath;
-    }
-=======
       inherit preHook initialPath shell defaultNativeBuildInputs;
     })
->>>>>>> 9de96694
 
     // rec {
 
@@ -318,11 +234,6 @@
 
       inherit mkDerivation;
 
-      # Whether we should run paxctl to pax-mark binaries.
-      needsPax = isLinux;
-
-      inherit mkDerivation;
-
       # For convenience, bring in the library functions in lib/ so
       # packages don't have to do that themselves.
       inherit lib;
@@ -331,11 +242,7 @@
 
       inherit overrides;
 
-<<<<<<< HEAD
-      inherit gcc;
-=======
       inherit cc;
->>>>>>> 9de96694
     }
 
     # Propagate any extra attributes.  For instance, we use this to
