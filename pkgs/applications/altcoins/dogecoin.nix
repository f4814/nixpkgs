{ stdenv , fetchFromGitHub
, pkgconfig, autoreconfHook
, db5, openssl, boost, zlib, miniupnpc, libevent
, protobuf, utillinux, qt4, qrencode
, withGui, libevent }:

with stdenv.lib;
stdenv.mkDerivation rec {
  name = "dogecoin" + (toString (optional (!withGui) "d")) + "-" + version;
  version = "1.14.1";

  src = fetchFromGitHub {
    owner = "dogecoin";
    repo = "dogecoin";
    rev = "v${version}";
    sha256 = "0nmbi5gmms16baqs3fmdp2xm0yf8wawnyz80gcmca4j5ph2zka1v";
  };

  nativeBuildInputs = [ pkgconfig autoreconfHook ];
<<<<<<< HEAD
  buildInputs = [ openssl db5 openssl utillinux libevent
                  protobuf boost zlib miniupnpc ]
=======
  buildInputs = [ openssl db5 openssl utillinux
                  protobuf boost zlib miniupnpc libevent ]
>>>>>>> 609d4089
                  ++ optionals withGui [ qt4 qrencode ];

  configureFlags = [ "--with-incompatible-bdb"
                     "--with-boost-libdir=${boost.out}/lib" ]
                     ++ optionals withGui [ "--with-gui" ];

  meta = {
    description = "Wow, such coin, much shiba, very rich";
    longDescription = ''
      Dogecoin is a decentralized, peer-to-peer digital currency that
      enables you to easily send money online. Think of it as "the
      internet currency."
      It is named after a famous Internet meme, the "Doge" - a Shiba Inu dog.
    '';
    homepage = http://www.dogecoin.com/;
    license = licenses.mit;
    maintainers = with maintainers; [ edwtjo offline AndersonTorres ];
    platforms = platforms.linux;
  };
}<|MERGE_RESOLUTION|>--- conflicted
+++ resolved
@@ -17,13 +17,8 @@
   };
 
   nativeBuildInputs = [ pkgconfig autoreconfHook ];
-<<<<<<< HEAD
-  buildInputs = [ openssl db5 openssl utillinux libevent
-                  protobuf boost zlib miniupnpc ]
-=======
   buildInputs = [ openssl db5 openssl utillinux
                   protobuf boost zlib miniupnpc libevent ]
->>>>>>> 609d4089
                   ++ optionals withGui [ qt4 qrencode ];
 
   configureFlags = [ "--with-incompatible-bdb"
