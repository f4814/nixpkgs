--- conflicted
+++ resolved
@@ -1,10 +1,5 @@
-<<<<<<< HEAD
-{ stdenv, fetchurl, python, makeWrapper
+{ stdenv, fetchurl, python, makeWrapper, docutils
 , guiSupport ? false, tk ? null, ssl }:
-=======
-{ stdenv, fetchurl, python, makeWrapper, docutils
-, guiSupport ? false, tk ? null }:
->>>>>>> 497fc7bb
 
 stdenv.mkDerivation rec {
   name = "mercurial-1.7.5";
