<<<<<<< HEAD
{ stdenv, fetchurl, SDL, cmake, gettext, ilmbase, libXi, libjpeg,
libpng, libsamplerate, libtiff, mesa, openal, openexr, openjpeg,
python, zlib, boost, glew, xlibs }:

stdenv.mkDerivation rec {
  name = "blender-2.65a";

  src = fetchurl {
    url = "http://download.blender.org/source/${name}.tar.gz";
    sha256 = "1p7nszbqsn48s6jrj0bqav7q52gj82rpv1w5lhh64v092m3v9jpq";
  };

  buildInputs = [ cmake mesa gettext python libjpeg libpng zlib openal
    SDL openexr libsamplerate libXi libtiff ilmbase openjpeg boost glew xlibs.libXxf86vm ];

  patches = [ ./fix-include.patch ];
=======
{ stdenv, fetchurl, SDL, boost, cmake, ffmpeg, gettext, glew
, ilmbase, jackaudio, libXi, libjpeg, libpng, libsamplerate, libsndfile
, libtiff, mesa, openal, opencolorio, openexr, openimageio, openjpeg, python
, zlib
}:

stdenv.mkDerivation rec {
  name = "blender-2.66a";

  src = fetchurl {
    url = "http://download.blender.org/source/${name}.tar.gz";
    sha256 = "0wj8x9xk5irvsjc3rm7wzml1j47xcdpdpy84kidafk02biskcqcb";
  };

  buildInputs = [
    SDL boost cmake ffmpeg gettext glew ilmbase jackaudio libXi
    libjpeg libpng libsamplerate libsndfile libtiff mesa openal
    opencolorio openexr openimageio openjpeg python zlib
  ];

>>>>>>> 22d4472d

  cmakeFlags = [
    "-DOPENEXR_INC=${openexr}/include/OpenEXR"
    "-DWITH_OPENCOLLADA=OFF"
    "-DWITH_CODEC_FFMPEG=ON"
    "-DWITH_CODEC_SNDFILE=ON"
    "-DWITH_JACK=ON"
    "-DWITH_INSTALL_PORTABLE=OFF"
<<<<<<< HEAD
    "-DPYTHON_LIBRARY=${python}/lib"
    "-DPYTHON_INCLUDE_DIR=${python}/include/${python.libPrefix}"
    "-DOPENJPEG_INCLUDE_DIR=${openjpeg}/include"
    "-DWITH_CYCLES=0" # would need openimageio
  ]; # ToDo?: more options available

  NIX_CFLAGS_COMPILE = "-I${openjpeg}/include/${openjpeg.incDir} -I${ilmbase}/include/OpenEXR";
  NIX_CFLAGS_LINK = "-lpython3";
=======
    "-DPYTHON_LIBRARY=python${python.majorVersion}m"    
    "-DPYTHON_LIBPATH=${python}/lib"
    "-DPYTHON_INCLUDE_DIR=${python}/include/python${python.majorVersion}m"
  ];

  NIX_CFLAGS_COMPILE = "-I${ilmbase}/include/OpenEXR -I${python}/include/${python.libPrefix}m";
>>>>>>> 22d4472d

  enableParallelBuilding = true;

  meta = {
    description = "3D Creation/Animation/Publishing System";
    homepage = http://www.blender.org;
    # They comment two licenses: GPLv2 and Blender License, but they
    # say: "We've decided to cancel the BL offering for an indefinite period."
    license = "GPLv2+";
  };
}<|MERGE_RESOLUTION|>--- conflicted
+++ resolved
@@ -1,21 +1,3 @@
-<<<<<<< HEAD
-{ stdenv, fetchurl, SDL, cmake, gettext, ilmbase, libXi, libjpeg,
-libpng, libsamplerate, libtiff, mesa, openal, openexr, openjpeg,
-python, zlib, boost, glew, xlibs }:
-
-stdenv.mkDerivation rec {
-  name = "blender-2.65a";
-
-  src = fetchurl {
-    url = "http://download.blender.org/source/${name}.tar.gz";
-    sha256 = "1p7nszbqsn48s6jrj0bqav7q52gj82rpv1w5lhh64v092m3v9jpq";
-  };
-
-  buildInputs = [ cmake mesa gettext python libjpeg libpng zlib openal
-    SDL openexr libsamplerate libXi libtiff ilmbase openjpeg boost glew xlibs.libXxf86vm ];
-
-  patches = [ ./fix-include.patch ];
-=======
 { stdenv, fetchurl, SDL, boost, cmake, ffmpeg, gettext, glew
 , ilmbase, jackaudio, libXi, libjpeg, libpng, libsamplerate, libsndfile
 , libtiff, mesa, openal, opencolorio, openexr, openimageio, openjpeg, python
@@ -36,7 +18,6 @@
     opencolorio openexr openimageio openjpeg python zlib
   ];
 
->>>>>>> 22d4472d
 
   cmakeFlags = [
     "-DOPENEXR_INC=${openexr}/include/OpenEXR"
@@ -45,23 +26,12 @@
     "-DWITH_CODEC_SNDFILE=ON"
     "-DWITH_JACK=ON"
     "-DWITH_INSTALL_PORTABLE=OFF"
-<<<<<<< HEAD
-    "-DPYTHON_LIBRARY=${python}/lib"
-    "-DPYTHON_INCLUDE_DIR=${python}/include/${python.libPrefix}"
-    "-DOPENJPEG_INCLUDE_DIR=${openjpeg}/include"
-    "-DWITH_CYCLES=0" # would need openimageio
-  ]; # ToDo?: more options available
-
-  NIX_CFLAGS_COMPILE = "-I${openjpeg}/include/${openjpeg.incDir} -I${ilmbase}/include/OpenEXR";
-  NIX_CFLAGS_LINK = "-lpython3";
-=======
     "-DPYTHON_LIBRARY=python${python.majorVersion}m"    
     "-DPYTHON_LIBPATH=${python}/lib"
     "-DPYTHON_INCLUDE_DIR=${python}/include/python${python.majorVersion}m"
   ];
 
   NIX_CFLAGS_COMPILE = "-I${ilmbase}/include/OpenEXR -I${python}/include/${python.libPrefix}m";
->>>>>>> 22d4472d
 
   enableParallelBuilding = true;
 
