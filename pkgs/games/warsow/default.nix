{ stdenv, fetchurl, warsow-engine, makeWrapper }:

stdenv.mkDerivation rec {
  pname = "warsow";
  version = "2.1.2";

  src = fetchurl {
<<<<<<< HEAD
    url = "http://sebastian.network/warsow/${pname}-${version}.tar.gz";
=======
    url = "http://slice.sh/warsow/${name}.tar.gz";
>>>>>>> 8943fb5f
    sha256 = "07y2airw5qg3s1bf1c63a6snjj22riz0mqhk62jmfm9nrarhavrc";
  };

  nativeBuildInputs = [ makeWrapper ];

  installPhase = ''
    mkdir -p $out/share/warsow
    cp -r basewsw $out/share/warsow
    ln -s ${warsow-engine}/lib/warsow $out/share/warsow/libs

    mkdir -p $out/bin
    for i in ${warsow-engine}/bin/*; do
      makeWrapper "$i" "$out/bin/$(basename "$i")" --run "cd $out/share/warsow"
    done
  '';

  meta = with stdenv.lib; {
    description = "Multiplayer FPS game designed for competitive gaming";
    longDescription = ''
      Set in a futuristic cartoon-like world where rocketlauncher-wielding
      pigs and lasergun-carrying cyberpunks roam the streets, Warsow is a
      completely free fast-paced first-person shooter (FPS) for Windows, Linux
      and macOS.
    '';
    homepage = http://www.warsow.net;
    license = licenses.unfreeRedistributable;
    maintainers = with maintainers; [ astsmtl abbradar ];
    platforms = warsow-engine.meta.platforms;
  };
}<|MERGE_RESOLUTION|>--- conflicted
+++ resolved
@@ -5,11 +5,7 @@
   version = "2.1.2";
 
   src = fetchurl {
-<<<<<<< HEAD
-    url = "http://sebastian.network/warsow/${pname}-${version}.tar.gz";
-=======
-    url = "http://slice.sh/warsow/${name}.tar.gz";
->>>>>>> 8943fb5f
+    url = "http://slice.sh/warsow/${pname}-${version}.tar.gz";
     sha256 = "07y2airw5qg3s1bf1c63a6snjj22riz0mqhk62jmfm9nrarhavrc";
   };
 
