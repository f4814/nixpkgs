{ stdenv, targetPlatform, fetchurl, buildPythonApplication
, zip, ffmpeg, rtmpdump, phantomjs2, atomicparsley, pycryptodome, pandoc
# Pandoc is required to build the package's man page. Release tarballs contain a
# formatted man page already, though, it will still be installed. We keep the
# manpage argument in place in case someone wants to use this derivation to
# build a Git version of the tool that doesn't have the formatted man page
# included.
, generateManPage ? false
, ffmpegSupport ? true
, rtmpSupport ? true
, phantomjsSupport ? !targetPlatform.isDarwin # phantomjs2 is broken on darwin
, hlsEncryptedSupport ? true
, makeWrapper }:

with stdenv.lib;
buildPythonApplication rec {

  name = "youtube-dl-${version}";
<<<<<<< HEAD
  version = "2018.02.22";

  src = fetchurl {
    url = "https://yt-dl.org/downloads/${version}/${name}.tar.gz";
    sha256 = "112qmwrkd0cpyx2h20k6y07lw7iixvj8yya7r97h3k1y1py9vbz8";
=======
  version = "2018.03.03";

  src = fetchurl {
    url = "https://yt-dl.org/downloads/${version}/${name}.tar.gz";
    sha256 = "1x0m5whrcs7589z8rildgy0zmxfvzbnx89pag7013qvfrpb63858";
>>>>>>> da86dadb
  };

  nativeBuildInputs = [ makeWrapper ];
  buildInputs = [ zip ] ++ optional generateManPage pandoc;
  propagatedBuildInputs = optional hlsEncryptedSupport pycryptodome;

  # Ensure ffmpeg is available in $PATH for post-processing & transcoding support.
  # rtmpdump is required to download files over RTMP
  # atomicparsley for embedding thumbnails
  makeWrapperArgs = let
      packagesToBinPath =
        [ atomicparsley ]
        ++ optional ffmpegSupport ffmpeg
        ++ optional rtmpSupport rtmpdump
        ++ optional phantomjsSupport phantomjs2;
    in [ ''--prefix PATH : "${makeBinPath packagesToBinPath}"'' ];

  # Requires network
  doCheck = false;

  meta = {
    homepage = http://rg3.github.io/youtube-dl/;
    repositories.git = https://github.com/rg3/youtube-dl.git;
    description = "Command-line tool to download videos from YouTube.com and other sites";
    longDescription = ''
      youtube-dl is a small, Python-based command-line program
      to download videos from YouTube.com and a few more sites.
      youtube-dl is released to the public domain, which means
      you can modify it, redistribute it or use it however you like.
    '';
    license = licenses.publicDomain;
    platforms = with platforms; linux ++ darwin;
    maintainers = with maintainers; [ bluescreen303 phreedom AndersonTorres fuuzetsu fpletz ];
  };
}<|MERGE_RESOLUTION|>--- conflicted
+++ resolved
@@ -16,19 +16,11 @@
 buildPythonApplication rec {
 
   name = "youtube-dl-${version}";
-<<<<<<< HEAD
-  version = "2018.02.22";
-
-  src = fetchurl {
-    url = "https://yt-dl.org/downloads/${version}/${name}.tar.gz";
-    sha256 = "112qmwrkd0cpyx2h20k6y07lw7iixvj8yya7r97h3k1y1py9vbz8";
-=======
   version = "2018.03.03";
 
   src = fetchurl {
     url = "https://yt-dl.org/downloads/${version}/${name}.tar.gz";
     sha256 = "1x0m5whrcs7589z8rildgy0zmxfvzbnx89pag7013qvfrpb63858";
->>>>>>> da86dadb
   };
 
   nativeBuildInputs = [ makeWrapper ];
