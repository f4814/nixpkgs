--- conflicted
+++ resolved
@@ -30,37 +30,19 @@
     inherit sha256;
   };
 
-<<<<<<< HEAD
   nativeBuildInputs = [ cmake flex bison doxygen makeWrapper pkg-config ];
-  buildInputs =
-   [ embree2 zlib boost_static libjpeg
-     libtiff libpng ilmbase freetype openexr openimageio
-     tbb qt5.full c-blosc libGLU pcre
-     libX11 libpthreadstubs python libXdmcp libxkbcommon
-     epoxy at-spi2-core dbus
-     # needed for GSETTINGS_SCHEMAS_PATH
-     gsettings-desktop-schemas glib gtk3
-     # needed for XDG_ICON_DIRS
-     gnome3.adwaita-icon-theme
-     (stdenv.lib.getLib dconf)
-   ] ++ stdenv.lib.optionals withOpenCL [opencl-headers ocl-icd opencl-clhpp];
-=======
-  nativeBuildInputs = [ cmake pkg-config];
-
   buildInputs = [
     embree2 zlib boost_static libjpeg
     libtiff libpng ilmbase freetype openexr openimageio
-    tbb qt5.full c-blosc libGLU pcre bison
-    flex libX11 libpthreadstubs python libXdmcp libxkbcommon
-    epoxy at-spi2-core dbus doxygen
+    tbb qt5.full c-blosc libGLU pcre
+    libX11 libpthreadstubs python libXdmcp libxkbcommon
+    epoxy at-spi2-core dbus
     # needed for GSETTINGS_SCHEMAS_PATH
     gsettings-desktop-schemas glib gtk3
     # needed for XDG_ICON_DIRS
     gnome3.adwaita-icon-theme
-    makeWrapper
     (stdenv.lib.getLib dconf)
-   ] ++ stdenv.lib.optionals withOpenCL [ opencl-headers ocl-icd opencl-clhpp rocm-opencl-runtime ];
->>>>>>> 2be707ec
+  ] ++ stdenv.lib.optionals withOpenCL [ opencl-headers ocl-icd opencl-clhpp rocm-opencl-runtime ];
 
   cmakeFlags = [
     "-DOpenEXR_Iex_INCLUDE_DIR=${openexr.dev}/include/OpenEXR"
