--- conflicted
+++ resolved
@@ -38,13 +38,8 @@
     mkdir -p $PYDIR
     cp -R *.py pylrs $PYDIR
 
-<<<<<<< HEAD
-    wrapProgram $out/bin/pdfread.py --prefix PYTHONPATH : $PYTHONPATH:${pil}/$LIBSUFFIX/PIL:$PYDIR \
+    wrapProgram $out/bin/pdfread.py --prefix PYTHONPATH : $PYTHONPATH:${pillow}/$LIBSUFFIX/PIL:$PYDIR \
       --prefix PATH : ${ghostscript}/bin:${pngnq}/bin:${djvulibre.bin}/bin:${unrar}/bin:${optipng}/bin
-=======
-    wrapProgram $out/bin/pdfread.py --prefix PYTHONPATH : $PYTHONPATH:${pillow}/$LIBSUFFIX/PIL:$PYDIR \
-      --prefix PATH : ${ghostscript}/bin:${pngnq}/bin:${djvulibre}/bin:${unrar}/bin:${optipng}/bin
->>>>>>> 146784f8
   '';
 
   meta = with stdenv.lib; {
