--- conflicted
+++ resolved
@@ -2,16 +2,6 @@
 
 let
   version = "1.0.6";
-<<<<<<< HEAD
-  inherit (stdenv.lib) optionalString;
-  sharedLibrary = with stdenv;
-    !( isDarwin || (stdenv ? isStatic) || system == "i686-cygwin" || linkStatic );
-in
-
-stdenv.mkDerivation rec {
-  name = "bzip2-${version}";
-
-=======
 
   sharedLibrary = !stdenv.isDarwin && !(stdenv ? isStatic)
                && stdenv.system != "i686-cygwin" && !linkStatic;
@@ -19,16 +9,10 @@
 in stdenv.mkDerivation {
   name = "bzip2-${version}";
 
->>>>>>> b809f886
   src = fetchurl {
     url = "http://www.bzip.org/${version}/bzip2-${version}.tar.gz";
     sha256 = "1kfrc7f0ja9fdn6j1y6yir6li818npy6217hvr3wzmnmzhs8z152";
   };
-
-  patchPhase = optionalString stdenv.isDarwin
-    "substituteInPlace Makefile --replace 'CC=gcc' 'CC=clang'";
-
-  outputs = [ "dev" "bin" "static" ] ++ stdenv.lib.optional sharedLibrary "out";
 
   crossAttrs = {
     patchPhase = ''
@@ -41,29 +25,8 @@
     '';
   };
 
-<<<<<<< HEAD
-  preConfigure = "substituteInPlace Makefile --replace '$(PREFIX)/man' '$(PREFIX)/share/man'";
+  outputs = [ "dev" "bin" "static" ] ++ stdenv.lib.optional sharedLibrary "out";
 
-  preBuild = optionalString sharedLibrary "make -f Makefile-libbz2_so";
-  makeFlags = optionalString linkStatic "LDFLAGS=-static";
-
-  installFlags = "PREFIX=$(bin)";
-
-  postInstall = optionalString sharedLibrary ''
-    mkdir -p $out/lib
-    mv libbz2.so* $out/lib
-    ( cd $out/lib && ln -s libbz2.so.1.*.* libbz2.so && ln -s libbz2.so.1.*.* libbz2.so.1 )
-  '' + ''
-    mkdir -p "$static"
-    mv "$bin/lib" "$static/"
-    (
-      cd "$bin/bin"
-      rm {bunzip2,bzcat}*
-      ln -s bzip2 bunzip2
-      ln -s bzip2 bzcat
-    )
-  '';
-=======
   preBuild = stdenv.lib.optionalString sharedLibrary ''
     make -f Makefile-libbz2_so
   '';
@@ -77,12 +40,15 @@
     )
   '';
 
-  installFlags = [ "PREFIX=$(out)" ];
+  installFlags = [ "PREFIX=$(bin)" ];
 
   postInstall = ''
-    rm $out/bin/bunzip2* $out/bin/bzcat*
-    ln -s bzip2 $out/bin/bunzip2
-    ln -s bzip2 $out/bin/bzcat
+    rm $bin/bin/bunzip2* $bin/bin/bzcat*
+    ln -s bzip2 $bin/bin/bunzip2
+    ln -s bzip2 $bin/bin/bzcat
+
+    mkdir "$static"
+    mv "$bin/lib" "$static/"
   '';
 
   patchPhase = stdenv.lib.optionalString stdenv.isDarwin ''
@@ -96,7 +62,6 @@
   makeFlags = stdenv.lib.optional linkStatic "LDFLAGS=-static";
 
   inherit linkStatic;
->>>>>>> b809f886
 
   meta = {
     homepage = "http://www.bzip.org";
