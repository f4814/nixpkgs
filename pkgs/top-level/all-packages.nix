/* This file composes the Nix Packages collection.  That is, it
   imports the functions that build the various packages, and calls
   them with appropriate arguments.  The result is a set of all the
   packages in the Nix Packages collection for some particular
   platform. */


{ # The system (e.g., `i686-linux') for which to build the packages.
  system ? builtins.currentSystem

  # Usually, the system type uniquely determines the stdenv and thus
  # how to build the packages.  But on some platforms we have
  # different stdenvs, leading to different ways to build the
  # packages.  For instance, on Windows we support both Cygwin and
  # Mingw builds.  In both cases, `system' is `i686-cygwin'.  The
  # attribute `stdenvType' is used to select the specific kind of
  # stdenv to use, e.g., `i686-mingw'.
, stdenvType ? system

, # The standard environment to use.  Only used for bootstrapping.  If
  # null, the default standard environment is used.
  bootStdenv ? null

, # Non-GNU/Linux OSes are currently "impure" platforms, with their libc
  # outside of the store.  Thus, GCC, GFortran, & co. must always look for
  # files in standard system directories (/usr/include, etc.)
  noSysDirs ? (system != "x86_64-darwin"
               && system != "x86_64-freebsd" && system != "i686-freebsd"
               && system != "x86_64-kfreebsd-gnu")

  # More flags for the bootstrapping of stdenv.
, gccWithCC ? true
, gccWithProfiling ? true

, # Allow a configuration attribute set to be passed in as an
  # argument.  Otherwise, it's read from $NIXPKGS_CONFIG or
  # ~/.nixpkgs/config.nix.
  config ? null

, crossSystem ? null
, platform ? null
}:


let config_ = config; platform_ = platform; in # rename the function arguments

let

  lib = import ../../lib;

  # The contents of the configuration file found at $NIXPKGS_CONFIG or
  # $HOME/.nixpkgs/config.nix.
  # for NIXOS (nixos-rebuild): use nixpkgs.config option
  config =
    let
      toPath = builtins.toPath;
      getEnv = x: if builtins ? getEnv then builtins.getEnv x else "";
      pathExists = name:
        builtins ? pathExists && builtins.pathExists (toPath name);

      configFile = getEnv "NIXPKGS_CONFIG";
      homeDir = getEnv "HOME";
      configFile2 = homeDir + "/.nixpkgs/config.nix";

      configExpr =
        if config_ != null then config_
        else if configFile != "" && pathExists configFile then import (toPath configFile)
        else if homeDir != "" && pathExists configFile2 then import (toPath configFile2)
        else {};

    in
      # allow both:
      # { /* the config */ } and
      # { pkgs, ... } : { /* the config */ }
      if builtins.isFunction configExpr
        then configExpr { inherit pkgs; }
        else configExpr;

  # Allow setting the platform in the config file. Otherwise, let's use a reasonable default (pc)

  platformAuto = let
      platforms = (import ./platforms.nix);
    in
      if system == "armv6l-linux" then platforms.raspberrypi
      else if system == "armv5tel-linux" then platforms.sheevaplug
      else if system == "mips64el-linux" then platforms.fuloong2f_n32
      else platforms.pc;

  platform = if platform_ != null then platform_
    else config.platform or platformAuto;

  # Helper functions that are exported through `pkgs'.
  helperFunctions =
    stdenvAdapters //
    (import ../build-support/trivial-builders.nix { inherit (pkgs) stdenv; inherit (pkgs.xorg) lndir; });

  stdenvAdapters =
    import ../stdenv/adapters.nix { inherit (pkgs) dietlibc fetchurl runCommand; };


  # Allow packages to be overriden globally via the `packageOverrides'
  # configuration option, which must be a function that takes `pkgs'
  # as an argument and returns a set of new or overriden packages.
  # The `packageOverrides' function is called with the *original*
  # (un-overriden) set of packages, allowing packageOverrides
  # attributes to refer to the original attributes (e.g. "foo =
  # ... pkgs.foo ...").
  pkgs = applyGlobalOverrides (config.packageOverrides or (pkgs: {}));


  # Return the complete set of packages, after applying the overrides
  # returned by the `overrider' function (see above).  Warning: this
  # function is very expensive!
  applyGlobalOverrides = overrider:
    let
      # Call the overrider function.  We don't want stdenv overrides
      # in the case of cross-building, or otherwise the basic
      # overrided packages will not be built with the crossStdenv
      # adapter.
      overrides = overrider pkgsOrig //
        (lib.optionalAttrs (pkgsOrig.stdenv ? overrides && crossSystem == null) (pkgsOrig.stdenv.overrides pkgsOrig));

      # The un-overriden packages, passed to `overrider'.
      pkgsOrig = pkgsFun pkgs {};

      # The overriden, final packages.
      pkgs = pkgsFun pkgs overrides;
    in pkgs;


  # The package compositions.  Yes, this isn't properly indented.
  pkgsFun = pkgs: __overrides:
    with helperFunctions;
    let defaultScope = pkgs // pkgs.xorg; in
    helperFunctions // rec {

  # `__overrides' is a magic attribute that causes the attributes in
  # its value to be added to the surrounding `rec'.  We'll remove this
  # eventually.
  inherit __overrides pkgs;

  # Make some arguments passed to all-packages.nix available
  inherit system stdenvType platform;


  # We use `callPackage' to be able to omit function arguments that
  # can be obtained from `pkgs' or `pkgs.xorg' (i.e. `defaultScope').
  # Use `newScope' for sets of packages in `pkgs' (see e.g. `gnome'
  # below).
  callPackage = newScope {};

  newScope = extra: lib.callPackageWith (defaultScope // extra);


  # Override system. This is useful to build i686 packages on x86_64-linux.
  forceSystem = system: (import ./all-packages.nix) {
    inherit system;
    inherit bootStdenv noSysDirs gccWithCC gccWithProfiling config
      crossSystem platform;
  };


  # Used by wine, firefox with debugging version of Flash, ...
  pkgsi686Linux = forceSystem "i686-linux";

  callPackage_i686 = lib.callPackageWith (pkgsi686Linux // pkgsi686Linux.xorg);


  # For convenience, allow callers to get the path to Nixpkgs.
  path = ../..;


  ### Symbolic names.

  x11 = if stdenv.isDarwin then darwinX11AndOpenGL else xlibsWrapper;

  # `xlibs' is the set of X library components.  This used to be the
  # old modular X llibraries project (called `xlibs') but now it's just
  # the set of packages in the modular X.org tree (which also includes
  # non-library components like the server, drivers, fonts, etc.).
  xlibs = xorg // {xlibs = xlibsWrapper;};


  ### Helper functions.

  inherit lib config stdenvAdapters;

  inherit (lib) lowPrio hiPrio appendToName makeOverridable;
  inherit (misc) versionedDerivation;

  # Applying this to an attribute set will cause nix-env to look
  # inside the set for derivations.
  recurseIntoAttrs = attrs: attrs // { recurseForDerivations = true; };

  builderDefs = lib.composedArgsAndFun (import ../build-support/builder-defs/builder-defs.nix) {
    inherit stringsWithDeps lib stdenv writeScript
      fetchurl fetchmtn fetchgit;
  };

  builderDefsPackage = builderDefs.builderDefsPackage builderDefs;

  stringsWithDeps = lib.stringsWithDeps;


  ### Nixpkgs maintainer tools

  nix-generate-from-cpan = callPackage ../../maintainers/scripts/nix-generate-from-cpan.nix { };

  nixpkgs-lint = callPackage ../../maintainers/scripts/nixpkgs-lint.nix { };


  ### STANDARD ENVIRONMENT


  allStdenvs = import ../stdenv {
    inherit system stdenvType platform config;
    allPackages = args: import ./all-packages.nix ({ inherit config system; } // args);
  };

  defaultStdenv = allStdenvs.stdenv // { inherit platform; };

  stdenvCross = lowPrio (makeStdenvCross defaultStdenv crossSystem binutilsCross gccCrossStageFinal);

  stdenv =
    if bootStdenv != null then (bootStdenv // {inherit platform;}) else
      if crossSystem != null then
        stdenvCross
      else
        let
            changer = config.replaceStdenv or null;
        in if changer != null then
          changer {
            # We import again all-packages to avoid recursivities.
            pkgs = import ./all-packages.nix {
              # We remove packageOverrides to avoid recursivities
              config = removeAttrs config [ "replaceStdenv" ];
            };
          }
      else
        defaultStdenv;

  forceNativeDrv = drv : if crossSystem == null then drv else
    (drv // { crossDrv = drv.nativeDrv; });

  # A stdenv capable of building 32-bit binaries.  On x86_64-linux,
  # it uses GCC compiled with multilib support; on i686-linux, it's
  # just the plain stdenv.
  stdenv_32bit = lowPrio (
    if system == "x86_64-linux" then
      overrideGCC stdenv gcc46_multi
    else
      stdenv);


  ### BUILD SUPPORT

  attrSetToDir = arg: import ../build-support/upstream-updater/attrset-to-dir.nix {
    inherit writeTextFile stdenv lib;
    theAttrSet = arg;
  };

  autoreconfHook = makeSetupHook
    { substitutions = { inherit autoconf automake libtool; }; }
    ../build-support/setup-hooks/autoreconf.sh;

  buildEnv = import ../build-support/buildenv {
    inherit (pkgs) runCommand perl;
  };

  buildFHSChrootEnv = import ../build-support/build-fhs-chrootenv {
    inherit stdenv glibc glibcLocales gcc coreutils diffutils findutils;
    inherit gnused gnugrep gnutar gzip bzip2 bashInteractive xz shadow gawk;
    inherit less buildEnv;
  };

  dotnetenv = import ../build-support/dotnetenv {
    inherit stdenv;
    dotnetfx = dotnetfx40;
  };

  vsenv = callPackage ../build-support/vsenv {
    vs = vs90wrapper;
  };

  fetchbzr = import ../build-support/fetchbzr {
    inherit stdenv bazaar;
  };

  fetchcvs = import ../build-support/fetchcvs {
    inherit stdenv cvs;
  };

  fetchdarcs = import ../build-support/fetchdarcs {
    inherit stdenv darcs nix;
  };

  fetchgit = import ../build-support/fetchgit {
    inherit stdenv git cacert;
  };

  fetchgitrevision = import ../build-support/fetchgitrevision runCommand git;

  fetchmtn = callPackage ../build-support/fetchmtn (config.fetchmtn or {});

  fetchsvn = import ../build-support/fetchsvn {
    inherit stdenv subversion openssh;
    sshSupport = true;
  };

  fetchsvnrevision = import ../build-support/fetchsvnrevision runCommand subversion;

  fetchsvnssh = import ../build-support/fetchsvnssh {
    inherit stdenv subversion openssh expect;
    sshSupport = true;
  };

  fetchhg = import ../build-support/fetchhg {
    inherit stdenv mercurial nix;
  };

  # `fetchurl' downloads a file from the network.
  fetchurl = import ../build-support/fetchurl {
    inherit curl stdenv;
  };

  # A wrapper around fetchurl that generates miror://gnome URLs automatically
  fetchurl_gnome = callPackage ../build-support/fetchurl/gnome.nix { };

  # fetchurlBoot is used for curl and its dependencies in order to
  # prevent a cyclic dependency (curl depends on curl.tar.bz2,
  # curl.tar.bz2 depends on fetchurl, fetchurl depends on curl).  It
  # uses the curl from the previous bootstrap phase (e.g. a statically
  # linked curl in the case of stdenv-linux).
  fetchurlBoot = stdenv.fetchurlBoot;

  resolveMirrorURLs = {url}: fetchurl {
    showURLs = true;
    inherit url;
  };

  makeDesktopItem = import ../build-support/make-desktopitem {
    inherit stdenv;
  };

  makeAutostartItem = import ../build-support/make-startupitem {
    inherit stdenv;
    inherit lib;
  };

  makeInitrd = {contents, compressor ? "gzip -9"}:
    import ../build-support/kernel/make-initrd.nix {
      inherit stdenv perl cpio contents ubootChooser compressor;
    };

  makeWrapper = makeSetupHook { } ../build-support/setup-hooks/make-wrapper.sh;

  makeModulesClosure = { kernel, rootModules, allowMissing ? false }:
    import ../build-support/kernel/modules-closure.nix {
      inherit stdenv kmod kernel nukeReferences rootModules allowMissing;
    };

  pathsFromGraph = ../build-support/kernel/paths-from-graph.pl;

  srcOnly = args: (import ../build-support/src-only) ({inherit stdenv; } // args);

  substituteAll = import ../build-support/substitute/substitute-all.nix {
    inherit stdenv;
  };

  replaceDependency = import ../build-support/replace-dependency.nix {
    inherit runCommand nix lib;
  };

  nukeReferences = callPackage ../build-support/nuke-references/default.nix { };

  vmTools = import ../build-support/vm/default.nix {
    inherit pkgs;
  };

  releaseTools = import ../build-support/release/default.nix {
    inherit pkgs;
  };

  composableDerivation = (import ../../lib/composable-derivation.nix) {
    inherit pkgs lib;
  };

  platforms = import ./platforms.nix;


  ### TOOLS

  acct = callPackage ../tools/system/acct { };

  acoustidFingerprinter = callPackage
    ../tools/audio/acoustid-fingerprinter { };

  actdiag = pythonPackages.actdiag;

  aefs = callPackage ../tools/filesystems/aefs { };

  aespipe = callPackage ../tools/security/aespipe { };

  aescrypt = callPackage ../tools/misc/aescrypt { };

  ahcpd = callPackage ../tools/networking/ahcpd { };

  aircrackng = callPackage ../tools/networking/aircrack-ng { };

  analog = callPackage ../tools/admin/analog {};

  archivemount = callPackage ../tools/filesystems/archivemount { };

  arandr = callPackage ../tools/X11/arandr { };

  arduino_core = callPackage ../development/arduino/arduino-core {
    jdk = jdk;
    jre = jdk;
  };

  argyllcms = callPackage ../tools/graphics/argyllcms {};

  ascii = callPackage ../tools/text/ascii { };

  asymptote = builderDefsPackage ../tools/graphics/asymptote {
    inherit freeglut ghostscriptX imagemagick fftw boehmgc
      mesa ncurses readline gsl libsigsegv python zlib perl
      texinfo lzma;
    texLive = texLiveAggregationFun {
      paths = [ texLive texLiveExtra ];
    };
  };

  awscli = callPackage ../tools/admin/awscli { };

  ec2_api_tools = callPackage ../tools/virtualization/ec2-api-tools { };

  ec2_ami_tools = callPackage ../tools/virtualization/ec2-ami-tools { };

  altermime = callPackage ../tools/networking/altermime {};

  amule = callPackage ../tools/networking/p2p/amule { };

  amuleDaemon = appendToName "daemon" (amule.override {
    monolithic = false;
    daemon = true;
  });

  amuleGui = appendToName "gui" (amule.override {
    monolithic = false;
    client = true;
  });

  androidenv = import ../development/mobile/androidenv {
    inherit pkgs;
    pkgs_i686 = pkgsi686Linux;
  };

  apg = callPackage ../tools/security/apg { };

  grc = callPackage ../tools/misc/grc { };

  otool = callPackage ../os-specific/darwin/otool { };

  pass = callPackage ../tools/security/pass { };

  setfile = callPackage ../os-specific/darwin/setfile { };

  install_name_tool = callPackage ../os-specific/darwin/install_name_tool { };

  xcodeenv = callPackage ../development/mobile/xcodeenv { };

  titaniumenv_2_1 = import ../development/mobile/titaniumenv {
    inherit pkgs;
    pkgs_i686 = pkgsi686Linux;
    version = "2.1";
  };

  titaniumenv_3_1 = import ../development/mobile/titaniumenv {
    inherit pkgs;
    pkgs_i686 = pkgsi686Linux;
  };

  titaniumenv = titaniumenv_3_1;

  inherit (androidenv) androidsdk_4_1;

  aria = builderDefsPackage (import ../tools/networking/aria) { };

  aria2 = callPackage ../tools/networking/aria2 { };

  at = callPackage ../tools/system/at { };

  atftp = callPackage ../tools/networking/atftp {};

  autogen = callPackage ../development/tools/misc/autogen { };

  autojump = callPackage ../tools/misc/autojump { };

  autorandr = callPackage ../tools/misc/autorandr {
    inherit (xorg) xrandr xdpyinfo;
  };

  avahi = callPackage ../development/libraries/avahi {
    qt4Support = config.avahi.qt4Support or false;
  };

  aws = callPackage ../tools/virtualization/aws { };

  aws_mturk_clt = callPackage ../tools/misc/aws-mturk-clt { };

  axel = callPackage ../tools/networking/axel { };

  azureus = callPackage ../tools/networking/p2p/azureus { };

  basex = callPackage ../tools/text/xml/basex { };

  babeld = callPackage ../tools/networking/babeld { };

  badvpn = callPackage ../tools/networking/badvpn {};

  banner = callPackage ../games/banner {};

  barcode = callPackage ../tools/graphics/barcode {};

  bc = callPackage ../tools/misc/bc { };

  bchunk = callPackage ../tools/cd-dvd/bchunk { };

  bfr = callPackage ../tools/misc/bfr { };

  blockdiag = pythonPackages.blockdiag;

  bmon = callPackage ../tools/misc/bmon { };

  bochs = callPackage ../applications/virtualization/bochs { };

  boomerang = callPackage ../development/tools/boomerang {
    stdenv = overrideGCC stdenv gcc47;
  };

  bootchart = callPackage ../tools/system/bootchart { };

  bro = callPackage ../applications/networking/ids/bro { };

  bsod = callPackage ../misc/emulators/bsod { };

  btrfsProgs = callPackage ../tools/filesystems/btrfsprogs { };

  bwm_ng = callPackage ../tools/networking/bwm-ng { };

  byobu = callPackage ../tools/misc/byobu { };

  catdoc = callPackage ../tools/text/catdoc { };

  ditaa = callPackage ../tools/graphics/ditaa { };

  direnv = callPackage ../tools/misc/direnv { };

  dlx = callPackage ../misc/emulators/dlx { };

  eggdrop = callPackage ../tools/networking/eggdrop { };

  enca = callPackage ../tools/text/enca { };

  fop = callPackage ../tools/typesetting/fop { };

  mcrl = callPackage ../tools/misc/mcrl { };

  mcrl2 = callPackage ../tools/misc/mcrl2 { };

  syslogng = callPackage ../tools/system/syslog-ng { };
  rsyslog = callPackage ../tools/system/rsyslog { };

  mcrypt = callPackage ../tools/misc/mcrypt { };

  mcelog = callPackage ../os-specific/linux/mcelog { };

  asciidoc = callPackage ../tools/typesetting/asciidoc {
    inherit (pythonPackages) matplotlib numpy aafigure recursivePthLoader;
    enableStandardFeatures = false;
  };

  asciidocFull = appendToName "full" (asciidoc.override {
    inherit (pythonPackages) pygments;
    enableStandardFeatures = true;
  });

  autossh = callPackage ../tools/networking/autossh { };

  bacula = callPackage ../tools/backup/bacula { };

  beanstalkd = callPackage ../servers/beanstalkd { };

  bgs = callPackage ../tools/X11/bgs { };

  bibtextools = callPackage ../tools/typesetting/bibtex-tools {
    inherit (strategoPackages016) strategoxt sdf;
  };

  bittorrent = callPackage ../tools/networking/p2p/bittorrent {
    gui = true;
  };

  bittornado = callPackage ../tools/networking/p2p/bit-tornado { };

  blueman = callPackage ../tools/bluetooth/blueman {
    inherit (pythonPackages) notify;
  };

  bmrsa = builderDefsPackage (import ../tools/security/bmrsa/11.nix) {
    inherit unzip;
  };

  bogofilter = callPackage ../tools/misc/bogofilter {
    bdb = db4;
  };

  bsdiff = callPackage ../tools/compression/bsdiff { };

  btar = callPackage ../tools/backup/btar { };

  bup = callPackage ../tools/backup/bup {
    inherit (pythonPackages) pyxattr pylibacl setuptools fuse;
    inherit (haskellPackages) pandoc;
    par2Support = (config.bup.par2Support or false);
  };

  atool = callPackage ../tools/archivers/atool { };

  bzip2 = callPackage ../tools/compression/bzip2 { };

  cabextract = callPackage ../tools/archivers/cabextract { };

  ccid = callPackage ../tools/security/ccid { };

  ccrypt = callPackage ../tools/security/ccrypt { };

  cdecl = callPackage ../development/tools/cdecl { };

  cdrdao = callPackage ../tools/cd-dvd/cdrdao { };

  cdrkit = callPackage ../tools/cd-dvd/cdrkit { };

  cfdg = builderDefsPackage ../tools/graphics/cfdg {
    inherit libpng bison flex;
    ffmpeg = ffmpeg_1;
  };

  checkinstall = callPackage ../tools/package-management/checkinstall { };

  cheetahTemplate = builderDefsPackage (import ../tools/text/cheetah-template/2.0.1.nix) {
    inherit makeWrapper python;
  };

  chkrootkit = callPackage ../tools/security/chkrootkit { };

  chrony = callPackage ../tools/networking/chrony { };

  cjdns = callPackage ../tools/networking/cjdns { };

  cksfv = callPackage ../tools/networking/cksfv { };

  ciopfs = callPackage ../tools/filesystems/ciopfs { };

  colord = callPackage ../tools/misc/colord { };

  colordiff = callPackage ../tools/text/colordiff { };

  connect = callPackage ../tools/networking/connect { };

  conspy = callPackage ../os-specific/linux/conspy {};

  convertlit = callPackage ../tools/text/convertlit { };

  collectd = callPackage ../tools/system/collectd { };

  colormake = callPackage ../development/tools/build-managers/colormake { };

  cowsay = callPackage ../tools/misc/cowsay { };

  cuetools = callPackage ../tools/cd-dvd/cuetools { };

  unifdef = callPackage ../development/tools/misc/unifdef { };

  "unionfs-fuse" = callPackage ../tools/filesystems/unionfs-fuse { };

  usb_modeswitch = callPackage ../development/tools/misc/usb-modeswitch { };

  clamav = callPackage ../tools/security/clamav { };

  cloc = callPackage ../tools/misc/cloc {
    inherit (perlPackages) perl AlgorithmDiff RegexpCommon;
  };

  cloog = callPackage ../development/libraries/cloog { };

  cloogppl = callPackage ../development/libraries/cloog-ppl { };

  convmv = callPackage ../tools/misc/convmv { };

  coreutils = callPackage ../tools/misc/coreutils
    {
      # TODO: Add ACL support for cross-Linux.
      aclSupport = crossSystem == null && stdenv.isLinux;
    };

  cpio = callPackage ../tools/archivers/cpio { };

  cromfs = callPackage ../tools/archivers/cromfs { };

  cron = callPackage ../tools/system/cron { };

  cudatoolkit = callPackage ../development/compilers/cudatoolkit {
    python = python26;
  };

  curl = callPackage ../tools/networking/curl rec {
    fetchurl = fetchurlBoot;
    zlibSupport = true;
    sslSupport = zlibSupport;
    scpSupport = zlibSupport && !stdenv.isSunOS && !stdenv.isCygwin;
  };

  curl3 = callPackage ../tools/networking/curl/7.15.nix rec {
    zlibSupport = true;
    sslSupport = zlibSupport;
  };

  cunit = callPackage ../tools/misc/cunit { };

  curlftpfs = callPackage ../tools/filesystems/curlftpfs { };

  dadadodo = builderDefsPackage (import ../tools/text/dadadodo) { };

  daq = callPackage ../applications/networking/ids/daq { };

  dar = callPackage ../tools/archivers/dar { };

  davfs2 = callPackage ../tools/filesystems/davfs2 { };

  dbench = callPackage ../development/tools/misc/dbench { };

  dcraw = callPackage ../tools/graphics/dcraw { };

  debian_devscripts = callPackage ../tools/misc/debian-devscripts {
    inherit (perlPackages) CryptSSLeay LWP TimeDate DBFile FileDesktopEntry;
  };

  debootstrap = callPackage ../tools/misc/debootstrap { };

  detox = callPackage ../tools/misc/detox { };

  ddclient = callPackage ../tools/networking/ddclient { };

  dd_rescue = callPackage ../tools/system/dd_rescue { };

  ddrescue = callPackage ../tools/system/ddrescue { };

  deluge = pythonPackages.deluge;

  desktop_file_utils = callPackage ../tools/misc/desktop-file-utils { };

  despotify = callPackage ../development/libraries/despotify { };

  dev86 = callPackage ../development/compilers/dev86 {
    /* Using GNU Make 3.82 leads to this:
         make[4]: *** No rule to make target `__ldivmod.o)'
       So use 3.81.  */
    stdenv = overrideInStdenv stdenv [gnumake381];
  };

  dnsmasq = callPackage ../tools/networking/dnsmasq { };

  dnstop = callPackage ../tools/networking/dnstop { };

  dhcp = callPackage ../tools/networking/dhcp { };

  dhcpcd = callPackage ../tools/networking/dhcpcd { };

  diffstat = callPackage ../tools/text/diffstat { };

  diffutils = callPackage ../tools/text/diffutils { };

  wgetpaste = callPackage ../tools/text/wgetpaste { };

  dirmngr = callPackage ../tools/security/dirmngr { };

  disper = callPackage ../tools/misc/disper { };

  dmg2img = callPackage ../tools/misc/dmg2img { };

  docbook2x = callPackage ../tools/typesetting/docbook2x {
    inherit (perlPackages) XMLSAX XMLParser XMLNamespaceSupport;
    texinfo = texinfo5;
  };

  dosfstools = callPackage ../tools/filesystems/dosfstools { };

  dotnetfx35 = callPackage ../development/libraries/dotnetfx35 { };

  dotnetfx40 = callPackage ../development/libraries/dotnetfx40 { };

  dropbear = callPackage ../tools/networking/dropbear { };

  dtach = callPackage ../tools/misc/dtach { };

  duplicity = callPackage ../tools/backup/duplicity {
    inherit (pythonPackages) boto;
    gnupg = gnupg1;
  };

  duply = callPackage ../tools/backup/duply { };

  dvdplusrwtools = callPackage ../tools/cd-dvd/dvd+rw-tools { };

  dvgrab = callPackage ../tools/video/dvgrab { };

  e2fsprogs = callPackage ../tools/filesystems/e2fsprogs { };

  easyrsa = callPackage ../tools/networking/easyrsa { };

  ebook_tools = callPackage ../tools/text/ebook-tools { };

  ecryptfs = callPackage ../tools/security/ecryptfs { };

  editres = callPackage ../tools/graphics/editres {
    inherit (xlibs) libXt libXaw;
    inherit (xorg) utilmacros;
  };

  edk2 = callPackage ../development/compilers/edk2 { };

  efibootmgr = callPackage ../tools/system/efibootmgr { };

  elasticsearch = callPackage ../servers/search/elasticsearch { };

  enblendenfuse = callPackage ../tools/graphics/enblend-enfuse {
    boost = boost149;
  };

  encfs = callPackage ../tools/filesystems/encfs { };

  enscript = callPackage ../tools/text/enscript {
    # fix syntax errors
    stdenv = if stdenv.isDarwin
      then clangStdenv
      else stdenv;
  };

  ethtool = callPackage ../tools/misc/ethtool { };

  ettercap = callPackage ../applications/networking/sniffers/ettercap { };

  euca2ools = callPackage ../tools/virtualization/euca2ools { pythonPackages = python26Packages; };

  evtest = callPackage ../applications/misc/evtest { };

  exif = callPackage ../tools/graphics/exif { };

  exiftags = callPackage ../tools/graphics/exiftags { };

  extundelete = callPackage ../tools/filesystems/extundelete { };

  expect = callPackage ../tools/misc/expect { };

  fabric = pythonPackages.fabric;

  fail2ban = callPackage ../tools/security/fail2ban { };

  fakeroot = callPackage ../tools/system/fakeroot { };

  fcitx = callPackage ../tools/inputmethods/fcitx { };

  fcron = callPackage ../tools/system/fcron { };

  fdm = callPackage ../tools/networking/fdm {};

  figlet = callPackage ../tools/misc/figlet { };

  file = callPackage ../tools/misc/file { };

  filegive = callPackage ../tools/networking/filegive { };

  fileschanged = callPackage ../tools/misc/fileschanged { };

  findutils = callPackage ../tools/misc/findutils { };

  finger_bsd = callPackage ../tools/networking/bsd-finger { };

  fio = callPackage ../tools/system/fio { };

  flpsed = callPackage ../applications/editors/flpsed { };

  flvstreamer = callPackage ../tools/networking/flvstreamer { };

  libbsd = callPackage ../development/libraries/libbsd { };

  lprof = callPackage ../tools/graphics/lprof { };

  flvtool2 = callPackage ../tools/video/flvtool2 { };

  fontforge = lowPrio (callPackage ../tools/misc/fontforge { });

  fontforgeX = callPackage ../tools/misc/fontforge {
    withX11 = true;
  };

  forktty = callPackage ../os-specific/linux/forktty {};

  fortune = callPackage ../tools/misc/fortune { };

  fox = callPackage ../development/libraries/fox/default.nix {
    libpng = libpng12;
  };

  fox_1_6 = callPackage ../development/libraries/fox/fox-1.6.nix { };

  fping = callPackage ../tools/networking/fping {};

  fprot = callPackage ../tools/security/fprot { };

  freeipmi = callPackage ../tools/system/freeipmi {};

  freetalk = callPackage ../applications/networking/instant-messengers/freetalk {
    guile = guile_1_8;
  };

  freetds = callPackage ../development/libraries/freetds { };

  ftgl = callPackage ../development/libraries/ftgl { };

  ftgl212 = callPackage ../development/libraries/ftgl/2.1.2.nix { };

  fuppes = callPackage ../tools/networking/fuppes {
    ffmpeg = ffmpeg_0_6_90;
  };

  fsfs = callPackage ../tools/filesystems/fsfs { };

  fuse_zip = callPackage ../tools/filesystems/fuse-zip { };

  fuse_exfat = callPackage ../tools/filesystems/fuse-exfat { };

  dos2unix = callPackage ../tools/text/dos2unix { };

  uni2ascii = callPackage ../tools/text/uni2ascii { };

  g500-control = callPackage ../tools/misc/g500-control { };

  gawk = callPackage ../tools/text/gawk { };

  gdmap = callPackage ../tools/system/gdmap { };

  genext2fs = callPackage ../tools/filesystems/genext2fs { };

  gengetopt = callPackage ../development/tools/misc/gengetopt { };

  getmail = callPackage ../tools/networking/getmail { };

  getopt = callPackage ../tools/misc/getopt { };

  gftp = callPackage ../tools/networking/gftp { };

  gifsicle = callPackage ../tools/graphics/gifsicle { };

  glusterfs = callPackage ../tools/filesystems/glusterfs { };

  glxinfo = callPackage ../tools/graphics/glxinfo { };

  gmvault = callPackage ../tools/networking/gmvault { };

  gnokii = builderDefsPackage (import ../tools/misc/gnokii) {
    inherit intltool perl gettext libusb pkgconfig bluez readline pcsclite
      libical gtk glib;
    inherit (xorg) libXpm;
  };

  gnufdisk = callPackage ../tools/system/fdisk {
    guile = guile_1_8;
  };

  gnugrep = callPackage ../tools/text/gnugrep {
    libiconv = libiconvOrNull;
  };

  gnulib = callPackage ../development/tools/gnulib { };

  gnupatch = callPackage ../tools/text/gnupatch { };

  gnupg1orig = callPackage ../tools/security/gnupg1 { };

  gnupg1compat = callPackage ../tools/security/gnupg1compat { };

  # use config.packageOverrides if you prefer original gnupg1
  gnupg1 = gnupg1compat;

  gnupg = callPackage ../tools/security/gnupg { libusb = libusb1; };

  gnupg2_1 = lowPrio (callPackage ../tools/security/gnupg/git.nix {
    libassuan = libassuan2_1;
  });

  gnuplot = callPackage ../tools/graphics/gnuplot {
    texLive = null;
    lua = null;
    texinfo = texinfo4; # build errors with gnuplot-4.6.3

    # use gccApple to compile on darwin, seems to resolve a malloc error
    stdenv = if stdenv.isDarwin
      then stdenvAdapters.overrideGCC stdenv gccApple
      else stdenv;
  };

  gnused = callPackage ../tools/text/gnused { };

  gnutar = callPackage ../tools/archivers/gnutar { };

  gnuvd = callPackage ../tools/misc/gnuvd { };

  googleAuthenticator = callPackage ../os-specific/linux/google-authenticator { };

  gource = callPackage ../applications/version-management/gource {};

  gptfdisk = callPackage ../tools/system/gptfdisk { };

  grafx2 = callPackage ../applications/graphics/grafx2 {};

  graphviz = callPackage ../tools/graphics/graphviz { };

  /* Readded by Michael Raskin. There are programs in the wild
   * that do want 2.0 but not 2.22. Please give a day's notice for
   * objections before removal.
   */
  graphviz_2_0 = callPackage ../tools/graphics/graphviz/2.0.nix { };

  grive = callPackage ../tools/filesystems/grive { };

  groff = callPackage ../tools/text/groff {
    ghostscript = null;
  };

  grub = callPackage_i686 ../tools/misc/grub {
    buggyBiosCDSupport = config.grub.buggyBiosCDSupport or true;
  };

  grub2 = callPackage ../tools/misc/grub/2.0x.nix { libusb = libusb1; };

  grub2_efi = grub2.override { EFIsupport = true; };

  gssdp = callPackage ../development/libraries/gssdp {
    inherit (gnome) libsoup;
  };

  gt5 = callPackage ../tools/system/gt5 { };

  gtest = callPackage ../development/libraries/gtest {};

  gtkdatabox = callPackage ../development/libraries/gtkdatabox {};

  gtkgnutella = callPackage ../tools/networking/p2p/gtk-gnutella { };

  gtkvnc = callPackage ../tools/admin/gtk-vnc {};

  gtmess = callPackage ../applications/networking/instant-messengers/gtmess { };

  gummiboot = callPackage ../tools/misc/gummiboot { stdenv = overrideGCC stdenv gcc47; };

  gupnp = callPackage ../development/libraries/gupnp {
    inherit (gnome) libsoup;
  };

  gupnp_igd = callPackage ../development/libraries/gupnp-igd {};

  gupnptools = callPackage ../tools/networking/gupnp-tools {
    inherit (gnome) libsoup libglade gnomeicontheme;
  };

  gvpe = builderDefsPackage ../tools/networking/gvpe {
    inherit openssl gmp nettools iproute;
  };

  gzip = callPackage ../tools/compression/gzip { };

  gzrt = callPackage ../tools/compression/gzrt { };

  partclone = callPackage ../tools/backup/partclone { };

  partimage = callPackage ../tools/backup/partimage { };

  pigz = callPackage ../tools/compression/pigz { };

  haproxy = callPackage ../tools/networking/haproxy { };

  haveged = callPackage ../tools/security/haveged { };

  hardlink = callPackage ../tools/system/hardlink { };

  halibut = callPackage ../tools/typesetting/halibut { };

  hddtemp = callPackage ../tools/misc/hddtemp { };

  hdf5 = callPackage ../tools/misc/hdf5 { };

  heimdall = callPackage ../tools/misc/heimdall { };

  hevea = callPackage ../tools/typesetting/hevea { };

  highlight = callPackage ../tools/text/highlight {
    lua = lua5;
  };

  host = callPackage ../tools/networking/host { };

  hping = callPackage ../tools/networking/hping { };

  httpie = callPackage ../tools/networking/httpie { };

  httpfs2 = callPackage ../tools/filesystems/httpfs { };

  # FIXME: This Hydra snapshot is outdated and depends on the `nixPerl',
  # which no longer exists.
  #
  # hydra = callPackage ../development/tools/misc/hydra {
  #   nix = nixUnstable;
  # };

  iasl = callPackage ../development/compilers/iasl { };

  icecast = callPackage ../servers/icecast { };

  icoutils = callPackage ../tools/graphics/icoutils { };

  idutils = callPackage ../tools/misc/idutils { };

  idle3tools = callPackage ../tools/system/idle3tools { };

  iftop = callPackage ../tools/networking/iftop { };

  imapproxy = callPackage ../tools/networking/imapproxy { };

  imapsync = callPackage ../tools/networking/imapsync {
    inherit (perlPackages) MailIMAPClient;
  };

  inadyn = callPackage ../tools/networking/inadyn { };

  inetutils = callPackage ../tools/networking/inetutils { };

  ioping = callPackage ../tools/system/ioping {};

  iodine = callPackage ../tools/networking/iodine { };

  iperf = callPackage ../tools/networking/iperf { };

  ipmitool = callPackage ../tools/system/ipmitool {
    static = false;
  };

  ipmiutil = callPackage ../tools/system/ipmiutil {};

  ised = callPackage ../tools/misc/ised {};

  isl = callPackage ../development/libraries/isl { };

  isync = callPackage ../tools/networking/isync { };

  jdiskreport = callPackage ../tools/misc/jdiskreport { };

  jfsrec = callPackage ../tools/filesystems/jfsrec {
    boost = boost144;
  };

  jfsutils = callPackage ../tools/filesystems/jfsutils { };

  jhead = callPackage ../tools/graphics/jhead { };

  jing = callPackage ../tools/text/xml/jing { };

  jnettop = callPackage ../tools/networking/jnettop { };

  jq = callPackage ../development/tools/jq {};

  jscoverage = callPackage ../development/tools/misc/jscoverage { };

  jwhois = callPackage ../tools/networking/jwhois { };

  kexectools = callPackage ../os-specific/linux/kexectools { };

  keychain = callPackage ../tools/misc/keychain { };

  kismet = callPackage ../applications/networking/sniffers/kismet { };

  less = callPackage ../tools/misc/less { };

  lockfileProgs = callPackage ../tools/misc/lockfile-progs { };

  logstash = callPackage ../tools/misc/logstash { };

  klavaro = callPackage ../games/klavaro {};

  minidlna = callPackage ../tools/networking/minidlna { };

  mmv = callPackage ../tools/misc/mmv { };

  most = callPackage ../tools/misc/most { };

  multitail = callPackage ../tools/misc/multitail { };

  netperf = callPackage ../applications/networking/netperf { };

  ninka = callPackage ../development/tools/misc/ninka { };

  nodejs = callPackage ../development/web/nodejs {};

  nodePackages = recurseIntoAttrs (import ./node-packages.nix {
    inherit pkgs stdenv nodejs fetchurl fetchgit;
    neededNatives = [python] ++ lib.optional (lib.elem system lib.platforms.linux) utillinux;
    self = pkgs.nodePackages;
  });

  ldapvi = callPackage ../tools/misc/ldapvi { };

  ldns = callPackage ../development/libraries/ldns { };

  lftp = callPackage ../tools/networking/lftp { };

  libconfig = callPackage ../development/libraries/libconfig { };

  libee = callPackage ../development/libraries/libee { };

  libestr = callPackage ../development/libraries/libestr { };

  libtirpc = callPackage ../development/libraries/ti-rpc { };

  libshout = callPackage ../development/libraries/libshout { };

  libtorrent = callPackage ../tools/networking/p2p/libtorrent { };

  logcheck = callPackage ../tools/system/logcheck {
    inherit (perlPackages) mimeConstruct;
  };

  logrotate = callPackage ../tools/system/logrotate { };

  logstalgica = callPackage ../tools/graphics/logstalgica {};

  lout = callPackage ../tools/typesetting/lout { };

  lrzip = callPackage ../tools/compression/lrzip { };

  # lsh installs `bin/nettle-lfib-stream' and so does Nettle.  Give the
  # former a lower priority than Nettle.
  lsh = lowPrio (callPackage ../tools/networking/lsh { });

  lshw = callPackage ../tools/system/lshw { };

  lxc = callPackage ../os-specific/linux/lxc { };

  lzip = callPackage ../tools/compression/lzip { texinfo = texinfo5; };

  lzma = xz;

  xz = callPackage ../tools/compression/xz { };

  lzop = callPackage ../tools/compression/lzop { };

  maildrop = callPackage ../tools/networking/maildrop { };

  mailutils = callPackage ../tools/networking/mailutils {
    guile = guile_1_8;
  };

  mairix = callPackage ../tools/text/mairix { };

  makemkv = callPackage ../applications/video/makemkv { };

  man = callPackage ../tools/misc/man { };

  man_db = callPackage ../tools/misc/man-db { };

  memtest86 = callPackage ../tools/misc/memtest86 { };

  memtest86plus = callPackage ../tools/misc/memtest86+ { };

  meo = callPackage ../tools/security/meo { };

  mc = callPackage ../tools/misc/mc { };

  mcabber = callPackage ../applications/networking/instant-messengers/mcabber { };

  mcron = callPackage ../tools/system/mcron {
    guile = guile_1_8;
  };

  mdbtools = callPackage ../tools/misc/mdbtools { };

  mdbtools_git = callPackage ../tools/misc/mdbtools/git.nix { };

  megacli = callPackage ../tools/misc/megacli { };

  megatools = callPackage ../tools/networking/megatools { };

  minecraft = callPackage ../games/minecraft { };

  minetest = callPackage ../games/minetest {
    libpng = libpng12;
  };

  miniupnpc = callPackage ../tools/networking/miniupnpc { };

  miniupnpd = callPackage ../tools/networking/miniupnpd { };

  minixml = callPackage ../development/libraries/minixml { };

  mjpegtools = callPackage ../tools/video/mjpegtools { };

  mkcue = callPackage ../tools/cd-dvd/mkcue { };

  mkpasswd = callPackage ../tools/security/mkpasswd { };

  mktemp = callPackage ../tools/security/mktemp { };

  mktorrent = callPackage ../tools/misc/mktorrent { };

  modemmanager = callPackage ../tools/networking/modemmanager {};

  monit = builderDefsPackage ../tools/system/monit {
    inherit openssl flex bison;
  };

  mosh = callPackage ../tools/networking/mosh {
    boost = boostHeaders;
    inherit (perlPackages) IOTty;
  };

  mpage = callPackage ../tools/text/mpage { };

  mr = callPackage ../applications/version-management/mr { };

  mscgen = callPackage ../tools/graphics/mscgen { };

  msf = builderDefsPackage (import ../tools/security/metasploit/3.1.nix) {
    inherit ruby makeWrapper;
  };

  mssys = callPackage ../tools/misc/mssys { };

  mtdutils = callPackage ../tools/filesystems/mtdutils { };

  mtools = callPackage ../tools/filesystems/mtools { };

  mtr = callPackage ../tools/networking/mtr {};

  multitran = recurseIntoAttrs (let callPackage = newScope pkgs.multitran; in rec {
    multitrandata = callPackage ../tools/text/multitran/data { };

    libbtree = callPackage ../tools/text/multitran/libbtree { };

    libmtsupport = callPackage ../tools/text/multitran/libmtsupport { };

    libfacet = callPackage ../tools/text/multitran/libfacet { };

    libmtquery = callPackage ../tools/text/multitran/libmtquery { };

    mtutils = callPackage ../tools/text/multitran/mtutils { };
  });

  munge = callPackage ../tools/security/munge { };

  muscleframework = callPackage ../tools/security/muscleframework { };

  muscletool = callPackage ../tools/security/muscletool { };

  mysql2pgsql = callPackage ../tools/misc/mysql2pgsql { };

  namazu = callPackage ../tools/text/namazu { };

  nbd = callPackage ../tools/networking/nbd { };

  netatalk = callPackage ../tools/filesystems/netatalk { };

  netcdf = callPackage ../development/libraries/netcdf { };

  nc6 = callPackage ../tools/networking/nc6 { };

  ncat = callPackage ../tools/networking/ncat { };

  ncftp = callPackage ../tools/networking/ncftp { };

  ncompress = callPackage ../tools/compression/ncompress { };

  ndisc6 = callPackage ../tools/networking/ndisc6 { };

  netboot = callPackage ../tools/networking/netboot {};

  netcat = callPackage ../tools/networking/netcat { };

  netcat-openbsd = callPackage ../tools/networking/netcat-openbsd { };

  netkittftp = callPackage ../tools/networking/netkit/tftp { };

  netpbm = callPackage ../tools/graphics/netpbm { };

  netrw = callPackage ../tools/networking/netrw { };

  netselect = callPackage ../tools/networking/netselect { };

  networkmanager = callPackage ../tools/networking/network-manager { };

  networkmanager_openvpn = callPackage ../tools/networking/network-manager/openvpn.nix { };

  networkmanager_pptp = callPackage ../tools/networking/network-manager/pptp.nix { };

  networkmanager_pptp_gnome = networkmanager_pptp.override { withGnome = true; };

  networkmanager_vpnc = callPackage ../tools/networking/network-manager/vpnc.nix { };

  networkmanager_openconnect = callPackage ../tools/networking/network-manager/openconnect.nix { gconf = gnome.GConf; };

  networkmanagerapplet = newScope gnome ../tools/networking/network-manager-applet { };

  newsbeuter = callPackage ../applications/networking/feedreaders/newsbeuter { };

  newsbeuter-dev = callPackage ../applications/networking/feedreaders/newsbeuter/dev.nix { };

  ngrok = callPackage ../tools/misc/ngrok { };

  mpack = callPackage ../tools/networking/mpack { };

  pa_applet = callPackage ../tools/audio/pa-applet { };

  nilfs_utils = callPackage ../tools/filesystems/nilfs-utils {};

  nlopt = callPackage ../development/libraries/nlopt {};

  npth = callPackage ../development/libraries/npth {};

  nmap = callPackage ../tools/security/nmap {
    inherit (pythonPackages) pysqlite;
  };

  nss_pam_ldapd = callPackage ../tools/networking/nss-pam-ldapd {};

  ntfs3g = callPackage ../tools/filesystems/ntfs-3g { };

  # ntfsprogs are merged into ntfs-3g
  ntfsprogs = pkgs.ntfs3g;

  ntop = callPackage ../tools/networking/ntop { };

  ntp = callPackage ../tools/networking/ntp { };

  numdiff = callPackage ../tools/text/numdiff { };

  nssmdns = callPackage ../tools/networking/nss-mdns { };

  nwdiag = pythonPackages.nwdiag;

  nylon = callPackage ../tools/networking/nylon { };

  nzbget = callPackage ../tools/networking/nzbget { };

  oathToolkit = callPackage ../tools/security/oath-toolkit { };

  obex_data_server = callPackage ../tools/bluetooth/obex-data-server { };

  obexd = callPackage ../tools/bluetooth/obexd { };

  obexfs = callPackage ../tools/bluetooth/obexfs { };

  obexftp = callPackage ../tools/bluetooth/obexftp { };

  obnam = callPackage ../tools/backup/obnam { };

  odt2txt = callPackage ../tools/text/odt2txt { };

  offlineimap = callPackage ../tools/networking/offlineimap {
    inherit (pythonPackages) sqlite3;
  };

  opendbx = callPackage ../development/libraries/opendbx { };

  opendkim = callPackage ../development/libraries/opendkim { };

  openjade = callPackage ../tools/text/sgml/openjade {
    perl = perl510;
  };

  openobex = callPackage ../tools/bluetooth/openobex { };

  openresolv = callPackage ../tools/networking/openresolv { };

  opensc = callPackage ../tools/security/opensc { };

  opensc_dnie_wrapper = callPackage ../tools/security/opensc-dnie-wrapper { };

  openssh =
    callPackage ../tools/networking/openssh {
      hpnSupport = false;
      withKerberos = false;
      etcDir = "/etc/ssh";
      pam = if stdenv.isLinux then pam else null;
    };
  openssh_with_kerberos = lowPrio (pkgs.appendToName "with-kerberos" (openssh.override { withKerberos = true; }));

  opensp = callPackage ../tools/text/sgml/opensp { };

  spCompat = callPackage ../tools/text/sgml/opensp/compat.nix { };

  openvpn = callPackage ../tools/networking/openvpn { };

  optipng = callPackage ../tools/graphics/optipng { };

  oslrd = callPackage ../tools/networking/oslrd { };

  ossec = callPackage ../tools/security/ossec {};

  otpw = callPackage ../os-specific/linux/otpw { };

  p7zip = callPackage ../tools/archivers/p7zip { };

  pal = callPackage ../tools/misc/pal { };

  panomatic = callPackage ../tools/graphics/panomatic { };

  par2cmdline = callPackage ../tools/networking/par2cmdline { };

  parallel = callPackage ../tools/misc/parallel { };

  parcellite = callPackage ../tools/misc/parcellite { };

  patchutils = callPackage ../tools/text/patchutils { };

  parted = callPackage ../tools/misc/parted { hurd = null; };

  hurdPartedCross =
    if crossSystem != null && crossSystem.config == "i586-pc-gnu"
    then (makeOverridable
            ({ hurd }:
              (parted.override {
                # Needs the Hurd's libstore.
                inherit hurd;

                # The Hurd wants a libparted.a.
                enableStatic = true;

                gettext = null;
                readline = null;
                devicemapper = null;
              }).crossDrv)
           { hurd = gnu.hurdCrossIntermediate; })
    else null;

  ipsecTools = callPackage ../os-specific/linux/ipsec-tools { };

  patch = gnupatch;

  pbzip2 = callPackage ../tools/compression/pbzip2 { };

  pciutils = callPackage ../tools/system/pciutils { };

  pcsclite = callPackage ../tools/security/pcsclite { };

  pdf2djvu = callPackage ../tools/typesetting/pdf2djvu { };

  pdfjam = callPackage ../tools/typesetting/pdfjam { };

  jbig2enc = callPackage ../tools/graphics/jbig2enc { };

  pdfread = callPackage ../tools/graphics/pdfread { };

  briss = callPackage ../tools/graphics/briss { };

  pdnsd = callPackage ../tools/networking/pdnsd { };

  pg_top = callPackage ../tools/misc/pg_top { };

  pdsh = callPackage ../tools/networking/pdsh {
    rsh = true;          # enable internal rsh implementation
    ssh = openssh;
  };

  pfstools = callPackage ../tools/graphics/pfstools { };

  philter = callPackage ../tools/networking/philter { };

  pinentry = callPackage ../tools/security/pinentry { };

  pius = callPackage ../tools/security/pius { };

  pk2cmd = callPackage ../tools/misc/pk2cmd { };

  plantuml = callPackage ../tools/misc/plantuml { };

  plan9port = callPackage ../tools/system/plan9port { };

  ploticus = callPackage ../tools/graphics/ploticus {
    libpng = libpng12;
  };

  plotutils = callPackage ../tools/graphics/plotutils { };

  plowshare = callPackage ../tools/misc/plowshare { };

  pngcrush = callPackage ../tools/graphics/pngcrush { };

  pngnq = callPackage ../tools/graphics/pngnq { };

  pngtoico = callPackage ../tools/graphics/pngtoico {
    libpng = libpng12;
  };

  pngquant = callPackage ../tools/graphics/pngquant { };

  podiff = callPackage ../tools/text/podiff { };

  poedit = callPackage ../tools/text/poedit { };

  polipo = callPackage ../servers/polipo { };

  polkit_gnome = callPackage ../tools/security/polkit-gnome { };

  ponysay = callPackage ../tools/misc/ponysay { };

  povray = callPackage ../tools/graphics/povray { };

  ppl = callPackage ../development/libraries/ppl { };

  ppp = callPackage ../tools/networking/ppp { };

  pptp = callPackage ../tools/networking/pptp {};

  prey-bash-client = callPackage ../tools/security/prey { };

  proxychains = callPackage ../tools/networking/proxychains { };

  proxytunnel = callPackage ../tools/misc/proxytunnel { };

  cntlm = callPackage ../tools/networking/cntlm { };

  psmisc = callPackage ../os-specific/linux/psmisc { };

  pstoedit = callPackage ../tools/graphics/pstoedit { };

  pv = callPackage ../tools/misc/pv { };

  pwgen = callPackage ../tools/security/pwgen { };

  pwnat = callPackage ../tools/networking/pwnat { };

  pydb = callPackage ../development/tools/pydb { };

  pystringtemplate = callPackage ../development/python-modules/stringtemplate { };

  pythonDBus = dbus_python;

  pythonIRClib = builderDefsPackage (import ../development/python-modules/irclib) {
    inherit python;
  };

  pythonSexy = builderDefsPackage (import ../development/python-modules/libsexy) {
    inherit python libsexy pkgconfig libxml2 pygtk pango gtk glib;
  };

  openmpi = callPackage ../development/libraries/openmpi { };

  qhull = callPackage ../development/libraries/qhull { };

  qjoypad = callPackage ../tools/misc/qjoypad { };

  qshowdiff = callPackage ../tools/text/qshowdiff { };

  radvd = callPackage ../tools/networking/radvd { };

  privateer = callPackage ../games/privateer { };

  rtmpdump = callPackage ../tools/video/rtmpdump { };

  reaverwps = callPackage ../tools/networking/reaver-wps {};

  recutils = callPackage ../tools/misc/recutils { };

  recoll = callPackage ../applications/search/recoll { };

  refind = callPackage ../tools/misc/refind { };

  reiser4progs = callPackage ../tools/filesystems/reiser4progs { };

  reiserfsprogs = callPackage ../tools/filesystems/reiserfsprogs { };

  relfs = callPackage ../tools/filesystems/relfs {
    inherit (gnome) gnome_vfs GConf;
  };

  remind = callPackage ../tools/misc/remind { };

  remmina = callPackage ../applications/networking/remote/remmina {};

  renameutils = callPackage ../tools/misc/renameutils { };

  replace = callPackage ../tools/text/replace { };

  reptyr = callPackage ../os-specific/linux/reptyr {};

  rdiff_backup = callPackage ../tools/backup/rdiff-backup { };

  ripmime = callPackage ../tools/networking/ripmime {};

  rmlint = callPackage ../tools/misc/rmlint {};

  rng_tools = callPackage ../tools/security/rng-tools { };

  rsnapshot = callPackage ../tools/backup/rsnapshot {
    # For the `logger' command, we can use either `utillinux' or
    # GNU Inetutils.  The latter is more portable.
    logger = inetutils;
  };

  rlwrap = callPackage ../tools/misc/rlwrap { };

  rockbox_utility = callPackage ../tools/misc/rockbox-utility { };

  rpPPPoE = builderDefsPackage (import ../tools/networking/rp-pppoe) {
    inherit ppp;
  };

  rpm = callPackage ../tools/package-management/rpm {
    db4 = db45;
  };

  rrdtool = callPackage ../tools/misc/rrdtool { };

  rtorrent = callPackage ../tools/networking/p2p/rtorrent { };

  rubber = callPackage ../tools/typesetting/rubber { };

  rxp = callPackage ../tools/text/xml/rxp { };

  rzip = callPackage ../tools/compression/rzip { };

  s3backer = callPackage ../tools/filesystems/s3backer { };

  s3cmd = callPackage ../tools/networking/s3cmd { };

  s3sync = callPackage ../tools/networking/s3sync {
    ruby = ruby18;
  };

  sablotron = callPackage ../tools/text/xml/sablotron { };

  safecopy = callPackage ../tools/system/safecopy { };

  salut_a_toi = callPackage ../applications/networking/instant-messengers/salut-a-toi {};

  samplicator = callPackage ../tools/networking/samplicator { };

  screen = callPackage ../tools/misc/screen { };

  scrot = callPackage ../tools/graphics/scrot { };

  scrypt = callPackage ../tools/security/scrypt { };

  sdcv = callPackage ../applications/misc/sdcv { };

  seccure = callPackage ../tools/security/seccure { };

  setserial = builderDefsPackage (import ../tools/system/setserial) {
    inherit groff;
  };

  seqdiag = pythonPackages.seqdiag;

  sg3_utils = callPackage ../tools/system/sg3_utils { };

  sharutils = callPackage ../tools/archivers/sharutils { };

  shebangfix = callPackage ../tools/misc/shebangfix { };

  siege = callPackage ../tools/networking/siege {};

  silc_client = callPackage ../applications/networking/instant-messengers/silc-client { };

  silc_server = callPackage ../servers/silc-server { };

  sleuthkit = callPackage ../tools/system/sleuthkit {};

  slimrat = callPackage ../tools/networking/slimrat {
    inherit (perlPackages) WWWMechanize LWP;
  };

  slsnif = callPackage ../tools/misc/slsnif { };

  smartmontools = callPackage ../tools/system/smartmontools { };

  smbldaptools = callPackage ../tools/networking/smbldaptools {
    inherit (perlPackages) NetLDAP CryptSmbHash DigestSHA1;
  };

  smbnetfs = callPackage ../tools/filesystems/smbnetfs {};

  snort = callPackage ../applications/networking/ids/snort { };

  snx = callPackage_i686 ../tools/networking/snx {
    inherit (pkgsi686Linux) pam gcc33;
    inherit (pkgsi686Linux.xlibs) libX11;
  };

  stardict = callPackage ../applications/misc/stardict/stardict.nix {
    inherit (gnome) libgnomeui scrollkeeper;
  };

  storebrowse = callPackage ../tools/system/storebrowse { };

  fusesmb = callPackage ../tools/filesystems/fusesmb { };

  sl = callPackage ../tools/misc/sl { };

  socat = callPackage ../tools/networking/socat { };

  socat2pre = lowPrio (callPackage ../tools/networking/socat/2.x.nix { });

  sourceHighlight = callPackage ../tools/text/source-highlight {
    # Boost 1.54 causes the "test_regexranges" test to fail
    boost = boost153;
  };

  squashfsTools = callPackage ../tools/filesystems/squashfs { };

  sshfsFuse = callPackage ../tools/filesystems/sshfs-fuse { };

  sshuttle = callPackage ../tools/security/sshuttle { };

  sudo = callPackage ../tools/security/sudo { };

  suidChroot = builderDefsPackage (import ../tools/system/suid-chroot) { };

  super = callPackage ../tools/security/super { };

  ssmtp = callPackage ../tools/networking/ssmtp {
    tlsSupport = true;
  };

  ssss = callPackage ../tools/security/ssss { };

  storeBackup = callPackage ../tools/backup/store-backup { };

  stow = callPackage ../tools/misc/stow { };

  stun = callPackage ../tools/networking/stun { };

  stunnel = callPackage ../tools/networking/stunnel { };

  su = shadow;

  surfraw = callPackage ../tools/networking/surfraw { };

  swec = callPackage ../tools/networking/swec {
    inherit (perlPackages) LWP URI HTMLParser HTTPServerSimple Parent;
  };

  svnfs = callPackage ../tools/filesystems/svnfs { };

  sysbench = callPackage ../development/tools/misc/sysbench {};

  system_config_printer = callPackage ../tools/misc/system-config-printer {
    libxml2 = libxml2Python;
   };

  sitecopy = callPackage ../tools/networking/sitecopy { };

  privoxy = callPackage ../tools/networking/privoxy { };

  tarsnap = callPackage ../tools/backup/tarsnap { };

  tcpcrypt = callPackage ../tools/security/tcpcrypt { };

  tcpdump = callPackage ../tools/networking/tcpdump { };

  teamviewer = callPackage_i686 ../applications/networking/remote/teamviewer { };

  # Work In Progress: it doesn't start unless running a daemon as root
  teamviewer8 = lowPrio (callPackage_i686 ../applications/networking/remote/teamviewer/8.nix { });

  telnet = callPackage ../tools/networking/telnet { };

  texmacs = callPackage ../applications/editors/texmacs {
    tex = texLive; /* tetex is also an option */
    extraFonts = true;
    guile = guile_1_8;
  };

  tiled-qt = callPackage ../applications/editors/tiled-qt { qt = qt4; };

  tinc = callPackage ../tools/networking/tinc { };

  tmux = callPackage ../tools/misc/tmux { };

  tor = callPackage ../tools/security/tor { };

  torbutton = callPackage ../tools/security/torbutton { };

  torsocks = callPackage ../tools/security/tor/torsocks.nix { };

  trickle = callPackage ../tools/networking/trickle {};

  ttf2pt1 = callPackage ../tools/misc/ttf2pt1 { };

  ttysnoop = callPackage ../os-specific/linux/ttysnoop {};

  twitterBootstrap = callPackage ../development/web/twitter-bootstrap {};

  txt2man = callPackage ../tools/misc/txt2man { };

  ucl = callPackage ../development/libraries/ucl { };

  udftools = callPackage ../tools/filesystems/udftools {};

  udptunnel = callPackage ../tools/networking/udptunnel { };

  ufraw = callPackage ../applications/graphics/ufraw { };

  unetbootin = callPackage ../tools/cd-dvd/unetbootin { };

  unfs3 = callPackage ../servers/unfs3 { };

  unoconv = callPackage ../tools/text/unoconv { };

  upx = callPackage ../tools/compression/upx { };

  urlview = callPackage ../applications/misc/urlview {};

  usbmuxd = callPackage ../tools/misc/usbmuxd {};

  vacuum = callPackage ../applications/networking/instant-messengers/vacuum {};

  vidalia = callPackage ../tools/security/vidalia { };

  vbetool = builderDefsPackage ../tools/system/vbetool {
    inherit pciutils libx86 zlib;
  };

  vde2 = callPackage ../tools/networking/vde2 { };

  vboot_reference = callPackage ../tools/system/vboot_reference { };

  verilog = callPackage ../applications/science/electronics/verilog {};

  vfdecrypt = callPackage ../tools/misc/vfdecrypt { };

  vifm = callPackage ../applications/misc/vifm { };

  viking = callPackage ../applications/misc/viking {
    inherit (gnome) scrollkeeper;
  };

  vnc2flv = callPackage ../tools/video/vnc2flv {};

  vncrec = builderDefsPackage ../tools/video/vncrec {
    inherit (xlibs) imake libX11 xproto gccmakedep libXt
      libXmu libXaw libXext xextproto libSM libICE libXpm
      libXp;
  };

  vobcopy = callPackage ../tools/cd-dvd/vobcopy { };

  vorbisgain = callPackage ../tools/misc/vorbisgain { };

  vpnc = callPackage ../tools/networking/vpnc { };

  openconnect = callPackage ../tools/networking/openconnect.nix { };

  vtun = callPackage ../tools/networking/vtun { };

  wbox = callPackage ../tools/networking/wbox {};

  welkin = callPackage ../tools/graphics/welkin {};

  testdisk = callPackage ../tools/misc/testdisk { };

  htmlTidy = callPackage ../tools/text/html-tidy { };

  html-xml-utils = callPackage ../tools/text/xml/html-xml-utils { };

  tftp_hpa = callPackage ../tools/networking/tftp-hpa {};

  tigervnc = callPackage ../tools/admin/tigervnc {
    fontDirectories = [ xorg.fontadobe75dpi xorg.fontmiscmisc xorg.fontcursormisc
      xorg.fontbhlucidatypewriter75dpi ];
    inherit (xorg) xorgserver;
    fltk = fltk13;
  };

  tightvnc = callPackage ../tools/admin/tightvnc {
    fontDirectories = [ xorg.fontadobe75dpi xorg.fontmiscmisc xorg.fontcursormisc
      xorg.fontbhlucidatypewriter75dpi ];
  };

  time = callPackage ../tools/misc/time { };

  tkabber = callPackage ../applications/networking/instant-messengers/tkabber { };

  tkabber_plugins = callPackage ../applications/networking/instant-messengers/tkabber-plugins { };

  qfsm = callPackage ../applications/science/electronics/qfsm { };

  tkgate = callPackage ../applications/science/electronics/tkgate/1.x.nix {
    inherit (xlibs) libX11 imake xproto gccmakedep;
  };

  # The newer package is low-priority because it segfaults at startup.
  tkgate2 = lowPrio (callPackage ../applications/science/electronics/tkgate/2.x.nix {
    inherit (xlibs) libX11;
  });

  tm = callPackage ../tools/system/tm { };

  trang = callPackage ../tools/text/xml/trang { };

  tre = callPackage ../development/libraries/tre { };

  ts = callPackage ../tools/system/ts { };

  transfig = callPackage ../tools/graphics/transfig {
    libpng = libpng12;
  };

  truecrypt = callPackage ../applications/misc/truecrypt {
    wxGUI = config.truecrypt.wxGUI or true;
  };

  ttmkfdir = callPackage ../tools/misc/ttmkfdir { };

  unclutter = callPackage ../tools/misc/unclutter { };

  unbound = callPackage ../tools/networking/unbound { };

  units = callPackage ../tools/misc/units { };

  unrar = callPackage ../tools/archivers/unrar { };

  xarchive = callPackage ../tools/archivers/xarchive { };

  unarj = callPackage ../tools/archivers/unarj { };

  unshield = callPackage ../tools/archivers/unshield { };

  unzip = callPackage ../tools/archivers/unzip { };

  unzipNLS = lowPrio (unzip.override { enableNLS = true; });

  uptimed = callPackage ../tools/system/uptimed { };

  varnish = callPackage ../servers/varnish { };

  varnish2 = callPackage ../servers/varnish/2.1.nix { };

  venus = callPackage ../tools/misc/venus {
    python = python27;
  };

  vlan = callPackage ../tools/networking/vlan { };

  wakelan = callPackage ../tools/networking/wakelan { };

  wavemon = callPackage ../tools/networking/wavemon { };

  w3cCSSValidator = callPackage ../tools/misc/w3c-css-validator {
    tomcat = tomcat6;
  };

  wdfs = callPackage ../tools/filesystems/wdfs { };

  wdiff = callPackage ../tools/text/wdiff { };

  webalizer = callPackage ../tools/networking/webalizer { };

  webdruid = builderDefsPackage ../tools/admin/webdruid {
    inherit zlib libpng freetype gd which
      libxml2 geoip;
  };

  weighttp = callPackage ../tools/networking/weighttp { };

  wget = callPackage ../tools/networking/wget {
    inherit (perlPackages) LWP;
  };

  which = callPackage ../tools/system/which { };

  wicd = callPackage ../tools/networking/wicd { };

  wkhtmltopdf = callPackage ../tools/graphics/wkhtmltopdf { };

  wv = callPackage ../tools/misc/wv { };

  wv2 = callPackage ../tools/misc/wv2 { };

  x86info = callPackage ../os-specific/linux/x86info { };

  x11_ssh_askpass = callPackage ../tools/networking/x11-ssh-askpass { };

  xbursttools = assert stdenv ? glibc; import ../tools/misc/xburst-tools {
    inherit stdenv fetchgit autoconf automake confuse pkgconfig libusb libusb1;
    # It needs a cross compiler for mipsel to build the firmware it will
    # load into the Ben Nanonote
    gccCross =
      let
        pkgsCross = (import ./all-packages.nix) {
          inherit system;
          inherit bootStdenv noSysDirs gccWithCC gccWithProfiling config;
          # Ben Nanonote system
          crossSystem = {
            config = "mipsel-unknown-linux";
            bigEndian = true;
            arch = "mips";
            float = "soft";
            withTLS = true;
            libc = "uclibc";
            platform = {
              name = "ben_nanonote";
              kernelMajor = "2.6";
              # It's not a bcm47xx processor, but for the headers this should work
              kernelHeadersBaseConfig = "bcm47xx_defconfig";
              kernelArch = "mips";
            };
            gcc = {
              arch = "mips32";
            };
          };
        };
      in
        pkgsCross.gccCrossStageStatic;
  };

  xclip = callPackage ../tools/misc/xclip { };

  xdelta = callPackage ../tools/compression/xdelta { };

  xfsprogs = callPackage ../tools/filesystems/xfsprogs { };

  xmlroff = callPackage ../tools/typesetting/xmlroff {
    inherit (gnome) libgnomeprint;
  };

  xmlstarlet = callPackage ../tools/text/xml/xmlstarlet { };

  xmlto = callPackage ../tools/typesetting/xmlto { };

  xmltv = callPackage ../tools/misc/xmltv { };

  xmpppy = builderDefsPackage (import ../development/python-modules/xmpppy) {
    inherit python setuptools;
  };

  xorriso = callPackage ../tools/cd-dvd/xorriso { };

  xpf = callPackage ../tools/text/xml/xpf {
    libxml2 = libxml2Python;
  };

  xsel = callPackage ../tools/misc/xsel { };

  xtreemfs = callPackage ../tools/filesystems/xtreemfs {};

  xvfb_run = callPackage ../tools/misc/xvfb-run { inherit (texFunctions) fontsConf; };

  youtubeDL = callPackage ../tools/misc/youtube-dl { };

  zbar = callPackage ../tools/graphics/zbar {
    pygtk = lib.overrideDerivation pygtk (x: {
      gtk = gtk2;
    });
  };

  zdelta = callPackage ../tools/compression/zdelta { };

  zile = callPackage ../applications/editors/zile { };

  zip = callPackage ../tools/archivers/zip { };

  zpaq = callPackage ../tools/archivers/zpaq { };
  zpaqd = callPackage ../tools/archivers/zpaq/zpaqd.nix { };

  zsync = callPackage ../tools/compression/zsync { };


  ### SHELLS

  bash = lowPrio (callPackage ../shells/bash {
    texinfo = null;
  });

  bashInteractive = appendToName "interactive" (callPackage ../shells/bash {
    interactive = true;
    texinfo = texinfo5;
  });

  bashCompletion = callPackage ../shells/bash-completion { };

  dash = callPackage ../shells/dash { };

  fish = callPackage ../shells/fish { };

  tcsh = callPackage ../shells/tcsh { };

  rush = callPackage ../shells/rush { };

  zsh = callPackage ../shells/zsh { };


  ### DEVELOPMENT / COMPILERS

  abc =
    abcPatchable [];

  abcPatchable = patches :
    import ../development/compilers/abc/default.nix {
      inherit stdenv fetchurl patches jre apacheAnt;
      javaCup = callPackage ../development/libraries/java/cup { };
    };

  aldor = callPackage ../development/compilers/aldor { };

  aspectj = callPackage ../development/compilers/aspectj { };

  ats2 = callPackage ../development/compilers/ats2 { };

  avra = callPackage ../development/compilers/avra { };

  bigloo = callPackage ../development/compilers/bigloo { };

  chicken = callPackage ../development/compilers/chicken { };

  chicken-dev = chicken.override {
    devSnapshot = true;
  };

  ccl = builderDefsPackage ../development/compilers/ccl {};

  clangUnwrapped = callPackage ../development/compilers/llvm/clang.nix {
    stdenv = if stdenv.isDarwin
      then stdenvAdapters.overrideGCC stdenv gccApple
      else stdenvAdapters.overrideGCC stdenv gcc47;
  };

  clang = wrapClang clangUnwrapped;

  libcxxLLVM = callPackage ../development/compilers/llvm { stdenv = libcxxStdenv; };
  clangSelf = clangWrapSelf (callPackage ../development/compilers/llvm/clang.nix {
     stdenv = libcxxStdenv;
     llvm = libcxxLLVM;
  });

  clangWrapSelf = build: (import ../build-support/clang-wrapper) {
      clang = build;
      stdenv = clangStdenv;
      libc = glibc;
      binutils = binutils_gold;
      shell = bash;
      inherit libcxx coreutils zlib;
      nativeTools = false;
      nativeLibc = false;
  };

  #Use this instead of stdenv to build with clang
  clangStdenv = lowPrio (stdenvAdapters.overrideGCC stdenv clang);
  libcxxStdenv = stdenvAdapters.overrideGCC stdenv (clangWrapSelf clangUnwrapped);

  clean = callPackage ../development/compilers/clean { };

  closurecompiler = callPackage ../development/compilers/closure { };

  cmucl_binary = callPackage ../development/compilers/cmucl/binary.nix { };

  cython = callPackage ../development/interpreters/cython { };

  dylan = callPackage ../development/compilers/gwydion-dylan {
    dylan = callPackage ../development/compilers/gwydion-dylan/binary.nix {  };
  };

  ecl = callPackage ../development/compilers/ecl { };

  eql = callPackage ../development/compilers/eql {};

  adobe_flex_sdk = callPackage ../development/compilers/adobe-flex-sdk { };

  fpc = callPackage ../development/compilers/fpc { };
  fpc_2_4_0 = callPackage ../development/compilers/fpc/2.4.0.nix { };

  gambit = callPackage ../development/compilers/gambit { };

  gcc = gcc48;

  gcc33 = wrapGCC (import ../development/compilers/gcc/3.3 {
    inherit fetchurl stdenv noSysDirs;
  });

  gcc34 = wrapGCC (import ../development/compilers/gcc/3.4 {
    inherit fetchurl stdenv noSysDirs;
  });

  # XXX: GCC 4.2 (and possibly others) misdetects `makeinfo' when
  # using Texinfo >= 4.10, just because it uses a stupid regexp that
  # expects a single digit after the dot.  As a workaround, we feed
  # GCC with Texinfo 4.9.  Stupid bug, hackish workaround.

  gcc42 = wrapGCC (makeOverridable (import ../development/compilers/gcc/4.2) {
    inherit fetchurl stdenv noSysDirs;
    profiledCompiler = false;
  });

  gcc43 = lowPrio (wrapGCC (makeOverridable (import ../development/compilers/gcc/4.3) {
    inherit stdenv fetchurl gmp mpfr noSysDirs;
    texinfo = texinfo4;
    profiledCompiler = true;
  }));

  gcc43_realCross = makeOverridable (import ../development/compilers/gcc/4.3) {
    inherit stdenv fetchurl gmp mpfr noSysDirs;
    texinfo = texinfo4;
    binutilsCross = binutilsCross;
    libcCross = libcCross;
    profiledCompiler = false;
    enableMultilib = true;
    crossStageStatic = false;
    cross = assert crossSystem != null; crossSystem;
  };

  gcc44_realCross = lib.addMetaAttrs { hydraPlatforms = []; }
    (makeOverridable (import ../development/compilers/gcc/4.4) {
      inherit stdenv fetchurl gmp mpfr /* ppl cloogppl */ noSysDirs
          gettext which;
      texinfo = texinfo4;
      binutilsCross = binutilsCross;
      libcCross = libcCross;
      profiledCompiler = false;
      enableMultilib = false;
      crossStageStatic = false;
      cross = assert crossSystem != null; crossSystem;
    });

  gcc45 = gcc45_real;

  wrapDeterministicGCCWith = gccWrapper: glibc: baseGCC: gccWrapper {
    nativeTools = stdenv ? gcc && stdenv.gcc.nativeTools;
    nativeLibc = stdenv ? gcc && stdenv.gcc.nativeLibc;
    nativePrefix = if stdenv ? gcc then stdenv.gcc.nativePrefix else "";
    gcc = baseGCC;
    libc = glibc;
    shell = bash;
    binutils = binutils_deterministic;
    inherit stdenv coreutils zlib;
  };

  wrapDeterministicGCC = wrapDeterministicGCCWith (import ../build-support/gcc-wrapper) glibc;

  gcc46_deterministic = lowPrio (wrapDeterministicGCC (callPackage ../development/compilers/gcc/4.6 {
    inherit noSysDirs;

    # bootstrapping a profiled compiler does not work in the sheevaplug:
    # http://gcc.gnu.org/bugzilla/show_bug.cgi?id=43944
    profiledCompiler = !stdenv.isArm;

    # When building `gcc.crossDrv' (a "Canadian cross", with host == target
    # and host != build), `cross' must be null but the cross-libc must still
    # be passed.
    cross = null;
    libcCross = if crossSystem != null then libcCross else null;
    libpthreadCross =
      if crossSystem != null && crossSystem.config == "i586-pc-gnu"
      then gnu.libpthreadCross
      else null;
  }));

  gcc46 = gcc46_real;

  gcc47 = gcc47_real;

<<<<<<< HEAD
  gcc48 = gcc48_real;

  gcc45_realCross = lib.addMetaAttrs { platforms = []; }
=======
  gcc45_realCross = lib.addMetaAttrs { hydraPlatforms = []; }
>>>>>>> 41f0e6ad
    (makeOverridable (import ../development/compilers/gcc/4.5) {
      inherit fetchurl stdenv gmp mpfr mpc libelf zlib
        ppl cloogppl gettext which noSysDirs;
      texinfo = texinfo4;
      binutilsCross = binutilsCross;
      libcCross = libcCross;
      profiledCompiler = false;
      enableMultilib = false;
      crossStageStatic = false;
      cross = assert crossSystem != null; crossSystem;
    });

  gcc46_realCross = lib.addMetaAttrs { hydraPlatforms = []; }
    (makeOverridable (import ../development/compilers/gcc/4.6) {
      inherit fetchurl stdenv texinfo gmp mpfr mpc libelf zlib
        cloog ppl gettext which noSysDirs;
      binutilsCross = binutilsCross;
      libcCross = libcCross;
      profiledCompiler = false;
      enableMultilib = false;
      crossStageStatic = false;
      cross = assert crossSystem != null; crossSystem;
    });

  gcc47_realCross = lib.addMetaAttrs { hydraPlatforms = []; }
    (makeOverridable (import ../development/compilers/gcc/4.7) {
      inherit fetchurl stdenv texinfo gmp mpfr mpc libelf zlib
        cloog ppl gettext which noSysDirs;
      binutilsCross = binutilsCross;
      libcCross = libcCross;
      profiledCompiler = false;
      enableMultilib = false;
      crossStageStatic = false;
      cross = assert crossSystem != null; crossSystem;
    });

  gcc_realCross = gcc47_realCross;

  gccCrossStageStatic = let
      isMingw = (stdenv.cross.libc == "msvcrt");
      isMingw64 = isMingw && stdenv.cross.config == "x86_64-w64-mingw32";
      libcCross1 = if isMingw64 then windows.mingw_w64_headers else
                   if isMingw then windows.mingw_headers1 else null;
    in
      wrapGCCCross {
      gcc = forceNativeDrv (lib.addMetaAttrs { hydraPlatforms = []; } (
        gcc_realCross.override {
          crossStageStatic = true;
          langCC = false;
          libcCross = libcCross1;
          enableShared = false;
        }));
      libc = libcCross1;
      binutils = binutilsCross;
      cross = assert crossSystem != null; crossSystem;
  };

  # Only needed for mingw builds
  gccCrossMingw2 = wrapGCCCross {
    gcc = gccCrossStageStatic.gcc;
    libc = windows.mingw_headers2;
    binutils = binutilsCross;
    cross = assert crossSystem != null; crossSystem;
  };

  gccCrossStageFinal = wrapGCCCross {
    gcc = forceNativeDrv (gcc_realCross.override {
      libpthreadCross =
        # FIXME: Don't explicitly refer to `i586-pc-gnu'.
        if crossSystem != null && crossSystem.config == "i586-pc-gnu"
        then gnu.libpthreadCross
        else null;

      # XXX: We have troubles cross-compiling libstdc++ on MinGW (see
      # <http://hydra.nixos.org/build/4268232>), so don't even try.
      langCC = (crossSystem == null
                || crossSystem.config != "i686-pc-mingw32");
     });
    libc = libcCross;
    binutils = binutilsCross;
    cross = assert crossSystem != null; crossSystem;
  };

  gcc44 = lowPrio (wrapGCC (makeOverridable (import ../development/compilers/gcc/4.4) {
    inherit fetchurl stdenv gmp mpfr /* ppl cloogppl */
      gettext which noSysDirs;
    texinfo = texinfo4;
    profiledCompiler = true;
  }));

  gcc45_real = lowPrio (wrapGCC (makeOverridable (import ../development/compilers/gcc/4.5) {
    inherit fetchurl stdenv gmp mpfr mpc libelf zlib perl
      ppl cloogppl
      gettext which noSysDirs;
    texinfo = texinfo4;
    # bootstrapping a profiled compiler does not work in the sheevaplug:
    # http://gcc.gnu.org/bugzilla/show_bug.cgi?id=43944
    profiledCompiler = !stdenv.isArm;

    # When building `gcc.crossDrv' (a "Canadian cross", with host == target
    # and host != build), `cross' must be null but the cross-libc must still
    # be passed.
    cross = null;
    libcCross = if crossSystem != null then libcCross else null;
    libpthreadCross =
      if crossSystem != null && crossSystem.config == "i586-pc-gnu"
      then gnu.libpthreadCross
      else null;
  }));

  gcc46_real = lowPrio (wrapGCC (callPackage ../development/compilers/gcc/4.6 {
    inherit noSysDirs;

    # bootstrapping a profiled compiler does not work in the sheevaplug:
    # http://gcc.gnu.org/bugzilla/show_bug.cgi?id=43944
    profiledCompiler = !stdenv.isArm;

    # When building `gcc.crossDrv' (a "Canadian cross", with host == target
    # and host != build), `cross' must be null but the cross-libc must still
    # be passed.
    cross = null;
    libcCross = if crossSystem != null then libcCross else null;
    libpthreadCross =
      if crossSystem != null && crossSystem.config == "i586-pc-gnu"
      then gnu.libpthreadCross
      else null;
    texinfo = texinfo413;
  }));

  # A non-stripped version of GCC.
  gcc46_debug = lowPrio (wrapGCC (callPackage ../development/compilers/gcc/4.6 {
    stripped = false;

    inherit noSysDirs;
    cross = null;
    libcCross = null;
    binutilsCross = null;
  }));

  gcc46_multi =
    if system == "x86_64-linux" then lowPrio (
      wrapGCCWith (import ../build-support/gcc-wrapper) glibc_multi (gcc46.gcc.override {
        stdenv = overrideGCC stdenv (wrapGCCWith (import ../build-support/gcc-wrapper) glibc_multi gcc.gcc);
        profiledCompiler = false;
        enableMultilib = true;
      }))
    else throw "Multilib gcc not supported on ‘${system}’";

  gcc47_real = lowPrio (wrapGCC (callPackage ../development/compilers/gcc/4.7 {
    inherit noSysDirs;
    texinfo = texinfo4;
    # I'm not sure if profiling with enableParallelBuilding helps a lot.
    # We can enable it back some day. This makes the *gcc* builds faster now.
    profiledCompiler = false;

    # When building `gcc.crossDrv' (a "Canadian cross", with host == target
    # and host != build), `cross' must be null but the cross-libc must still
    # be passed.
    cross = null;
    libcCross = if crossSystem != null then libcCross else null;
    libpthreadCross =
      if crossSystem != null && crossSystem.config == "i586-pc-gnu"
      then gnu.libpthreadCross
      else null;
  }));

  gcc47_debug = lowPrio (wrapGCC (callPackage ../development/compilers/gcc/4.7 {
    stripped = false;
    texinfo = texinfo4;
    inherit noSysDirs;
    cross = null;
    libcCross = null;
    binutilsCross = null;
  }));

  gcc48_real = lowPrio (wrapGCC (callPackage ../development/compilers/gcc/4.8 {
    inherit noSysDirs;

    # PGO seems to speed up compilation by gcc by ~10%, see #445 discussion
    profiledCompiler = with stdenv; (!isDarwin && (isi686 || isx86_64));

    # When building `gcc.crossDrv' (a "Canadian cross", with host == target
    # and host != build), `cross' must be null but the cross-libc must still
    # be passed.
    cross = null;
    libcCross = if crossSystem != null then libcCross else null;
    libpthreadCross =
      if crossSystem != null && crossSystem.config == "i586-pc-gnu"
      then gnu.libpthreadCross
      else null;
  }));

  gcc48_debug = lowPrio (wrapGCC (callPackage ../development/compilers/gcc/4.8 {
    stripped = false;

    inherit noSysDirs;
    cross = null;
    libcCross = null;
    binutilsCross = null;
  }));

  gccApple =
    assert stdenv.isDarwin;
    wrapGCC (makeOverridable (import ../development/compilers/gcc/4.2-apple64) {
      inherit fetchurl noSysDirs;
      profiledCompiler = true;
      # Since it fails to build with GCC 4.6, build it with the "native"
      # Apple-GCC.
      stdenv = allStdenvs.stdenvNative;
    });

  gfortran = gfortran48;

  gfortran48 = wrapGCC (gcc48.gcc.override {
    name = "gfortran";
    langFortran = true;
    langCC = false;
    langC = false;
    profiledCompiler = false;
  });

  gcj = gcj48;

<<<<<<< HEAD
  gcj48 = wrapGCC (gcc48.gcc.override {
    name = "gcj";
    langJava = true;
    langFortran = false;
    langCC = false;
=======
  gfortran45 = wrapGCC (gcc45_real.gcc.override {
    name = "gfortran";
    langFortran = true;
    langCC = false;
    langC = false;
    profiledCompiler = false;
  });

  gfortran46 = wrapGCC (gcc46_real.gcc.override {
    name = "gfortran";
    langFortran = true;
    langCC = false;
    langC = false;
    profiledCompiler = false;
  });

  gcj = gcj45;

  gcj45 = wrapGCC (gcc45.gcc.override {
    name = "gcj";
    langJava = true;
    langFortran = false;
    langCC = true;
    langC = false;
    profiledCompiler = false;
    inherit zip unzip zlib boehmgc gettext pkgconfig perl;
    inherit gtk;
    inherit (gnome) libart_lgpl;
    inherit (xlibs) libX11 libXt libSM libICE libXtst libXi libXrender
      libXrandr xproto renderproto xextproto inputproto randrproto;
  });

  gcj46 = wrapGCC (gcc46.gcc.override {
    name = "gcj";
    langJava = true;
    langFortran = false;
    langCC = true;
>>>>>>> 41f0e6ad
    langC = false;
    profiledCompiler = false;
    inherit zip unzip zlib boehmgc gettext pkgconfig perl;
    inherit gtk;
    inherit (gnome) libart_lgpl;
    inherit (xlibs) libX11 libXt libSM libICE libXtst libXi libXrender
      libXrandr xproto renderproto xextproto inputproto randrproto;
  });

  gnat = gnat45;

  gnat44 = wrapGCC (gcc44.gcc.override {
    name = "gnat";
    langCC = false;
    langC = true;
    langAda = true;
    profiledCompiler = false;
    inherit gnatboot;
    # We can't use the ppl stuff, because we would have
    # libstdc++ problems.
    cloogppl = null;
    ppl = null;
  });

  gnat45 = wrapGCC (gcc45_real.gcc.override {
    name = "gnat";
    langCC = false;
    langC = true;
    langAda = true;
    profiledCompiler = false;
    inherit gnatboot;
    # We can't use the ppl stuff, because we would have
    # libstdc++ problems.
    cloogppl = null;
    ppl = null;
  });

  gnat46 = wrapGCC (gcc46_real.gcc.override {
    name = "gnat";
    langCC = false;
    langC = true;
    langAda = true;
    profiledCompiler = false;
    gnatboot = gnat45;
    # We can't use the ppl stuff, because we would have
    # libstdc++ problems.
    ppl = null;
    cloog = null;
  });

  gnatboot = wrapGCC (import ../development/compilers/gnatboot {
    inherit fetchurl stdenv;
  });

  # gccgo46 does not work. I set 4.7 then.
  gccgo = gccgo47;

  gccgo47 = wrapGCC (gcc47_real.gcc.override {
    name = "gccgo";
    langCC = true; #required for go.
    langC = true;
    langGo = true;
  });

  ghdl = wrapGCC (import ../development/compilers/gcc/4.3 {
    inherit stdenv fetchurl gmp mpfr noSysDirs gnat;
    texinfo = texinfo4;
    name = "ghdl";
    langVhdl = true;
    langCC = false;
    langC = false;
    profiledCompiler = false;
    enableMultilib = false;
  });

<<<<<<< HEAD
  # Not officially supported version for ghdl
  ghdl_gcc44 = lowPrio (wrapGCC (import ../development/compilers/gcc/4.4 {
    inherit stdenv fetchurl gmp mpfr noSysDirs gnat gettext which
      ppl cloogppl;
    texinfo = texinfo4;
    name = "ghdl";
    langVhdl = true;
    langCC = false;
    langC = false;
    profiledCompiler = false;
    enableMultilib = false;
  }));

=======
>>>>>>> 41f0e6ad
  gcl = builderDefsPackage ../development/compilers/gcl {
    inherit mpfr m4 binutils fetchcvs emacs zlib which
      texinfo;
    gmp = gmp4;
    inherit (xlibs) libX11 xproto inputproto libXi
      libXext xextproto libXt libXaw libXmu;
    inherit stdenv;
    texLive = texLiveAggregationFun {
      paths = [
        texLive texLiveExtra
      ];
    };
  };

  jhc = callPackage ../development/compilers/jhc {
    inherit (haskellPackages_ghc6123) ghc binary zlib utf8String readline fgl
    regexCompat HsSyck random;
  };

  # Haskell and GHC

  # Import Haskell infrastructure.

  haskell = callPackage ./haskell-defaults.nix { inherit pkgs; };

  # Available GHC versions.

  # For several compiler versions, we export a large set of Haskell-related
  # packages.

  # NOTE (recurseIntoAttrs): After discussion, we originally decided to
  # enable it for all GHC versions. However, this is getting too much,
  # particularly in connection with Hydra builds for all these packages.
  # So we enable it for selected versions only.

  # Current default version: 7.6.3.
  haskellPackages = haskellPackages_ghc763;
  # Current Haskell Platform: 2013.2.0.0
  haskellPlatform = haskellPackages.haskellPlatform;

  haskellPackages_ghc6104 = haskell.packages_ghc6104;
  haskellPackages_ghc6121 = haskell.packages_ghc6121;
  haskellPackages_ghc6122 = haskell.packages_ghc6122;
  haskellPackages_ghc6123 = haskell.packages_ghc6123;
  haskellPackages_ghc701  = haskell.packages_ghc701;
  haskellPackages_ghc702  = haskell.packages_ghc702;
  haskellPackages_ghc703  = haskell.packages_ghc703;
  haskellPackages_ghc704  = haskell.packages_ghc704;
  haskellPackages_ghc721  = haskell.packages_ghc721;
  haskellPackages_ghc722  = haskell.packages_ghc722;
  haskellPackages_ghc741  = haskell.packages_ghc741;
  haskellPackages_ghc742  = haskell.packages_ghc742;
  haskellPackages_ghc761  = haskell.packages_ghc761;
  haskellPackages_ghc762  = haskell.packages_ghc762;
  # For the default version, we build profiling versions of the libraries, too.
  # The following three lines achieve that: the first two make Hydra build explicit
  # profiling and non-profiling versions; the final respects the user-configured
  # default setting.
  haskellPackages_ghc763_no_profiling = recurseIntoAttrs (haskell.packages_ghc763.noProfiling);
  haskellPackages_ghc763_profiling    = recurseIntoAttrs (haskell.packages_ghc763.profiling);
  haskellPackages_ghc763              = recurseIntoAttrs (haskell.packages_ghc763.highPrio);
  # Reasonably current HEAD snapshot.
  haskellPackages_ghcHEAD = haskell.packages_ghcHEAD;

  haxe = callPackage ../development/compilers/haxe { };

  hiphopvm = callPackage ../development/interpreters/hiphopvm {
    libevent = libevent14;
    boost = boost149;
  };

  falcon = builderDefsPackage (import ../development/interpreters/falcon) {
    inherit cmake;
  };

  fsharp = callPackage ../development/compilers/fsharp {};

  go_1_0 = callPackage ../development/compilers/go { };

  go_1_1 =
    if stdenv.isDarwin then
      callPackage ../development/compilers/go/1.1-darwin.nix { }
    else
      callPackage ../development/compilers/go/1.1.nix { };

  go = go_1_1;

  gprolog = callPackage ../development/compilers/gprolog { };

  gwt240 = callPackage ../development/compilers/gwt/2.4.0.nix { };

  ikarus = callPackage ../development/compilers/ikarus { };

  hugs = callPackage ../development/compilers/hugs { };

  path64 = callPackage ../development/compilers/path64 { };

  openjdk =
    if stdenv.isDarwin then
      callPackage ../development/compilers/openjdk-darwin { }
    else
      let
        openjdkBootstrap = callPackage ../development/compilers/openjdk/bootstrap.nix {};
        openjdkStage1 = callPackage ../development/compilers/openjdk {
          jdk = openjdkBootstrap;
          ant = pkgs.ant.override { jdk = openjdkBootstrap; };
        };
      in callPackage ../development/compilers/openjdk {
        jdk = openjdkStage1;
        ant = pkgs.ant.override { jdk = openjdkStage1; };
      };

  openjre = pkgs.openjdk.override {
    jreOnly = true;
  };

  jdk = if stdenv.isDarwin || stdenv.system == "i686-linux" || stdenv.system == "x86_64-linux"
    then pkgs.openjdk
    else pkgs.oraclejdk;
  jre = if stdenv.system == "i686-linux" || stdenv.system == "x86_64-linux"
    then pkgs.openjre
    else pkgs.oraclejre;

  oraclejdk = pkgs.jdkdistro true false;

  oraclejre = lowPrio (pkgs.jdkdistro false false);

  jrePlugin = lowPrio (pkgs.jdkdistro false true);

  supportsJDK =
    system == "i686-linux" ||
    system == "x86_64-linux";

  jdkdistro = installjdk: pluginSupport:
    assert supportsJDK;
    (if pluginSupport then appendToName "plugin" else x: x)
      (callPackage ../development/compilers/jdk/jdk6-linux.nix { });

  jikes = callPackage ../development/compilers/jikes { };

  julia = callPackage ../development/compilers/julia {
    liblapack = liblapack.override {shared = true;};
    fftw = fftw.override {pthreads = true;};
    fftwSinglePrec = fftwSinglePrec.override {pthreads = true;};
  };

  lazarus = builderDefsPackage (import ../development/compilers/fpc/lazarus.nix) {
    inherit makeWrapper gtk glib pango atk gdk_pixbuf;
    inherit (xlibs) libXi inputproto libX11 xproto libXext xextproto;
    fpc = fpc;
  };

  lessc = callPackage ../development/compilers/lessc { };

  llvm = callPackage ../development/compilers/llvm {
    stdenv = if stdenv.isDarwin
      then stdenvAdapters.overrideGCC stdenv gccApple
      else stdenv;
  };

  mentorToolchains = recurseIntoAttrs (
    callPackage_i686 ../development/compilers/mentor {}
  );

  mitscheme = callPackage ../development/compilers/mit-scheme { };

  mlton = callPackage ../development/compilers/mlton { };

  mono = callPackage ../development/compilers/mono {
    inherit (xlibs) libX11;
  };

  monoDLLFixer = callPackage ../build-support/mono-dll-fixer { };

  mozart = callPackage ../development/compilers/mozart { };

  neko = callPackage ../development/compilers/neko { };

  nasm = callPackage ../development/compilers/nasm { };

  nvidia_cg_toolkit = callPackage ../development/compilers/nvidia-cg-toolkit { };

  ocaml = ocaml_3_12_1;

  ocaml_3_08_0 = callPackage ../development/compilers/ocaml/3.08.0.nix { };

  ocaml_3_10_0 = callPackage ../development/compilers/ocaml/3.10.0.nix { };

  ocaml_3_11_2 = callPackage ../development/compilers/ocaml/3.11.2.nix { };

  ocaml_3_12_1 = callPackage ../development/compilers/ocaml/3.12.1.nix { };

  ocaml_4_00_1 = callPackage ../development/compilers/ocaml/4.00.1.nix { };

  ocaml_4_01_0 = callPackage ../development/compilers/ocaml/4.01.0.nix { };

  orc = callPackage ../development/compilers/orc { };

  metaocaml_3_09 = callPackage ../development/compilers/ocaml/metaocaml-3.09.nix { };

  ber_metaocaml_003 = callPackage ../development/compilers/ocaml/ber-metaocaml-003.nix { };

  mkOcamlPackages = ocaml: self: let callPackage = newScope self; in rec {
    inherit ocaml;

    camlidl = callPackage ../development/tools/ocaml/camlidl { };

    camlp5_5_strict = callPackage ../development/tools/ocaml/camlp5/5.15.nix { };

    camlp5_5_transitional = callPackage ../development/tools/ocaml/camlp5/5.15.nix {
      transitional = true;
    };

    camlp5_6_strict = callPackage ../development/tools/ocaml/camlp5 { };

    camlp5_6_transitional = callPackage ../development/tools/ocaml/camlp5 {
      transitional = true;
    };

    camlp5_strict = camlp5_6_strict;

    camlp5_transitional = camlp5_6_transitional;

    camlzip = callPackage ../development/ocaml-modules/camlzip { };

    camomile_0_8_2 = callPackage ../development/ocaml-modules/camomile/0.8.2.nix { };
    camomile = callPackage ../development/ocaml-modules/camomile { };

    camlimages = callPackage ../development/ocaml-modules/camlimages {
      libpng = libpng12;
    };

    ocaml_cairo = callPackage ../development/ocaml-modules/ocaml-cairo { };

    cryptokit = callPackage ../development/ocaml-modules/cryptokit { };

    deriving = callPackage ../development/tools/ocaml/deriving { };

    findlib = callPackage ../development/tools/ocaml/findlib { };

    dypgen = callPackage ../development/ocaml-modules/dypgen { };

    patoline = callPackage ../tools/typesetting/patoline { };

    gmetadom = callPackage ../development/ocaml-modules/gmetadom { };

    lablgl = callPackage ../development/ocaml-modules/lablgl { };

    lablgtk = callPackage ../development/ocaml-modules/lablgtk {
      inherit (gnome) libgnomecanvas libglade gtksourceview;
    };

    lablgtkmathview = callPackage ../development/ocaml-modules/lablgtkmathview {
      gtkmathview = callPackage ../development/libraries/gtkmathview { };
    };

    menhir = callPackage ../development/ocaml-modules/menhir { };

    mldonkey = callPackage ../applications/networking/p2p/mldonkey { };

    mlgmp =  callPackage ../development/ocaml-modules/mlgmp { };

    ocaml_batteries = callPackage ../development/ocaml-modules/batteries {
      camomile = camomile_0_8_2;
    };

    ocaml_cryptgps = callPackage ../development/ocaml-modules/cryptgps { };

    ocaml_expat = callPackage ../development/ocaml-modules/expat { };

    ocamlgraph = callPackage ../development/ocaml-modules/ocamlgraph { };

    ocaml_http = callPackage ../development/ocaml-modules/http { };

    ocaml_lwt = callPackage ../development/ocaml-modules/lwt { };

    ocaml_mysql = callPackage ../development/ocaml-modules/mysql { };

    ocamlnet = callPackage ../development/ocaml-modules/ocamlnet { };

    ocaml_pcre = callPackage ../development/ocaml-modules/pcre {
      inherit pcre;
    };

    ocaml_react = callPackage ../development/ocaml-modules/react { };

    ocaml_sqlite3 = callPackage ../development/ocaml-modules/sqlite3 { };

    ocaml_ssl = callPackage ../development/ocaml-modules/ssl { };

    ounit = callPackage ../development/ocaml-modules/ounit { };

    ulex = callPackage ../development/ocaml-modules/ulex { };

    ulex08 = callPackage ../development/ocaml-modules/ulex/0.8 {
      camlp5 = camlp5_transitional;
    };

    ocaml_typeconv = callPackage ../development/ocaml-modules/typeconv { };

    ocaml_sexplib = callPackage ../development/ocaml-modules/sexplib { };

    ocaml_extlib = callPackage ../development/ocaml-modules/extlib { };

    pycaml = callPackage ../development/ocaml-modules/pycaml { };

    opam = callPackage ../development/tools/ocaml/opam { };
  };

  ocamlPackages = recurseIntoAttrs ocamlPackages_3_12_1;
  ocamlPackages_3_10_0 = mkOcamlPackages ocaml_3_10_0 pkgs.ocamlPackages_3_10_0;
  ocamlPackages_3_11_2 = mkOcamlPackages ocaml_3_11_2 pkgs.ocamlPackages_3_11_2;
  ocamlPackages_3_12_1 = mkOcamlPackages ocaml_3_12_1 pkgs.ocamlPackages_3_12_1;
  ocamlPackages_4_00_1 = mkOcamlPackages ocaml_4_00_1 pkgs.ocamlPackages_4_00_1;

  ocaml_make = callPackage ../development/ocaml-modules/ocamlmake { };

  opa = let callPackage = newScope pkgs.ocamlPackages_3_12_1; in callPackage ../development/compilers/opa { };

  ocamlnat = let callPackage = newScope pkgs.ocamlPackages_3_12_1; in callPackage ../development/ocaml-modules/ocamlnat { };

  opencxx = callPackage ../development/compilers/opencxx {
    gcc = gcc33;
  };

  qcmm = callPackage ../development/compilers/qcmm {
    lua   = lua4;
    ocaml = ocaml_3_08_0;
  };

  deterministicStdenv = lowPrio (
    overrideInStdenv (
      stdenvAdapters.overrideGCC
        (stdenvAdapters.overrideSetup stdenv ../stdenv/generic/setup-repeatable.sh )
      gcc46_deterministic
    )
    [ binutils_deterministic ]
  );

  roadsend = callPackage ../development/compilers/roadsend { };

  # TODO: the corresponding nix file is missing
  # rust = pkgsi686Linux.callPackage ../development/compilers/rust {};

  sbcl = builderDefsPackage (import ../development/compilers/sbcl) {
    inherit makeWrapper clisp;
  };

  scala_2_9 = callPackage ../development/compilers/scala/2.9.nix { };
  scala_2_10 = callPackage ../development/compilers/scala { };
  scala = scala_2_10;

  sdcc = callPackage ../development/compilers/sdcc {
    boost = boost149; # sdcc 3.2.0 fails to build with boost 1.53
  };

  smlnj = callPackage_i686 ../development/compilers/smlnj { };

  stalin = callPackage ../development/compilers/stalin { };

  strategoPackages = recurseIntoAttrs strategoPackages018;

  strategoPackages016 = callPackage ../development/compilers/strategoxt/0.16.nix {
    stdenv = overrideInStdenv stdenv [gnumake380];
  };

  strategoPackages017 = callPackage ../development/compilers/strategoxt/0.17.nix {
    readline = readline5;
  };

  strategoPackages018 = callPackage ../development/compilers/strategoxt/0.18.nix {
    readline = readline5;
  };

  metaBuildEnv = callPackage ../development/compilers/meta-environment/meta-build-env { };

  swiProlog = callPackage ../development/compilers/swi-prolog { };

  tbb = callPackage ../development/libraries/tbb { };

  tinycc = callPackage ../development/compilers/tinycc { };

  urweb = callPackage ../development/compilers/urweb { };

  vala = vala19;

  vala15 = callPackage ../development/compilers/vala/15.2.nix { };

  vala16 = callPackage ../development/compilers/vala/16.1.nix { };

  vala19 = callPackage ../development/compilers/vala/default.nix { };

  visualcpp = callPackage ../development/compilers/visual-c++ { };

  vs90wrapper = callPackage ../development/compilers/vs90wrapper { };

  webdsl = callPackage ../development/compilers/webdsl { };

  win32hello = callPackage ../development/compilers/visual-c++/test { };

  wrapGCCWith = gccWrapper: glibc: baseGCC: gccWrapper {
    nativeTools = stdenv ? gcc && stdenv.gcc.nativeTools;
    nativeLibc = stdenv ? gcc && stdenv.gcc.nativeLibc;
    nativePrefix = if stdenv ? gcc then stdenv.gcc.nativePrefix else "";
    gcc = baseGCC;
    libc = glibc;
    shell = bash;
    inherit stdenv binutils coreutils zlib;
  };

  wrapClangWith = clangWrapper: glibc: baseClang: clangWrapper {
    nativeTools = stdenv ? gcc && stdenv.gcc.nativeTools;
    nativeLibc = stdenv ? gcc && stdenv.gcc.nativeLibc;
    nativePrefix = if stdenv ? gcc then stdenv.gcc.nativePrefix else "";
    clang = baseClang;
    libc = glibc;
    shell = bash;
    binutils = stdenv.gcc.binutils;
    inherit stdenv coreutils zlib;
  };

  wrapClang = wrapClangWith (import ../build-support/clang-wrapper) glibc;

  wrapGCC = wrapGCCWith (import ../build-support/gcc-wrapper) glibc;

  wrapGCCCross =
    {gcc, libc, binutils, cross, shell ? "", name ? "gcc-cross-wrapper"}:

    forceNativeDrv (import ../build-support/gcc-cross-wrapper {
      nativeTools = false;
      nativeLibc = false;
      noLibc = (libc == null);
      inherit stdenv gcc binutils libc shell name cross;
    });

  # prolog
  yap = callPackage ../development/compilers/yap { };

  yasm = callPackage ../development/compilers/yasm { };


  ### DEVELOPMENT / INTERPRETERS

  acl2 = builderDefsPackage ../development/interpreters/acl2 {
    inherit sbcl;
  };

  angelscript = callPackage ../development/interpreters/angelscript {};

  clisp = callPackage ../development/interpreters/clisp { };

  # compatibility issues in 2.47 - at list 2.44.1 is known good
  # for sbcl bootstrap
  clisp_2_44_1 = callPackage ../development/interpreters/clisp/2.44.1.nix {
    libsigsegv = libsigsegv_25;
  };

  clojure = callPackage ../development/interpreters/clojure { };

  clojureUnstable = callPackage ../development/interpreters/clojure { version = "1.5.0-RC1"; };

  clojure_binary = callPackage ../development/interpreters/clojure/binary.nix { };

  clojure_wrapper = callPackage ../development/interpreters/clojure/wrapper.nix {
    #clojure = clojure_binary;
  };

  clooj_standalone_binary = callPackage ../development/interpreters/clojure/clooj.nix { };

  clooj_wrapper = callPackage ../development/interpreters/clojure/clooj-wrapper.nix {
    clooj = clooj_standalone_binary;
  };

  erlangR14B04 = callPackage ../development/interpreters/erlang/R14B04.nix { };
  erlangR15B03 = callPackage ../development/interpreters/erlang/R15B03.nix { };
  erlang = callPackage ../development/interpreters/erlang/default.nix { };

  rebar = callPackage ../development/tools/build-managers/rebar { };

  elixir = callPackage ../development/interpreters/elixir { };

  groovy = callPackage ../development/interpreters/groovy { };

  guile_1_8 = callPackage ../development/interpreters/guile/1.8.nix { };

  guile_2_0 = callPackage ../development/interpreters/guile { };

  guile = guile_2_0;

  hadoop = callPackage ../applications/networking/cluster/hadoop { };

  io = callPackage ../development/interpreters/io { };

  j = callPackage ../development/interpreters/j {};

  jmeter = callPackage ../applications/networking/jmeter {};

  kaffe = callPackage ../development/interpreters/kaffe { };

  kona = callPackage ../development/interpreters/kona {};

  love = callPackage ../development/interpreters/love {lua=lua5;};
  love_luajit = callPackage ../development/interpreters/love {lua=luajit;};

  lua4 = callPackage ../development/interpreters/lua-4 { };
  lua5_0 = callPackage ../development/interpreters/lua-5/5.0.3.nix { };
  lua5_1 = callPackage ../development/interpreters/lua-5/5.1.nix { };
  lua5_2 = callPackage ../development/interpreters/lua-5/5.2.nix { };
  lua5 = lua5_1;

  luarocks = callPackage ../development/tools/misc/luarocks {
     lua = lua5;
  };

  luajit = callPackage ../development/interpreters/luajit {};

  lush2 = callPackage ../development/interpreters/lush {};

  maude = callPackage ../development/interpreters/maude { };

  octave = callPackage ../development/interpreters/octave {
    fltk = fltk13;
  };

  # mercurial (hg) bleeding edge version
  octaveHG = callPackage ../development/interpreters/octave/hg.nix { };

  perl58 = callPackage ../development/interpreters/perl/5.8 {
    impureLibcPath = if stdenv.isLinux then null else "/usr";
  };

  perl510 = callPackage ../development/interpreters/perl/5.10 { };

  perl514 = callPackage ../development/interpreters/perl/5.14 { };

  perl516 = callPackage ../development/interpreters/perl/5.16 {
    fetchurl = fetchurlBoot;
  };

  perl = if system != "i686-cygwin" then perl516 else sysPerl;

  php = php54;

  php53 = callPackage ../development/interpreters/php/5.3.nix { };

  php54 = callPackage ../development/interpreters/php/5.4.nix { };

  php_apc = callPackage ../development/libraries/php-apc { };

  php_xcache = callPackage ../development/libraries/php-xcache { };

  phpXdebug_5_3 = lowPrio (callPackage ../development/interpreters/php-xdebug {
    php = php53;
  });

  phpXdebug_5_4 = callPackage ../development/interpreters/php-xdebug { };

  phpXdebug = phpXdebug_5_4;

  picolisp = callPackage ../development/interpreters/picolisp {};

  pltScheme = racket; # just to be sure

  polyml = callPackage ../development/compilers/polyml { };

  pure = callPackage ../development/interpreters/pure {};

  python3 = hiPrio (callPackage ../development/interpreters/python/3.3 { });
  python33 = callPackage ../development/interpreters/python/3.3 { };
  python32 = callPackage ../development/interpreters/python/3.2 { };

  python = python27;
  python26 = callPackage ../development/interpreters/python/2.6 { };
  python27 = callPackage ../development/interpreters/python/2.7 {
    libX11 = xlibs.libX11;
  };

  pypy = callPackage ../development/interpreters/pypy/2.2 { };

  pythonFull = python27Full;
  python26Full = callPackage ../development/interpreters/python/wrapper.nix {
    extraLibs = [];
    postBuild = "";
    python = python26;
    inherit (python26Packages) recursivePthLoader;
  };
  python27Full = callPackage ../development/interpreters/python/wrapper.nix {
    extraLibs = [];
    postBuild = "";
    python = python27;
    inherit (python27Packages) recursivePthLoader;
  };

  pythonDocs = recurseIntoAttrs (import ../development/interpreters/python/docs {
    inherit stdenv fetchurl lib;
  });

  pythonLinkmeWrapper = callPackage ../development/interpreters/python/python-linkme-wrapper.nix { };

  pypi2nix = python27Packages.pypi2nix;

  pyrex = pyrex095;

  pyrex095 = callPackage ../development/interpreters/pyrex/0.9.5.nix { };

  pyrex096 = callPackage ../development/interpreters/pyrex/0.9.6.nix { };

  qi = callPackage ../development/compilers/qi { };

  racket = callPackage ../development/interpreters/racket { };

  regina = callPackage ../development/interpreters/regina {};

  renpy = callPackage ../development/interpreters/renpy {
    ffmpeg = ffmpeg_1;
    wrapPython = pythonPackages.wrapPython;
  };

  ruby18 = callPackage ../development/interpreters/ruby/ruby-18.nix { };
  ruby19 = callPackage ../development/interpreters/ruby/ruby-19.nix { };
  ruby2 = lowPrio (callPackage ../development/interpreters/ruby/ruby-2.0.nix { });

  ruby = ruby19;

  rubyLibs = recurseIntoAttrs (callPackage ../development/interpreters/ruby/libs.nix { });

  rake = rubyLibs.rake;

  rubySqlite3 = callPackage ../development/ruby-modules/sqlite3 { };

  rubygemsFun = ruby: builderDefsPackage (import ../development/interpreters/ruby/rubygems.nix) {
    inherit ruby makeWrapper;
  };
  rubygems = hiPrio (rubygemsFun ruby);

  rq = callPackage ../applications/networking/cluster/rq { };

  scsh = callPackage ../development/interpreters/scsh { };

  scheme48 = callPackage ../development/interpreters/scheme48 { };

  spidermonkey = callPackage ../development/interpreters/spidermonkey { };
  spidermonkey_1_8_0rc1 = callPackage ../development/interpreters/spidermonkey/1.8.0-rc1.nix { };
  spidermonkey_185 = callPackage ../development/interpreters/spidermonkey/185-1.0.0.nix { };

  sysPerl = callPackage ../development/interpreters/perl/sys-perl { };

  tcl = callPackage ../development/interpreters/tcl { };

  xulrunnerWrapper = {application, launcher}:
    import ../development/interpreters/xulrunner/wrapper {
      inherit stdenv application launcher xulrunner;
    };

  xulrunner = pkgs.firefoxPkgs.xulrunner;


  ### DEVELOPMENT / MISC

  amdadlsdk = callPackage ../development/misc/amdadl-sdk { };

  amdappsdk26 = callPackage ../development/misc/amdapp-sdk {
    version = "2.6";
  };

  amdappsdk27 = callPackage ../development/misc/amdapp-sdk {
    version = "2.7";
  };

  amdappsdk28 = callPackage ../development/misc/amdapp-sdk {
    version = "2.8";
  };

  amdappsdk = amdappsdk28;

  amdappsdkFull = callPackage ../development/misc/amdapp-sdk {
    version = "2.8";
    samples = true;
  };

  avrgcclibc = callPackage ../development/misc/avr-gcc-with-avr-libc {};

  avr8burnomat = callPackage ../development/misc/avr8-burn-omat { };

  sourceFromHead = import ../build-support/source-from-head-fun.nix {
    inherit config;
  };

  ecj = callPackage ../development/eclipse/ecj { };

  jdtsdk = callPackage ../development/eclipse/jdt-sdk { };

  jruby165 = callPackage ../development/interpreters/jruby { };

  guileCairo = callPackage ../development/guile-modules/guile-cairo { };

  guileGnome = callPackage ../development/guile-modules/guile-gnome {
    gconf = gnome.GConf;
    inherit (gnome) gnome_vfs libglade libgnome libgnomecanvas libgnomeui;
  };

  guile_lib = callPackage ../development/guile-modules/guile-lib { };

  guile_ncurses = callPackage ../development/guile-modules/guile-ncurses { };

  srecord = callPackage ../development/tools/misc/srecord { };

  windowssdk = (
    import ../development/misc/windows-sdk {
      inherit fetchurl stdenv cabextract;
    });


  ### DEVELOPMENT / TOOLS

  antlr = callPackage ../development/tools/parsing/antlr/2.7.7.nix { };

  antlr3 = callPackage ../development/tools/parsing/antlr { };

  ant = apacheAnt;

  apacheAnt = callPackage ../development/tools/build-managers/apache-ant { };

  apacheAntOpenJDK = apacheAnt.override { jdk = openjdk; };
  apacheAntOracleJDK = ant.override { jdk = pkgs.oraclejdk; };

  apacheAntGcj = callPackage ../development/tools/build-managers/apache-ant/from-source.nix {
    # must be either pre-built or built with GCJ *alone*
    gcj = gcj.gcc; # use the raw GCJ, which has ${gcj}/lib/jvm
  };

  astyle = callPackage ../development/tools/misc/astyle { };

  autobuild = callPackage ../development/tools/misc/autobuild { };

  autoconf = callPackage ../development/tools/misc/autoconf { };

  autoconf213 = callPackage ../development/tools/misc/autoconf/2.13.nix { };

  autocutsel = callPackage ../tools/X11/autocutsel{ };

  automake = automake112x;

  automake110x = callPackage ../development/tools/misc/automake/automake-1.10.x.nix { };

  automake111x = callPackage ../development/tools/misc/automake/automake-1.11.x.nix { };

  automake112x = callPackage ../development/tools/misc/automake/automake-1.12.x.nix { };

  automake113x = callPackage ../development/tools/misc/automake/automake-1.13.x.nix { };

  automake114x = callPackage ../development/tools/misc/automake/automake-1.14.x.nix { };

  automoc4 = callPackage ../development/tools/misc/automoc4 { };

  avrdude = callPackage ../development/tools/misc/avrdude { };

  avarice = callPackage ../development/tools/misc/avarice { };

  babeltrace = callPackage ../development/tools/misc/babeltrace { };

  bam = callPackage ../development/tools/build-managers/bam {};

  binutils = callPackage ../development/tools/misc/binutils {
    inherit noSysDirs;
  };

  binutils_deterministic = lowPrio (callPackage ../development/tools/misc/binutils {
    inherit noSysDirs;
    deterministic = true;
  });

  binutils_nogold = lowPrio (callPackage ../development/tools/misc/binutils {
    inherit noSysDirs;
    gold = false;
  });

  binutilsCross = lowPrio (forceNativeDrv (import ../development/tools/misc/binutils {
    inherit stdenv fetchurl zlib;
    noSysDirs = true;
    cross = assert crossSystem != null; crossSystem;
  }));

  bison2 = callPackage ../development/tools/parsing/bison/2.x.nix { };
  bison3 = callPackage ../development/tools/parsing/bison/3.x.nix { };
  bison = bison3;

  buildbot = callPackage ../development/tools/build-managers/buildbot {
    inherit (pythonPackages) twisted jinja2 sqlalchemy sqlalchemy_migrate;
    dateutil = pythonPackages.dateutil_1_5;
  };

  buildbotSlave = callPackage ../development/tools/build-managers/buildbot-slave {
    inherit (pythonPackages) twisted;
  };

  byacc = callPackage ../development/tools/parsing/byacc { };

  casperjs = callPackage ../development/tools/casperjs { };

  cbrowser = callPackage ../development/tools/misc/cbrowser { };

  ccache = callPackage ../development/tools/misc/ccache { };

  # Wrapper that works as gcc or g++
  # It can be used by setting in nixpkgs config like this, for example:
  #    replaceStdenv = { pkgs }: pkgs.ccacheStdenv;
  # But if you build in chroot, you should have that path in chroot
  # If instantiated directly, it will use the HOME/.ccache as cache directory.
  # You can use an override in packageOverrides to set extraConfig:
  #    packageOverrides = pkgs: {
  #     ccacheWrapper = pkgs.ccacheWrapper.override {
  #       extraConfig = ''
  #         CCACHE_COMPRESS=1
  #         CCACHE_DIR=/bin/.ccache
  #       '';
  #     };
  #
  ccacheWrapper = makeOverridable ({ extraConfig ? "" }:
     wrapGCC (ccache.links extraConfig)) {};
  ccacheStdenv = lowPrio (overrideGCC stdenv ccacheWrapper);

  cgdb = callPackage ../development/tools/misc/cgdb { };

  chromedriver = callPackage ../development/tools/selenium/chromedriver { gconf = gnome.GConf; };

  "cl-launch" = callPackage ../development/tools/misc/cl-launch {};

  complexity = callPackage ../development/tools/misc/complexity { };

  ctags = callPackage ../development/tools/misc/ctags { };

  ctagsWrapped = import ../development/tools/misc/ctags/wrapped.nix {
    inherit pkgs ctags writeScriptBin;
  };

  cmake = callPackage ../development/tools/build-managers/cmake { };

  cmake264 = callPackage ../development/tools/build-managers/cmake/264.nix { };

  cmakeCurses = cmake.override { useNcurses = true; };

  cmakeWithGui = cmakeCurses.override { useQt4 = true; };

  coccinelle = callPackage ../development/tools/misc/coccinelle { };

  framac = callPackage ../development/tools/misc/frama-c { };

  cppi = callPackage ../development/tools/misc/cppi { };

  cproto = callPackage ../development/tools/misc/cproto { };

  cflow = callPackage ../development/tools/misc/cflow { };

  cppcheck = callPackage ../development/tools/analysis/cppcheck { };

  cscope = callPackage ../development/tools/misc/cscope { };

  csslint = callPackage ../development/web/csslint { };

  libcxx = callPackage ../development/libraries/libc++ { stdenv = pkgs.clangStdenv; };

  dejagnu = callPackage ../development/tools/misc/dejagnu { };

  ddd = callPackage ../development/tools/misc/ddd { };

  distcc = callPackage ../development/tools/misc/distcc { };

  # distccWrapper: wrapper that works as gcc or g++
  # It can be used by setting in nixpkgs config like this, for example:
  #    replaceStdenv = { pkgs }: pkgs.distccStdenv;
  # But if you build in chroot, a default 'nix' will create
  # a new net namespace, and won't have network access.
  # You can use an override in packageOverrides to set extraConfig:
  #    packageOverrides = pkgs: {
  #     distccWrapper = pkgs.distccWrapper.override {
  #       extraConfig = ''
  #         DISTCC_HOSTS="myhost1 myhost2"
  #       '';
  #     };
  #
  distccWrapper = makeOverridable ({ extraConfig ? "" }:
     wrapGCC (distcc.links extraConfig)) {};
  distccStdenv = lowPrio (overrideGCC stdenv distccWrapper);

  distccMasquerade = callPackage ../development/tools/misc/distcc/masq.nix {
    gccRaw = gcc.gcc;
    binutils = binutils;
  };

  docutils = builderDefsPackage (import ../development/tools/documentation/docutils) {
    inherit python pil makeWrapper;
  };

  doxygen = lowPrio (doxygen_gui.override { qt4 = null; });

  /* XXX: The LaTeX output with Doxygen 1.8.0 makes LaTeX barf.
     See <https://bugzilla.gnome.org/show_bug.cgi?id=670973>.  */
  doxygen_1_7 = callPackage ../development/tools/documentation/doxygen/1.7.nix {
    qt4 = null;
  };

  doxygen_gui = callPackage ../development/tools/documentation/doxygen { };

  eggdbus = callPackage ../development/tools/misc/eggdbus { };

  elfutils = callPackage ../development/tools/misc/elfutils { };

  epm = callPackage ../development/tools/misc/epm { };

  emma = callPackage ../development/tools/analysis/emma { };

  findbugs = callPackage ../development/tools/analysis/findbugs { };

  pmd = callPackage ../development/tools/analysis/pmd { };

  jdepend = callPackage ../development/tools/analysis/jdepend { };

  checkstyle = callPackage ../development/tools/analysis/checkstyle { };

  flex = callPackage ../development/tools/parsing/flex {
    # Break infinite recursion: bison's test suite needs flex, so we
    # use an untested bison build to build flex first.
    yacc = bison.override { flex = null; };
  };

  m4 = gnum4;

  global = callPackage ../development/tools/misc/global { };

  gnome_doc_utils = callPackage ../development/tools/documentation/gnome-doc-utils {};

  gnum4 = callPackage ../development/tools/misc/gnum4 { };

  gnumake = callPackage ../development/tools/build-managers/gnumake { };

  gnumake380 = callPackage ../development/tools/build-managers/gnumake-3.80 { };
  gnumake381 = callPackage ../development/tools/build-managers/gnumake/3.81.nix { };

  gob2 = callPackage ../development/tools/misc/gob2 { };

  gradle = callPackage ../development/tools/build-managers/gradle { };

  gperf = callPackage ../development/tools/misc/gperf { };

  gtk_doc = callPackage ../development/tools/documentation/gtk-doc { };

  gtkdialog = callPackage ../development/tools/misc/gtkdialog { };

  guileLint = callPackage ../development/tools/guile/guile-lint { };

  gwrap = callPackage ../development/tools/guile/g-wrap { };

  help2man = callPackage ../development/tools/misc/help2man {
    inherit (perlPackages) LocaleGettext;
  };

  hyenae = callPackage ../tools/networking/hyenae { };

  iconnamingutils = callPackage ../development/tools/misc/icon-naming-utils {
    inherit (perlPackages) XMLSimple;
  };

  indent = callPackage ../development/tools/misc/indent { };

  ino = callPackage ../development/arduino/ino { };

  inotifyTools = callPackage ../development/tools/misc/inotify-tools { };

  intelgen4asm = callPackage ../development/misc/intelgen4asm { };

  ired = callPackage ../development/tools/analysis/radare/ired.nix { };

  itstool = callPackage ../development/tools/misc/itstool { };

  jam = callPackage ../development/tools/build-managers/jam { };

  jikespg = callPackage ../development/tools/parsing/jikespg { };

  lcov = callPackage ../development/tools/analysis/lcov { };

  leiningen = callPackage ../development/tools/build-managers/leiningen { };

  libtool = libtool_2;

  libtool_1_5 = callPackage ../development/tools/misc/libtool { };

  libtool_2 = callPackage ../development/tools/misc/libtool/libtool2.nix { };

  lsof = callPackage ../development/tools/misc/lsof { };

  ltrace = callPackage ../development/tools/misc/ltrace { };

  lttngTools = callPackage ../development/tools/misc/lttng-tools { };

  lttngUst = callPackage ../development/tools/misc/lttng-ust { };

  lttv = callPackage ../development/tools/misc/lttv { };

  mk = callPackage ../development/tools/build-managers/mk { };

  neoload = callPackage ../development/tools/neoload {
    licenseAccepted = (config.neoload.accept_license or false);
  };

  ninja = callPackage ../development/tools/build-managers/ninja { };

  noweb = callPackage ../development/tools/literate-programming/noweb { };

  omake = callPackage ../development/tools/ocaml/omake { };
  omake_rc1 = callPackage ../development/tools/ocaml/omake/0.9.8.6-rc1.nix { };

  openocd = callPackage ../development/tools/misc/openocd { };

  oprofile = callPackage ../development/tools/profiling/oprofile { };

  patchelf = callPackage ../development/tools/misc/patchelf { };

  patchelfUnstable = callPackage ../development/tools/misc/patchelf/unstable.nix { };

  peg = callPackage ../development/tools/parsing/peg { };

  phantomjs = callPackage ../development/tools/phantomjs { };

  pmccabe = callPackage ../development/tools/misc/pmccabe { };

  /* Make pkgconfig always return a nativeDrv, never a proper crossDrv,
     because most usage of pkgconfig as buildInput (inheritance of
     pre-cross nixpkgs) means using it using as nativeBuildInput
     cross_renaming: we should make all programs use pkgconfig as
     nativeBuildInput after the renaming.
     */
  pkgconfig = forceNativeDrv (callPackage ../development/tools/misc/pkgconfig { });
  pkgconfigUpstream = lowPrio (pkgconfig.override { vanilla = true; });

  premake3 = callPackage ../development/tools/misc/premake/3.nix { };

  premake4 = callPackage ../development/tools/misc/premake { };

  premake = premake4;

  pstack = callPackage ../development/tools/misc/gdb/pstack.nix { };

  radare = callPackage ../development/tools/analysis/radare {
    inherit (gnome) vte;
    lua = lua5;
    useX11 = config.radare.useX11 or false;
    pythonBindings = config.radare.pythonBindings or false;
    rubyBindings = config.radare.rubyBindings or false;
    luaBindings = config.radare.luaBindings or false;
  };

  ragel = callPackage ../development/tools/parsing/ragel { };

  re2c = callPackage ../development/tools/parsing/re2c { };

  remake = callPackage ../development/tools/build-managers/remake { };

  saleaeLogic = callPackage ../development/tools/misc/saleae-logic { };

  # couldn't find the source yet
  seleniumRCBin = callPackage ../development/tools/selenium/remote-control {
    jre = jdk;
  };

  scons = callPackage ../development/tools/build-managers/scons { };

  simpleBuildTool = callPackage ../development/tools/build-managers/simple-build-tool { };

  slimerjs = callPackage ../development/tools/slimerjs {};

  sloccount = callPackage ../development/tools/misc/sloccount { };

  smatch = callPackage ../development/tools/analysis/smatch {
    buildllvmsparse = false;
    buildc2xml = false;
  };

  smc = callPackage ../tools/misc/smc { };

  sparse = callPackage ../development/tools/analysis/sparse { };

  speedtest_cli = callPackage ../tools/networking/speedtest-cli { };

  spin = callPackage ../development/tools/analysis/spin { };

  splint = callPackage ../development/tools/analysis/splint { };

  stm32flash = callPackage ../development/tools/misc/stm32flash { };

  strace = callPackage ../development/tools/misc/strace { };

  swig = callPackage ../development/tools/misc/swig { };

  swig2 = callPackage ../development/tools/misc/swig/2.x.nix { };

  swigWithJava = swig;

  swfmill = callPackage ../tools/video/swfmill { };

  swftools = callPackage ../tools/video/swftools { };

  tcptrack = callPackage ../development/tools/misc/tcptrack { };

  texinfo413 = callPackage ../development/tools/misc/texinfo/4.13a.nix { };
  texinfo5 = callPackage ../development/tools/misc/texinfo/5.2.nix { };
  texinfo4 = texinfo413;
  texinfo = texinfo5;

  texi2html = callPackage ../development/tools/misc/texi2html { };

  uhd = callPackage ../development/tools/misc/uhd { };

  uisp = callPackage ../development/tools/misc/uisp { };

  uncrustify = callPackage ../development/tools/misc/uncrustify { };

  gdb = callPackage ../development/tools/misc/gdb {
    hurd = gnu.hurdCross;
    inherit (gnu) mig;
  };

  gdbCross = lowPrio (callPackage ../development/tools/misc/gdb {
    target = crossSystem;
  });

  valgrind = callPackage ../development/tools/analysis/valgrind {
    stdenv =
      # On Darwin, Valgrind 3.7.0 expects Apple's GCC (for
      # `__private_extern'.)
      if stdenv.isDarwin
      then overrideGCC stdenv gccApple
      else stdenv;
  };

  valkyrie = callPackage ../development/tools/analysis/valkyrie { };

  xc3sprog = callPackage ../development/tools/misc/xc3sprog { };

  xxdiff = callPackage ../development/tools/misc/xxdiff { };

  yacc = bison;

  yodl = callPackage ../development/tools/misc/yodl { };


  ### DEVELOPMENT / LIBRARIES

  a52dec = callPackage ../development/libraries/a52dec { };

  aacskeys = callPackage ../development/libraries/aacskeys { };

  aalib = callPackage ../development/libraries/aalib { };

  acl = callPackage ../development/libraries/acl { };

  activemq = callPackage ../development/libraries/apache-activemq { };

  adns = callPackage ../development/libraries/adns { };

  afflib = callPackage ../development/libraries/afflib {};

  agg = callPackage ../development/libraries/agg { };

  allegro = callPackage ../development/libraries/allegro {};
  allegro5 = callPackage ../development/libraries/allegro/5.nix {};

  amrnb = callPackage ../development/libraries/amrnb { };

  amrwb = callPackage ../development/libraries/amrwb { };

  apr = callPackage ../development/libraries/apr { };

  aprutil = callPackage ../development/libraries/apr-util {
    bdbSupport = true;
  };

  asio = callPackage ../development/libraries/asio { };

  aspell = callPackage ../development/libraries/aspell { };

  aspellDicts = recurseIntoAttrs (import ../development/libraries/aspell/dictionaries.nix {
    inherit fetchurl stdenv aspell which;
  });

  aterm = aterm25;

  aterm25 = callPackage ../development/libraries/aterm/2.5.nix { };

  aterm28 = lowPrio (callPackage ../development/libraries/aterm/2.8.nix { });

  attica = callPackage ../development/libraries/attica { };

  attr = callPackage ../development/libraries/attr { };

  aqbanking = callPackage ../development/libraries/aqbanking { };

  aubio = callPackage ../development/libraries/aubio { };

  audiofile = callPackage ../development/libraries/audiofile {
    stdenv = if stdenv.isDarwin
      then overrideGCC stdenv gccApple
      else stdenv;
  };

  axis = callPackage ../development/libraries/axis { };

  babl_0_0_22 = callPackage ../development/libraries/babl/0_0_22.nix { };

  babl = callPackage ../development/libraries/babl { };

  beecrypt = callPackage ../development/libraries/beecrypt { };

  boehmgc = callPackage ../development/libraries/boehm-gc { };

  boolstuff = callPackage ../development/libraries/boolstuff { };

  boost144 = callPackage ../development/libraries/boost/1.44.nix { };
  boost149 = callPackage ../development/libraries/boost/1.49.nix { };
  boost153 = callPackage ../development/libraries/boost/1.53.nix { };
  boost154 = callPackage ../development/libraries/boost/1.54.nix { };
  boost155 = callPackage ../development/libraries/boost/1.55.nix { };
  boost = boost155;

  boostHeaders = callPackage ../development/libraries/boost/header-only-wrapper.nix { };

  botan = callPackage ../development/libraries/botan { };

  box2d = callPackage ../development/libraries/box2d { };
  box2d_2_0_1 = callPackage ../development/libraries/box2d/2.0.1.nix { };

  buddy = callPackage ../development/libraries/buddy { };

  bwidget = callPackage ../development/libraries/bwidget { };

  c-ares = callPackage ../development/libraries/c-ares {
    fetchurl = fetchurlBoot;
  };

  caelum = callPackage ../development/libraries/caelum { };

  scmccid = callPackage ../development/libraries/scmccid { };

  ccrtp = callPackage ../development/libraries/ccrtp { };
  ccrtp_1_8 = callPackage ../development/libraries/ccrtp/1.8.nix { };

  celt = callPackage ../development/libraries/celt {};
  celt_0_7 = callPackage ../development/libraries/celt/0.7.nix {};
  celt_0_5_1 = callPackage ../development/libraries/celt/0.5.1.nix {};

  cgal = callPackage ../development/libraries/CGAL {};

  cgui = callPackage ../development/libraries/cgui {};

  check = callPackage ../development/libraries/check { };

  chipmunk = builderDefsPackage (import ../development/libraries/chipmunk) {
    inherit cmake freeglut mesa;
    inherit (xlibs) libX11 xproto inputproto libXi libXmu;
  };

  chmlib = callPackage ../development/libraries/chmlib { };

  chromaprint = callPackage ../development/libraries/chromaprint { };

  cil = callPackage ../development/libraries/cil { };

  cilaterm = callPackage ../development/libraries/cil-aterm {
    stdenv = overrideInStdenv stdenv [gnumake380];
  };

  clanlib = callPackage ../development/libraries/clanlib { };

  classads = callPackage ../development/libraries/classads { };

  classpath = callPackage ../development/libraries/java/classpath {
    javac = gcj;
    jvm = gcj;
    gconf = gnome.GConf;
  };

  clearsilver = callPackage ../development/libraries/clearsilver { };

  cln = callPackage ../development/libraries/cln { };

  clppcre = builderDefsPackage (import ../development/libraries/cl-ppcre) { };

  clucene_core_2 = callPackage ../development/libraries/clucene-core/2.x.nix { };

  clucene_core = callPackage ../development/libraries/clucene-core { };

  cluceneCore = clucene_core; # !!! remove this

  clutter = callPackage ../development/libraries/clutter { };

  clutter_gtk = callPackage ../development/libraries/clutter-gtk { };
  clutter_gtk_0_10 = callPackage ../development/libraries/clutter-gtk/0.10.8.nix { };

  cminpack = callPackage ../development/libraries/cminpack { };

  cogl = callPackage ../development/libraries/cogl { };

  coin3d = callPackage ../development/libraries/coin3d { };

  commoncpp2 = callPackage ../development/libraries/commoncpp2 { };

  confuse = callPackage ../development/libraries/confuse { };

  coredumper = callPackage ../development/libraries/coredumper { };

  ctl = callPackage ../development/libraries/ctl { };

  cppunit = callPackage ../development/libraries/cppunit { };

  cppnetlib = callPackage ../development/libraries/cppnetlib {
    boost = boostHeaders;
  };

  cracklib = callPackage ../development/libraries/cracklib { };

  cryptopp = callPackage ../development/libraries/crypto++ { };

  cyrus_sasl = callPackage ../development/libraries/cyrus-sasl { };

  db4 = db45;

  db44 = callPackage ../development/libraries/db4/db4-4.4.nix { };

  db45 = callPackage ../development/libraries/db4/db4-4.5.nix { };

  db47 = callPackage ../development/libraries/db4/db4-4.7.nix { };

  db48 = callPackage ../development/libraries/db4/db4-4.8.nix { };

  dbus = callPackage ../development/libraries/dbus { };
  dbus_cplusplus  = callPackage ../development/libraries/dbus-cplusplus { };
  dbus_glib       = callPackage ../development/libraries/dbus-glib { };
  dbus_java       = callPackage ../development/libraries/java/dbus-java { };
  dbus_python     = callPackage ../development/python-modules/dbus { };
  # Should we deprecate these? Currently there are many references.
  dbus_tools = dbus.tools;
  dbus_libs = dbus.libs;
  dbus_daemon = dbus.daemon;

  dhex = callPackage ../applications/editors/dhex { };

  dclib = callPackage ../development/libraries/dclib { };

  directfb = callPackage ../development/libraries/directfb { };

  dotconf = callPackage ../development/libraries/dotconf { };

  dssi = callPackage ../development/libraries/dssi {};

  dragonegg = callPackage ../development/compilers/llvm/dragonegg.nix { };

  dxflib = callPackage ../development/libraries/dxflib {};

  eigen = callPackage ../development/libraries/eigen {};

  eigen2 = callPackage ../development/libraries/eigen/2.0.nix {};

  enchant = callPackage ../development/libraries/enchant { };

  enet = callPackage ../development/libraries/enet { };

  enginepkcs11 = callPackage ../development/libraries/enginepkcs11 { };

  esdl = callPackage ../development/libraries/esdl { };

  exiv2 = callPackage ../development/libraries/exiv2 { };

  expat = callPackage ../development/libraries/expat { };

  extremetuxracer = builderDefsPackage (import ../games/extremetuxracer) {
    inherit mesa tcl freeglut SDL SDL_mixer pkgconfig
      gettext intltool;
    inherit (xlibs) libX11 xproto libXi inputproto
      libXmu libXext xextproto libXt libSM libICE;
    libpng = libpng12;
  };

  eventlog = callPackage ../development/libraries/eventlog { };

  facile = callPackage ../development/libraries/facile { };

  faac = callPackage ../development/libraries/faac { };

  faad2 = callPackage ../development/libraries/faad2 { };

  farsight2 = callPackage ../development/libraries/farsight2 { };

  farstream = callPackage ../development/libraries/farstream { };

  fcgi = callPackage ../development/libraries/fcgi { };

  ffmpeg = callPackage ../development/libraries/ffmpeg {
    vpxSupport = !stdenv.isMips;

    stdenv = if stdenv.isDarwin
      then overrideGCC stdenv gccApple
      else stdenv;
  };

  ffmpeg_0_6_90 = callPackage ../development/libraries/ffmpeg/0.6.90.nix {
    vpxSupport = !stdenv.isMips;
  };

  ffmpeg_1 = callPackage ../development/libraries/ffmpeg/1.x.nix {
    vpxSupport = !stdenv.isMips;
    texinfo = texinfo5;
  };

  ffms = callPackage ../development/libraries/ffms { };

  fftw = callPackage ../development/libraries/fftw {
    singlePrecision = false;
  };

  fftwFloat = callPackage ../development/libraries/fftw {
    float = true;
  };

  fftwSinglePrec = callPackage ../development/libraries/fftw {
    singlePrecision = true;
  };

  flann = callPackage ../development/libraries/flann { };

  flite = callPackage ../development/libraries/flite { };

  fltk13 = callPackage ../development/libraries/fltk/fltk13.nix { };

  fltk20 = callPackage ../development/libraries/fltk { };

  fmod = callPackage ../development/libraries/fmod { };

  freeimage = callPackage ../development/libraries/freeimage { };

  freetts = callPackage ../development/libraries/freetts { };

  cfitsio = callPackage ../development/libraries/cfitsio { };

  fontconfig = callPackage ../development/libraries/fontconfig { };

  makeFontsConf = let fontconfig_ = fontconfig; in {fontconfig ? fontconfig_, fontDirectories}:
    import ../development/libraries/fontconfig/make-fonts-conf.nix {
      inherit runCommand libxslt fontconfig fontDirectories;
    };

  freealut = callPackage ../development/libraries/freealut { };

  freeglut = if stdenv.isDarwin then darwinX11AndOpenGL else
    callPackage ../development/libraries/freeglut { };

  freetype = callPackage ../development/libraries/freetype { };

  fribidi = callPackage ../development/libraries/fribidi { };

  funambol = callPackage ../development/libraries/funambol { };

  fam = gamin;

  gamin = callPackage ../development/libraries/gamin { };

  gav = callPackage ../games/gav { };

  gsb = callPackage ../games/gsb { };

  gdome2 = callPackage ../development/libraries/gdome2 {
    inherit (gnome) gtkdoc;
  };

  gdbm = callPackage ../development/libraries/gdbm { };

  gegl = callPackage ../development/libraries/gegl {
    #  avocodec avformat librsvg
  };

  gegl_0_0_22 = callPackage ../development/libraries/gegl/0_0_22.nix {
    #  avocodec avformat librsvg
    libpng = libpng12;
  };

  geoclue = callPackage ../development/libraries/geoclue {};

  geoclue2 = callPackage ../development/libraries/geoclue/2.0.nix {
    libsoup = libsoup_2_40;
  };

  geoip = builderDefsPackage ../development/libraries/geoip {
    inherit zlib;
  };

  geoipjava = callPackage ../development/libraries/java/geoipjava { };

  geos = callPackage ../development/libraries/geos { };

  gettext = gettext_0_18;

  gettext_0_17 = callPackage ../development/libraries/gettext/0.17.nix { };
  gettext_0_18 = callPackage ../development/libraries/gettext { };

  gd = callPackage ../development/libraries/gd { };

  gdal = callPackage ../development/libraries/gdal { };

  ggz_base_libs = callPackage ../development/libraries/ggz_base_libs {};

  giblib = callPackage ../development/libraries/giblib { };

  libgit2 = callPackage ../development/libraries/git2 { };

  glew = callPackage ../development/libraries/glew { };

  glfw = callPackage ../development/libraries/glfw { };

  glibcCross = glibc217Cross;

  glibc213 = (callPackage ../development/libraries/glibc/2.13 {
    kernelHeaders = linuxHeaders;
    installLocales = config.glibc.locales or false;
    machHeaders = null;
    hurdHeaders = null;
    gccCross = null;
  }) // (if crossSystem != null then { crossDrv = glibc213Cross; } else {});

  glibc213Cross = forceNativeDrv (makeOverridable (import ../development/libraries/glibc/2.13)
    (let crossGNU = crossSystem != null && crossSystem.config == "i586-pc-gnu";
     in {
       inherit stdenv fetchurl;
       gccCross = gccCrossStageStatic;
       kernelHeaders = if crossGNU then gnu.hurdHeaders else linuxHeadersCross;
       installLocales = config.glibc.locales or false;
     }
     // lib.optionalAttrs crossGNU {
        inherit (gnu) machHeaders hurdHeaders libpthreadHeaders mig;
        inherit fetchgit;
      }));

  glibc = callPackage ../development/libraries/glibc/2.17 {
    kernelHeaders = linuxHeaders;
    installLocales = config.glibc.locales or false;
    machHeaders = null;
    hurdHeaders = null;
    gccCross = null;
  };

  glibc_memusage = callPackage ../development/libraries/glibc/2.17 {
    kernelHeaders = linuxHeaders;
    installLocales = false;
    withGd = true;
  };

  glibc217Cross = forceNativeDrv (makeOverridable (import ../development/libraries/glibc/2.17)
    (let crossGNU = crossSystem != null && crossSystem.config == "i586-pc-gnu";
     in {
       inherit stdenv fetchurl;
       gccCross = gccCrossStageStatic;
       kernelHeaders = if crossGNU then gnu.hurdHeaders else linuxHeadersCross;
       installLocales = config.glibc.locales or false;
     }
     // lib.optionalAttrs crossGNU {
        inherit (gnu) machHeaders hurdHeaders libpthreadHeaders mig;
        inherit fetchgit;
      }));


  # We can choose:
  libcCrossChooser = name : if name == "glibc" then glibcCross
    else if name == "uclibc" then uclibcCross
    else if name == "msvcrt" && stdenv.cross.config == "x86_64-w64-mingw32" then
      windows.mingw_w64
    else if name == "msvcrt" then windows.mingw_headers3
    else throw "Unknown libc";

  libcCross = assert crossSystem != null; libcCrossChooser crossSystem.libc;

  eglibc = callPackage ../development/libraries/eglibc {
    kernelHeaders = linuxHeaders;
    installLocales = config.glibc.locales or false;
  };

  glibcLocales = callPackage ../development/libraries/glibc/2.17/locales.nix { };

  glibcInfo = callPackage ../development/libraries/glibc/2.17/info.nix { };

  glibc_multi =
    runCommand "${glibc.name}-multi"
      { glibc64 = glibc;
        glibc32 = (import ./all-packages.nix {system = "i686-linux";}).glibc;
      }
      ''
        mkdir -p $out
        ln -s $glibc64/* $out/

        rm $out/lib $out/lib64
        mkdir -p $out/lib
        ln -s $glibc64/lib/* $out/lib
        ln -s $glibc32/lib $out/lib/32
        ln -s lib $out/lib64

        rm $out/include
        cp -rs $glibc32/include $out
        chmod -R u+w $out/include
        cp -rsf $glibc64/include $out
      '' # */
      ;

  glpk = callPackage ../development/libraries/glpk { };

  glsurf = callPackage ../applications/science/math/glsurf {
    inherit (ocamlPackages) lablgl findlib camlimages ocaml_mysql mlgmp;
    libpng = libpng12;
  };

  gmime = callPackage ../development/libraries/gmime { };

  gmm = callPackage ../development/libraries/gmm { };

  gmp = gmp5;
  gmp5 = gmp51;

  gmpxx = appendToName "with-cxx" (gmp.override { cxx = true; });

  # The GHC bootstrap binaries link against libgmp.so.3, which is in GMP 4.x.
  gmp4 = callPackage ../development/libraries/gmp/4.3.2.nix { };

  gmp51 = callPackage ../development/libraries/gmp/5.1.x.nix { };

  #GMP ex-satellite, so better keep it near gmp
  mpfr = callPackage ../development/libraries/mpfr/default.nix { };

  gobjectIntrospection = callPackage ../development/libraries/gobject-introspection { };

  goffice = callPackage ../development/libraries/goffice {
    inherit (gnome) libglade libgnomeui;
    gconf = gnome.GConf;
    libart = gnome.libart_lgpl;
  };

  goffice_0_10 = callPackage ../development/libraries/goffice/0.10.nix {
    inherit (gnome) libglade libgnomeui;
    gconf = gnome.GConf;
    libart = gnome.libart_lgpl;
    gtk = gtk3;
  };

  goocanvas = callPackage ../development/libraries/goocanvas { };

  gperftools = callPackage ../development/libraries/gperftools { };

  gst_all = {
    inherit (pkgs) gstreamer gnonlin gst_python qt_gstreamer;
    gstPluginsBase = pkgs.gst_plugins_base;
    gstPluginsBad = pkgs.gst_plugins_bad;
    gstPluginsGood = pkgs.gst_plugins_good;
    gstPluginsUgly = pkgs.gst_plugins_ugly;
    gstFfmpeg = pkgs.gst_ffmpeg;
  };

  gstreamer = callPackage ../development/libraries/gstreamer/gstreamer {
    bison = bison2;
  };

  gst_plugins_base = callPackage ../development/libraries/gstreamer/gst-plugins-base {};

  gst_plugins_good = callPackage ../development/libraries/gstreamer/gst-plugins-good {};

  gst_plugins_bad = callPackage ../development/libraries/gstreamer/gst-plugins-bad {};

  gst_plugins_ugly = callPackage ../development/libraries/gstreamer/gst-plugins-ugly {};

  gst_ffmpeg = callPackage ../development/libraries/gstreamer/gst-ffmpeg {};

  gst_python = callPackage ../development/libraries/gstreamer/gst-python {};

  gnonlin = callPackage ../development/libraries/gstreamer/gnonlin {};

  gusb = callPackage ../development/libraries/gusb {
    inherit (gnome) gtkdoc;
  };

  qt_gstreamer = callPackage ../development/libraries/gstreamer/qt-gstreamer {};

  gnet = callPackage ../development/libraries/gnet { };

  gnu-efi = callPackage ../development/libraries/gnu-efi {
    stdenv = overrideGCC stdenv gcc47;
  };

  gnutls = callPackage ../development/libraries/gnutls {
    guileBindings = config.gnutls.guile or true;
  };

  gnutls2 = callPackage ../development/libraries/gnutls/2.12.nix {
    guileBindings = config.gnutls.guile or true;
  };

  gnutls32 = callPackage ../development/libraries/gnutls/3.2.nix {
    guileBindings = config.gnutls.guile or true;
  };

  gnutls_without_guile = lowPrio (gnutls.override { guileBindings = false; });
  gnutls2_without_guile = lowPrio (gnutls2.override { guileBindings = false; });

  gpac = callPackage ../applications/video/gpac { };

  gpgme = callPackage ../development/libraries/gpgme {
    gnupg1 = gnupg1orig;
  };

  grantlee = callPackage ../development/libraries/grantlee { };

  gsasl = callPackage ../development/libraries/gsasl { };

  gsl = callPackage ../development/libraries/gsl { };

  gsm = callPackage ../development/libraries/gsm {};

  gsoap = callPackage ../development/libraries/gsoap { };

  gss = callPackage ../development/libraries/gss { };

  gtkimageview = callPackage ../development/libraries/gtkimageview { };

  gtkmathview = callPackage ../development/libraries/gtkmathview { };

  gtkLibs = {
    inherit (pkgs) glib glibmm atk atkmm cairo pango pangomm gdk_pixbuf gtk
      gtkmm;
  };

  glib = callPackage ../development/libraries/glib {
    stdenv = if stdenv.isDarwin
      then overrideGCC stdenv gccApple
      else stdenv;
    automake = automake113x;
  };
  glibmm = callPackage ../development/libraries/glibmm { };

  glib_networking = callPackage ../development/libraries/glib-networking {};

  atk = callPackage ../development/libraries/atk { };
  atkmm = callPackage ../development/libraries/atkmm { };

  pixman = callPackage ../development/libraries/pixman { };

  cairo = callPackage ../development/libraries/cairo {
    glSupport = config.cairo.gl or (stdenv.isLinux &&
      !stdenv.isArm && !stdenv.isMips);
  };
  cairo_1_12_2 = callPackage ../development/libraries/cairo/1.12.2.nix { };
  cairomm = callPackage ../development/libraries/cairomm { };

  pango = callPackage ../development/libraries/pango { };
  pangomm = callPackage ../development/libraries/pangomm/2.28.x.nix {
    cairo = cairo_1_12_2;
  };

  pangox_compat = callPackage ../development/libraries/pangox-compat { };

  gdk_pixbuf = callPackage ../development/libraries/gdk-pixbuf { };

  gtk2 = callPackage ../development/libraries/gtk+/2.x.nix {
    cupsSupport = config.gtk2.cups or stdenv.isLinux;
  };

  gtk3 = lowPrio (callPackage ../development/libraries/gtk+/3.x.nix {
    inherit (gnome3) at_spi2_atk;
  });

  gtk = pkgs.gtk2;

  gtkmm = callPackage ../development/libraries/gtkmm/2.x.nix { };
  gtkmm3 = callPackage ../development/libraries/gtkmm/3.x.nix { };

  gtkmozembedsharp = callPackage ../development/libraries/gtkmozembed-sharp {
    gtksharp = gtksharp2;
  };

  gtksharp1 = callPackage ../development/libraries/gtk-sharp-1 {
    inherit (gnome) libglade libgtkhtml gtkhtml
              libgnomecanvas libgnomeui libgnomeprint
              libgnomeprintui GConf;
  };

  gtksharp2 = callPackage ../development/libraries/gtk-sharp-2 {
    inherit (gnome) libglade libgtkhtml gtkhtml
              libgnomecanvas libgnomeui libgnomeprint
              libgnomeprintui GConf gnomepanel;
  };

  gtksourceviewsharp = callPackage ../development/libraries/gtksourceview-sharp {
    inherit (gnome) gtksourceview;
    gtksharp = gtksharp2;
  };

  gtkspell = callPackage ../development/libraries/gtkspell { };

  gts = callPackage ../development/libraries/gts { };

  gvfs = callPackage ../development/libraries/gvfs { };

  gwenhywfar = callPackage ../development/libraries/gwenhywfar { };

  # TODO : Add MIT Kerberos and let admin choose.
  kerberos = heimdal;

  heimdal = callPackage ../development/libraries/kerberos/heimdal.nix { };

  harfbuzz = callPackage ../development/libraries/harfbuzz {
    icu = null;
    graphite2 = null;
  };

  hawknl = callPackage ../development/libraries/hawknl { };

  herqq = callPackage ../development/libraries/herqq { };

  hspell = callPackage ../development/libraries/hspell { };

  hspellDicts = callPackage ../development/libraries/hspell/dicts.nix { };

  hsqldb = callPackage ../development/libraries/java/hsqldb { };

  http_parser = callPackage ../development/libraries/http_parser { inherit (pythonPackages) gyp; };

  hunspell = callPackage ../development/libraries/hunspell { };

  hwloc = callPackage ../development/libraries/hwloc {
    inherit (xlibs) libX11;
  };

  hydraAntLogger = callPackage ../development/libraries/java/hydra-ant-logger { };

  icedtea = callPackage ../development/libraries/java/icedtea {
    ant = apacheAntGcj;
    xerces = xercesJava;
    xulrunner = icecatXulrunner3;
    inherit (xlibs) libX11 libXp libXtst libXinerama libXt
      libXrender xproto;
  };

  icu = callPackage ../development/libraries/icu { };

  id3lib = callPackage ../development/libraries/id3lib { };

  iksemel = callPackage ../development/libraries/iksemel { };

  ilbc = callPackage ../development/libraries/ilbc { };

  ilmbase = callPackage ../development/libraries/ilmbase { };

  imlib = callPackage ../development/libraries/imlib {
    libpng = libpng12;
  };

  imlib2 = callPackage ../development/libraries/imlib2 { };

  incrtcl = callPackage ../development/libraries/incrtcl { };

  indilib = callPackage ../development/libraries/indilib { };

  iniparser = callPackage ../development/libraries/iniparser { };

  inteltbb = callPackage ../development/libraries/intel-tbb { };

  intltool = callPackage ../development/tools/misc/intltool { };

  irrlicht3843 = callPackage ../development/libraries/irrlicht { };

  isocodes = callPackage ../development/libraries/iso-codes { };

  itk = callPackage ../development/libraries/itk { };

  jamp = builderDefsPackage ../games/jamp {
    inherit mesa SDL SDL_image SDL_mixer;
  };

  jasper = callPackage ../development/libraries/jasper { };

  jama = callPackage ../development/libraries/jama { };

  jansson = callPackage ../development/libraries/jansson { };

  jbig2dec = callPackage ../development/libraries/jbig2dec { };

  jetty_gwt = callPackage ../development/libraries/java/jetty-gwt { };

  jetty_util = callPackage ../development/libraries/java/jetty-util { };

  json_glib = callPackage ../development/libraries/json-glib { };

  json-c-0-9 = callPackage ../development/libraries/json-c { };
  json-c-0-11 = callPackage ../development/libraries/json-c/0.11.nix { };
  json_c = json-c-0-9;

  jsoncpp = callPackage ../development/libraries/jsoncpp { };

  libjson = callPackage ../development/libraries/libjson { };

  judy = callPackage ../development/libraries/judy { };

  krb5 = callPackage ../development/libraries/kerberos/krb5.nix { };

  lcms = lcms1;

  lcms1 = callPackage ../development/libraries/lcms { };

  lcms2 = callPackage ../development/libraries/lcms2 { };

  lensfun = callPackage ../development/libraries/lensfun { };

  lesstif = callPackage ../development/libraries/lesstif { };

  lesstif93 = callPackage ../development/libraries/lesstif-0.93 { };

  leveldb = callPackage ../development/libraries/leveldb { };

  levmar = callPackage ../development/libraries/levmar { };

  leptonica = callPackage ../development/libraries/leptonica {
    libpng = libpng12;
  };

  lgi = callPackage ../development/libraries/lgi {
    lua = lua5_1;
  };

  lib3ds = callPackage ../development/libraries/lib3ds { };

  libaacs = callPackage ../development/libraries/libaacs { };

  libaal = callPackage ../development/libraries/libaal { };

  libao = callPackage ../development/libraries/libao {
    usePulseAudio = config.pulseaudio or true;
  };

  libarchive = callPackage ../development/libraries/libarchive { };

  libass = callPackage ../development/libraries/libass { };

  libassuan1 = callPackage ../development/libraries/libassuan1 { };

  libassuan = callPackage ../development/libraries/libassuan { };

  libassuan2_1 = callPackage ../development/libraries/libassuan/git.nix { };

  libav = libav_9;
  libav_all = callPackage ../development/libraries/libav { };
  inherit (libav_all) libav_9 libav_0_8;

  libavc1394 = callPackage ../development/libraries/libavc1394 { };

  libbluedevil = callPackage ../development/libraries/libbluedevil { };

  libbluray = callPackage ../development/libraries/libbluray { };

  libbs2b = callPackage ../development/libraries/audio/libbs2b { };

  libcaca = callPackage ../development/libraries/libcaca { };

  libcanberra = callPackage ../development/libraries/libcanberra { };
  libcanberra_gtk3 = libcanberra.override { gtk = gtk3; };
  libcanberra_kde = if (config.kde_runtime.libcanberraWithoutGTK or true)
    then libcanberra.override { gtk = null; }
    else libcanberra;

  libcello = callPackage ../development/libraries/libcello {};

  libcdaudio = callPackage ../development/libraries/libcdaudio { };

  libcddb = callPackage ../development/libraries/libcddb { };

  libcdio = callPackage ../development/libraries/libcdio { };

  libcdr = callPackage ../development/libraries/libcdr { lcms = lcms2; };

  libchamplain = callPackage ../development/libraries/libchamplain {
    inherit (gnome) libsoup;
  };

  libchamplain_0_6 = callPackage ../development/libraries/libchamplain/0.6.nix {};

  libchop = callPackage ../development/libraries/libchop { };

  libcm = callPackage ../development/libraries/libcm { };

  inherit (gnome3) libcroco;

  libctemplate = callPackage ../development/libraries/libctemplate { };

  libcue = callPackage ../development/libraries/libcue { };

  libdaemon = callPackage ../development/libraries/libdaemon { };

  libdbi = callPackage ../development/libraries/libdbi { };

  libdbiDriversBase = callPackage ../development/libraries/libdbi-drivers {
    mysql = null;
    sqlite = null;
  };

  libdbiDrivers = libdbiDriversBase.override {
    inherit sqlite mysql;
  };

  libdbusmenu_qt = callPackage ../development/libraries/libdbusmenu-qt { };

  libdc1394 = callPackage ../development/libraries/libdc1394 { };

  libdc1394avt = callPackage ../development/libraries/libdc1394avt { };

  libdevil = callPackage ../development/libraries/libdevil { };

  libdiscid = callPackage ../development/libraries/libdiscid { };

  libdivsufsort = callPackage ../development/libraries/libdivsufsort { };

  libdmtx = callPackage ../development/libraries/libdmtx { };

  libdnet = callPackage ../development/libraries/libdnet { };

  libdrm = callPackage ../development/libraries/libdrm {
    inherit fetchurl stdenv pkgconfig;
    inherit (xorg) libpthreadstubs;
  };

  libdv = callPackage ../development/libraries/libdv { };

  libdvbpsi = callPackage ../development/libraries/libdvbpsi { };

  libdwg = callPackage ../development/libraries/libdwg { };

  libdvdcss = callPackage ../development/libraries/libdvdcss { };

  libdvdnav = callPackage ../development/libraries/libdvdnav { };

  libdvdread = callPackage ../development/libraries/libdvdread { };

  libdwarf = callPackage ../development/libraries/libdwarf { };

  libeatmydata = callPackage ../development/libraries/libeatmydata { };

  libebml = callPackage ../development/libraries/libebml { };

  libedit = callPackage ../development/libraries/libedit { };

  libelf = callPackage ../development/libraries/libelf { };

  libgadu = callPackage ../development/libraries/libgadu { };

  libgdata = (newScope gnome) ../development/libraries/libgdata {};
  libgdata_0_6 = (newScope gnome) ../development/libraries/libgdata/0.6.nix {};

  libgig = callPackage ../development/libraries/libgig { };

  libgnome_keyring = callPackage ../development/libraries/libgnome-keyring { };
  libgnome_keyring3 = gnome3.libgnome_keyring;

  libsecret = callPackage ../development/libraries/libsecret { };

  libgtop = callPackage ../development/libraries/libgtop {};

  liblo = callPackage ../development/libraries/liblo { };

  liblrdf = librdf;

  liblscp = callPackage ../development/libraries/liblscp { };

  libev = builderDefsPackage ../development/libraries/libev { };

  libevent14 = callPackage ../development/libraries/libevent/1.4.nix { };
  libevent = callPackage ../development/libraries/libevent { };

  libewf = callPackage ../development/libraries/libewf { };

  libexif = callPackage ../development/libraries/libexif { };

  libexosip = callPackage ../development/libraries/exosip {};

  libexosip_3 = callPackage ../development/libraries/exosip/3.x.nix {
    libosip = libosip_3;
  };

  libextractor = callPackage ../development/libraries/libextractor {
    libmpeg2 = mpeg2dec;
  };

  libexttextcat = callPackage ../development/libraries/libexttextcat {};

  libf2c = callPackage ../development/libraries/libf2c {};

  libfixposix = callPackage ../development/libraries/libfixposix {};

  libffcall = builderDefsPackage (import ../development/libraries/libffcall) {
    inherit fetchcvs;
  };

  libffi = callPackage ../development/libraries/libffi { };

  libftdi = callPackage ../development/libraries/libftdi { };

  libgcrypt = callPackage ../development/libraries/libgcrypt { };

  libgcrypt_git = lowPrio (callPackage ../development/libraries/libgcrypt/git.nix { });

  libgdiplus = callPackage ../development/libraries/libgdiplus { };

  libgpgerror = callPackage ../development/libraries/libgpg-error { };

  libgphoto2 = callPackage ../development/libraries/libgphoto2 { };

  libgphoto2_4 = callPackage ../development/libraries/libgphoto2/2.4.nix { };

  libgpod = callPackage ../development/libraries/libgpod {
    inherit (pkgs.pythonPackages) mutagen;
  };

  libharu = callPackage ../development/libraries/libharu { };

  libical = callPackage ../development/libraries/libical { };

  libicns = callPackage ../development/libraries/libicns { };

  libimobiledevice = callPackage ../development/libraries/libimobiledevice { };

  libiodbc = callPackage ../development/libraries/libiodbc {
    useGTK = config.libiodbc.gtk or false;
  };

  liblastfmSF = callPackage ../development/libraries/liblastfmSF { };

  liblastfm = callPackage ../development/libraries/liblastfm { };

  liblqr1 = callPackage ../development/libraries/liblqr-1 { };

  liblockfile = callPackage ../development/libraries/liblockfile { };

  libmcrypt = callPackage ../development/libraries/libmcrypt {};

  libmhash = callPackage ../development/libraries/libmhash {};

  libmtp = callPackage ../development/libraries/libmtp { };

  libnatspec = callPackage ../development/libraries/libnatspec { };

  libnfsidmap = callPackage ../development/libraries/libnfsidmap { };

  libnice = callPackage ../development/libraries/libnice { };

  libplist = callPackage ../development/libraries/libplist { };

  libQGLViewer = callPackage ../development/libraries/libqglviewer { };

  libre = callPackage ../development/libraries/libre {};
  librem = callPackage ../development/libraries/librem {};

  libsamplerate = callPackage ../development/libraries/libsamplerate {
    stdenv = if stdenv.isDarwin
      then overrideGCC stdenv gccApple
      else stdenv;
  };

  libspectre = callPackage ../development/libraries/libspectre { };

  libgsf = callPackage ../development/libraries/libgsf { };

  libiconv = callPackage ../development/libraries/libiconv { };

  libiconvOrEmpty = if libiconvOrNull == null then [] else [libiconv];

  libiconvOrNull =
    if gcc.libc or null != null || stdenv.isGlibc
    then null
    else libiconv;

  libiconvOrLibc = if libiconvOrNull == null then gcc.libc else libiconv;

  # On non-GNU systems we need GNU Gettext for libintl.
  libintlOrEmpty = stdenv.lib.optional (!stdenv.isLinux) gettext;

  libid3tag = callPackage ../development/libraries/libid3tag { };

  libidn = callPackage ../development/libraries/libidn { };

  libiec61883 = callPackage ../development/libraries/libiec61883 { };

  libinfinity = callPackage ../development/libraries/libinfinity {
    inherit (gnome) gtkdoc;
  };

  libiptcdata = callPackage ../development/libraries/libiptcdata { };

  libjpeg_original = callPackage ../development/libraries/libjpeg { };
  libjpeg_turbo = callPackage ../development/libraries/libjpeg-turbo { };
  libjpeg = if (stdenv.isLinux) then libjpeg_turbo else libjpeg_original; # some problems, both on FreeBSD and Darwin

  libjpeg62 = callPackage ../development/libraries/libjpeg/62.nix {
    libtool = libtool_1_5;
  };

  libjson_rpc_cpp = callPackage ../development/libraries/libjson-rpc-cpp { };

  libkate = callPackage ../development/libraries/libkate { };

  libksba = callPackage ../development/libraries/libksba { };

  libmad = callPackage ../development/libraries/libmad { };

  libmatchbox = callPackage ../development/libraries/libmatchbox { };

  libmatthew_java = callPackage ../development/libraries/java/libmatthew-java { };

  libmatroska = callPackage ../development/libraries/libmatroska { };

  libmcs = callPackage ../development/libraries/libmcs { };

  libmemcached = callPackage ../development/libraries/libmemcached { };

  libmicrohttpd = callPackage ../development/libraries/libmicrohttpd { };

  libmikmod = callPackage ../development/libraries/libmikmod {
    # resolve the "stray '@' in program" errors
    stdenv = if stdenv.isDarwin
      then overrideGCC stdenv gccApple
      else stdenv;
  };

  libmilter = callPackage ../development/libraries/libmilter { };

  libmms = callPackage ../development/libraries/libmms { };

  libmowgli = callPackage ../development/libraries/libmowgli { };

  libmng = callPackage ../development/libraries/libmng { lcms = lcms2; };

  libmnl = callPackage ../development/libraries/libmnl { };

  libmodplug = callPackage ../development/libraries/libmodplug {};

  libmpcdec = callPackage ../development/libraries/libmpcdec { };

  libmrss = callPackage ../development/libraries/libmrss { };

  libmsn = callPackage ../development/libraries/libmsn { };

  libmspack = callPackage ../development/libraries/libmspack { };

  libmusclecard = callPackage ../development/libraries/libmusclecard { };

  libmusicbrainz2 = callPackage ../development/libraries/libmusicbrainz/2.x.nix { };

  libmusicbrainz3 = callPackage ../development/libraries/libmusicbrainz { };

  libmusicbrainz = libmusicbrainz3;

  libnet = callPackage ../development/libraries/libnet { };

  libnetfilter_conntrack = callPackage ../development/libraries/libnetfilter_conntrack { };

  libnetfilter_queue = callPackage ../development/libraries/libnetfilter_queue { };

  libnfnetlink = callPackage ../development/libraries/libnfnetlink { };

  libnih = callPackage ../development/libraries/libnih { };

  libnova = callPackage ../development/libraries/libnova { };

  libnxml = callPackage ../development/libraries/libnxml { };

  libofa = callPackage ../development/libraries/libofa { };

  libofx = callPackage ../development/libraries/libofx { };

  libogg = callPackage ../development/libraries/libogg { };

  liboggz = callPackage ../development/libraries/liboggz { };

  liboil = callPackage ../development/libraries/liboil { };

  liboop = callPackage ../development/libraries/liboop { };

  libopus = callPackage ../development/libraries/libopus { };

  libosip = callPackage ../development/libraries/osip {};

  libosip_3 = callPackage ../development/libraries/osip/3.nix {};

  libotr = callPackage ../development/libraries/libotr { };

  libotr_3_2 = callPackage ../development/libraries/libotr/3.2.nix { };

  libp11 = callPackage ../development/libraries/libp11 { };

  libpar2 = callPackage ../development/libraries/libpar2 { };

  libpcap = callPackage ../development/libraries/libpcap { };

  libpng = callPackage ../development/libraries/libpng { };
  libpng_apng = libpng.override { apngSupport = true; };
  libpng12 = callPackage ../development/libraries/libpng/12.nix { };
  libpng15 = callPackage ../development/libraries/libpng/15.nix { };

  libpaper = callPackage ../development/libraries/libpaper { };

  libproxy = callPackage ../development/libraries/libproxy { };

  libpseudo = callPackage ../development/libraries/libpseudo { };

  libqalculate = callPackage ../development/libraries/libqalculate { };

  librsvg = callPackage ../development/libraries/librsvg {
    gtk2 = null; gtk3 = null; # neither gtk version by default
  };

  librsync = callPackage ../development/libraries/librsync { };

  libsigcxx = callPackage ../development/libraries/libsigcxx { };

  libsigcxx12 = callPackage ../development/libraries/libsigcxx/1.2.nix { };

  libsigsegv = callPackage ../development/libraries/libsigsegv { };

  # To bootstrap SBCL, I need CLisp 2.44.1; it needs libsigsegv 2.5
  libsigsegv_25 = callPackage ../development/libraries/libsigsegv/2.5.nix { };

  libsndfile = callPackage ../development/libraries/libsndfile {
    stdenv = if stdenv.isDarwin
      then overrideGCC stdenv gccApple
      else stdenv;
  };

  libsodium = callPackage ../development/libraries/libsodium { };

  libsoup = callPackage ../development/libraries/libsoup { };
  libsoup_2_40 = callPackage ../development/libraries/libsoup/2.40.nix { };

  libssh = callPackage ../development/libraries/libssh { };

  libssh2 = callPackage ../development/libraries/libssh2 { };

  libstartup_notification = callPackage ../development/libraries/startup-notification { };

  libspatialindex = callPackage ../development/libraries/libspatialindex { };

  libspatialite = callPackage ../development/libraries/libspatialite { };

  libtasn1 = callPackage ../development/libraries/libtasn1 { };

  libtheora = callPackage ../development/libraries/libtheora { };

  libtiff = callPackage ../development/libraries/libtiff { };

  libtiger = callPackage ../development/libraries/libtiger { };

  libtommath = callPackage ../development/libraries/libtommath { };

  libtorrentRasterbar = callPackage ../development/libraries/libtorrent-rasterbar {
    # fix "unrecognized option -arch" error
    stdenv = if stdenv.isDarwin
      then clangStdenv
      else stdenv;
  };

  libtoxcore = callPackage ../development/libraries/libtoxcore { };

  libtunepimp = callPackage ../development/libraries/libtunepimp { };

  libtxc_dxtn = callPackage ../development/libraries/libtxc_dxtn { };

  libgeotiff = callPackage ../development/libraries/libgeotiff { };

  libunistring = callPackage ../development/libraries/libunistring { };

  libupnp = callPackage ../development/libraries/pupnp { };

  giflib = callPackage ../development/libraries/giflib { };

  libungif = callPackage ../development/libraries/giflib/libungif.nix { };

  libunibreak = callPackage ../development/libraries/libunibreak { };

  libunique = callPackage ../development/libraries/libunique/default.nix { };

  liburcu = callPackage ../development/libraries/liburcu { };

  libusb = callPackage ../development/libraries/libusb {
    stdenv = if stdenv.isDarwin
      then overrideGCC stdenv gccApple
      else stdenv;
  };

  libusb1 = callPackage ../development/libraries/libusb1 {
    stdenv = if stdenv.isDarwin # http://gcc.gnu.org/bugzilla/show_bug.cgi?id=50909
      then overrideGCC stdenv gccApple
      else stdenv;
  };

  libunwind = callPackage ../development/libraries/libunwind { };

  libv4l = lowPrio (v4l_utils.override {
    withQt4 = false;
  });

  libva = callPackage ../development/libraries/libva { };

  libvdpau = callPackage ../development/libraries/libvdpau { };

  libvirt = callPackage ../development/libraries/libvirt { };

  libvisio = callPackage ../development/libraries/libvisio { };

  libvisual = callPackage ../development/libraries/libvisual { };

  libvncserver = callPackage ../development/libraries/libvncserver {};

  libviper = callPackage ../development/libraries/libviper { };

  libvpx = callPackage ../development/libraries/libvpx { };

  libvterm = callPackage ../development/libraries/libvterm { };

  libvorbis = callPackage ../development/libraries/libvorbis { };

  libwebp = callPackage ../development/libraries/libwebp { };

  libwmf = callPackage ../development/libraries/libwmf { };

  libwnck = callPackage ../development/libraries/libwnck { };
  libwnck3 = callPackage ../development/libraries/libwnck/3.x.nix { };

  libwpd = callPackage ../development/libraries/libwpd { };

  libwpd_08 = callPackage ../development/libraries/libwpd/0.8.nix { };

  libwpg = callPackage ../development/libraries/libwpg { };

  libx86 = builderDefsPackage ../development/libraries/libx86 {};

  libxdg_basedir = callPackage ../development/libraries/libxdg-basedir { };

  libxkbcommon = callPackage ../development/libraries/libxkbcommon { };

  libxklavier = callPackage ../development/libraries/libxklavier { };

  libxmi = callPackage ../development/libraries/libxmi { };

  libxml2 = callPackage ../development/libraries/libxml2 {
    pythonSupport = false;
  };

  libxml2Python = lowPrio (libxml2.override {
    pythonSupport = true;
  });

  libxmlxx = callPackage ../development/libraries/libxmlxx { };

  libxslt = callPackage ../development/libraries/libxslt { };

  libixp_for_wmii = lowPrio (import ../development/libraries/libixp_for_wmii {
    inherit fetchurl stdenv;
  });

  libyaml = callPackage ../development/libraries/libyaml { };

  libyamlcpp = callPackage ../development/libraries/libyaml-cpp { };
  libyamlcpp03 = callPackage ../development/libraries/libyaml-cpp/0.3.x.nix { };

  libzip = callPackage ../development/libraries/libzip { };

  libzrtpcpp = callPackage ../development/libraries/libzrtpcpp { };
  libzrtpcpp_1_6 = callPackage ../development/libraries/libzrtpcpp/1.6.nix {
    ccrtp = ccrtp_1_8;
  };

  lightning = callPackage ../development/libraries/lightning { };

  lirc = callPackage ../development/libraries/lirc { };

  liquidwar = builderDefsPackage ../games/liquidwar {
    inherit (xlibs) xproto libX11 libXrender;
    inherit gmp mesa libjpeg
      expat gettext perl
      SDL SDL_image SDL_mixer SDL_ttf
      curl sqlite
      libogg libvorbis
      ;
    guile = guile_1_8;
    libpng = libpng15; # 0.0.13 needs libpng 1.2--1.5
  };

  log4cpp = callPackage ../development/libraries/log4cpp { };

  log4cxx = callPackage ../development/libraries/log4cxx { };

  log4cplus = callPackage ../development/libraries/log4cplus { };

  loudmouth = callPackage ../development/libraries/loudmouth { };

  lzo = callPackage ../development/libraries/lzo { };

  mdds = callPackage ../development/libraries/mdds { };

  # failed to build
  mediastreamer = callPackage ../development/libraries/mediastreamer {
    ffmpeg = ffmpeg_1;
  };

  mesaSupported = lib.elem system lib.platforms.mesaPlatforms;

  mesa_original = callPackage ../development/libraries/mesa { };
  mesa_noglu = if stdenv.isDarwin
    then darwinX11AndOpenGL // { driverLink = mesa_noglu; }
    else mesa_original;
  mesa_drivers = mesa_original.drivers;
  mesa_glu = callPackage ../development/libraries/mesa-glu { };
  mesa = if stdenv.isDarwin then darwinX11AndOpenGL
    else buildEnv {
      name = "mesa-${mesa_noglu.version}";
      paths = [ mesa_glu mesa_noglu ];
    };
  darwinX11AndOpenGL = callPackage ../os-specific/darwin/native-x11-and-opengl { };

  metaEnvironment = recurseIntoAttrs (let callPackage = newScope pkgs.metaEnvironment; in rec {
    sdfLibrary    = callPackage ../development/libraries/sdf-library { aterm = aterm28; };
    toolbuslib    = callPackage ../development/libraries/toolbuslib { aterm = aterm28; inherit (windows) w32api; };
    cLibrary      = callPackage ../development/libraries/c-library { aterm = aterm28; };
    errorSupport  = callPackage ../development/libraries/error-support { aterm = aterm28; };
    ptSupport     = callPackage ../development/libraries/pt-support { aterm = aterm28; };
    ptableSupport = callPackage ../development/libraries/ptable-support { aterm = aterm28; };
    configSupport = callPackage ../development/libraries/config-support { aterm = aterm28; };
    asfSupport    = callPackage ../development/libraries/asf-support { aterm = aterm28; };
    tideSupport   = callPackage ../development/libraries/tide-support { aterm = aterm28; };
    rstoreSupport = callPackage ../development/libraries/rstore-support { aterm = aterm28; };
    sdfSupport    = callPackage ../development/libraries/sdf-support { aterm = aterm28; };
    sglr          = callPackage ../development/libraries/sglr { aterm = aterm28; };
    ascSupport    = callPackage ../development/libraries/asc-support { aterm = aterm28; };
    pgen          = callPackage ../development/libraries/pgen { aterm = aterm28; };
  });

  ming = callPackage ../development/libraries/ming { };

  minmay = callPackage ../development/libraries/minmay { };

  miro = callPackage ../applications/video/miro {
    inherit (pythonPackages) pywebkitgtk pysqlite pycurl mutagen;
  };

  mkvtoolnix = callPackage ../applications/video/mkvtoolnix { };

  mlt = callPackage ../development/libraries/mlt {
    ffmpeg = ffmpeg_1;
  };

  libmpeg2 = callPackage ../development/libraries/libmpeg2 { };

  mpeg2dec = libmpeg2;

  msilbc = callPackage ../development/libraries/msilbc { };

  mp4v2 = callPackage ../development/libraries/mp4v2 { };

  mpc = callPackage ../development/libraries/mpc { };

  mpich2 = callPackage ../development/libraries/mpich2 { };

  mtdev = callPackage ../development/libraries/mtdev { };

  mu = callPackage ../tools/networking/mu {
    texinfo = texinfo4;
  };

  muparser = callPackage ../development/libraries/muparser { };

  mygui = callPackage ../development/libraries/mygui {};

  myguiSvn = callPackage ../development/libraries/mygui/svn.nix {};

  mysocketw = callPackage ../development/libraries/mysocketw { };

  mythes = callPackage ../development/libraries/mythes { };

  nanomsg = callPackage ../development/libraries/nanomsg { };

  ncurses_5_4 = makeOverridable (import ../development/libraries/ncurses/5_4.nix) {
    inherit fetchurl;
    unicode = system != "i686-cygwin";
    stdenv = if stdenv.isDarwin
      then allStdenvs.stdenvNative
      else stdenv;
  };
  ncurses_5_9 = makeOverridable (import ../development/libraries/ncurses) {
    inherit fetchurl;
    unicode = system != "i686-cygwin";
    stdenv =
      # On Darwin, NCurses uses `-no-cpp-precomp', which is specific to
      # Apple-GCC.  Since NCurses is part of stdenv, always use
      # `stdenvNative' to build it.
      if stdenv.isDarwin
      then allStdenvs.stdenvNative
      else stdenv;
  };
  ncurses = ncurses_5_9;

  neon = callPackage ../development/libraries/neon {
    compressionSupport = true;
    sslSupport = true;
  };

  nethack = builderDefsPackage (import ../games/nethack) {
    inherit ncurses flex bison;
  };

  nettle = callPackage ../development/libraries/nettle { };

  newt = callPackage ../development/libraries/newt { };

  nspr = callPackage ../development/libraries/nspr { };

  nss = lowPrio (callPackage ../development/libraries/nss { });

  nssTools = callPackage ../development/libraries/nss {
    includeTools = true;
  };

  ntrack = callPackage ../development/libraries/ntrack {
    libnl = libnl_3_2_19;
  };

  ode = builderDefsPackage (import ../development/libraries/ode) { };

  ogre = callPackage ../development/libraries/ogre {};

  ogrepaged = callPackage ../development/libraries/ogrepaged { };

  oniguruma = callPackage ../development/libraries/oniguruma { };

  openal = callPackage ../development/libraries/openal { };

  # added because I hope that it has been easier to compile on x86 (for blender)
  openalSoft = callPackage ../development/libraries/openal-soft { };

  openbabel = callPackage ../development/libraries/openbabel { };

  opencascade = callPackage ../development/libraries/opencascade { };

  opencascade_6_5 = callPackage ../development/libraries/opencascade/6.5.nix {
    automake = automake111x;
    ftgl = ftgl212;
  };

  opencascade_oce = callPackage ../development/libraries/opencascade/oce.nix { };

  opencsg = callPackage ../development/libraries/opencsg { };

  openct = callPackage ../development/libraries/openct { };

  opencv = callPackage ../development/libraries/opencv {
    ffmpeg = ffmpeg_0_6_90;
  };

  opencv_2_1 = callPackage ../development/libraries/opencv/2.1.nix {
    ffmpeg = ffmpeg_0_6_90;
    libpng = libpng12;
  };

  # this ctl version is needed by openexr_viewers
  openexr_ctl = callPackage ../development/libraries/openexr_ctl { };

  openexr = callPackage ../development/libraries/openexr { };

  openldap = callPackage ../development/libraries/openldap { };

  openlierox = callPackage ../games/openlierox { };

  libopensc_dnie = callPackage ../development/libraries/libopensc-dnie { };

  opencolorio = callPackage ../development/libraries/opencolorio { };

  ois = callPackage ../development/libraries/ois {};

  opal = callPackage ../development/libraries/opal {};

  openjpeg = callPackage ../development/libraries/openjpeg { lcms = lcms2; };

  openscenegraph = callPackage ../development/libraries/openscenegraph {};

  openssl = callPackage ../development/libraries/openssl {
    fetchurl = fetchurlBoot;
    cryptodevHeaders = linuxPackages.cryptodev.override {
      fetchurl = fetchurlBoot;
      onlyHeaders = true;
    };
  };

  ortp = callPackage ../development/libraries/ortp {
    srtp = srtp_linphone;
  };

  p11_kit = callPackage ../development/libraries/p11-kit { };

  pangoxsl = callPackage ../development/libraries/pangoxsl { };

  pcl = callPackage ../development/libraries/pcl {
    vtk = vtkWithQt4;
  };

  pcre = callPackage ../development/libraries/pcre {
    unicodeSupport = config.pcre.unicode or true;
  };

  pdf2xml = callPackage ../development/libraries/pdf2xml {} ;

  pdf2htmlex = callPackage ../development/libraries/pdf2htmlex {} ;

  phonon = callPackage ../development/libraries/phonon { };

  phonon_backend_gstreamer = callPackage ../development/libraries/phonon-backend-gstreamer { };

  phonon_backend_vlc = callPackage ../development/libraries/phonon-backend-vlc { };

  physfs = callPackage ../development/libraries/physfs { };

  pkcs11helper = callPackage ../development/libraries/pkcs11helper { };

  plib = callPackage ../development/libraries/plib { };

  pocketsphinx = callPackage ../development/libraries/pocketsphinx { };

  podofo = callPackage ../development/libraries/podofo { };

  polkit = callPackage ../development/libraries/polkit {
    spidermonkey = spidermonkey_185;
  };

  polkit_qt_1 = callPackage ../development/libraries/polkit-qt-1 { };

  policykit = callPackage ../development/libraries/policykit { };

  poppler = callPackage ../development/libraries/poppler { lcms = lcms2; };
  popplerQt4 = poppler.poppler_qt4;

  poppler_0_18 = callPackage ../development/libraries/poppler/0.18.nix {
    lcms = lcms2;
    glibSupport = true;
    gtk3Support = false;
    qt4Support  = false;
  };

  popt = callPackage ../development/libraries/popt { };

  portaudio = callPackage ../development/libraries/portaudio {
    # resolves a variety of compile-time errors
    stdenv = if stdenv.isDarwin
      then clangStdenv
      else stdenv;
  };

  portaudioSVN = callPackage ../development/libraries/portaudio/svn-head.nix { };

  portmidi = callPackage ../development/libraries/portmidi {};

  prison = callPackage ../development/libraries/prison { };

  proj = callPackage ../development/libraries/proj { };

  postgis = callPackage ../development/libraries/postgis { };

  protobuf = callPackage ../development/libraries/protobuf { };

  protobufc = callPackage ../development/libraries/protobufc { };

  pth = callPackage ../development/libraries/pth { };

  ptlib = callPackage ../development/libraries/ptlib {};

  re2 = callPackage ../development/libraries/re2 { };

  qca2 = callPackage ../development/libraries/qca2 {};

  qca2_ossl = callPackage ../development/libraries/qca2/ossl.nix {};

  qimageblitz = callPackage ../development/libraries/qimageblitz {};

  qjson = callPackage ../development/libraries/qjson { };

  qoauth = callPackage ../development/libraries/qoauth { };

  qt3 = callPackage ../development/libraries/qt-3 {
    openglSupport = mesaSupported;
    libpng = libpng12;
  };

  qt4 = pkgs.kde4.qt4;

  qt48 = callPackage ../development/libraries/qt-4.x/4.8 {
    # GNOME dependencies are not used unless gtkStyle == true
    mesa = mesa_noglu;
    inherit (pkgs.gnome) libgnomeui GConf gnome_vfs;
    cups = if stdenv.isLinux then cups else null;

    # resolve unrecognised flag '-fconstant-cfstrings' errors
    stdenv = if stdenv.isDarwin
      then clangStdenv
      else stdenv;
  };

  qt48Full = qt48.override {
    docs = true;
    demos = true;
    examples = true;
    developerBuild = true;
  };

  qt4SDK = qtcreator.override {
    sdkBuild = true;
    qtLib = qt48Full;
  };

  qt5 = callPackage ../development/libraries/qt-5 {
    mesa = mesa_noglu;
    cups = if stdenv.isLinux then cups else null;
    # GNOME dependencies are not used unless gtkStyle == true
    inherit (gnome) libgnomeui GConf gnome_vfs;
  };

  qt5Full = qt5.override {
    buildDocs = true;
    buildExamples = true;
    buildTests = true;
    developerBuild = true;
  };

  qt5SDK = qtcreator.override {
    sdkBuild = true;
    qtLib = qt5Full;
  };

  qtcreator = callPackage ../development/qtcreator {
    qtLib = qt48.override { developerBuild = true; };
  };

  qtscriptgenerator = callPackage ../development/libraries/qtscriptgenerator { };

  quesoglc = callPackage ../development/libraries/quesoglc { };

  qwt = callPackage ../development/libraries/qwt {};

  readline = readline6;

  readline4 = callPackage ../development/libraries/readline/readline4.nix { };

  readline5 = callPackage ../development/libraries/readline/readline5.nix { };

  readline6 = callPackage ../development/libraries/readline/readline6.nix {
    stdenv =
      # On Darwin, Readline uses `-arch_only', which is specific to
      # Apple-GCC.  So give it what it expects.
      if stdenv.isDarwin
      then overrideGCC stdenv gccApple
      else stdenv;
  };

  librdf_raptor = callPackage ../development/libraries/librdf/raptor.nix { };

  librdf_raptor2 = callPackage ../development/libraries/librdf/raptor2.nix { };

  librdf_rasqal = callPackage ../development/libraries/librdf/rasqal.nix { };

  librdf_redland = callPackage ../development/libraries/librdf/redland.nix { };

  librdf = callPackage ../development/libraries/librdf { };

  lilv = callPackage ../development/libraries/audio/lilv { };

  lv2 = callPackage ../development/libraries/audio/lv2 { };

  qrupdate = callPackage ../development/libraries/qrupdate { };

  redland = pkgs.librdf_redland;

  rhino = callPackage ../development/libraries/java/rhino {
    ant = apacheAntGcj;
    javac = gcj;
    jvm = gcj;
  };

  rlog = callPackage ../development/libraries/rlog { };

  rubberband = callPackage ../development/libraries/rubberband {
    fftw = fftwSinglePrec;
    inherit (vamp) vampSDK;
  };

  sbc = callPackage ../development/libraries/sbc { };

  schroedinger = callPackage ../development/libraries/schroedinger { };

  SDL = callPackage ../development/libraries/SDL {
    openglSupport = mesaSupported;
    alsaSupport = (!stdenv.isDarwin);
    x11Support = true;
    pulseaudioSupport = stdenv.isDarwin; # better go through ALSA

    # resolve the unrecognized -fpascal-strings option error
    stdenv = if stdenv.isDarwin
      then clangStdenv
      else stdenv;
  };

  SDL_gfx = callPackage ../development/libraries/SDL_gfx { };

  SDL_image = callPackage ../development/libraries/SDL_image {
    # provide an Objective-C compiler
    stdenv = if stdenv.isDarwin
      then clangStdenv
      else stdenv;
  };

  SDL_mixer = callPackage ../development/libraries/SDL_mixer { };

  SDL_net = callPackage ../development/libraries/SDL_net { };

  SDL_sound = callPackage ../development/libraries/SDL_sound { };

  SDL_ttf = callPackage ../development/libraries/SDL_ttf { };

  SDL2 = callPackage ../development/libraries/SDL2 {
    openglSupport = mesaSupported;
    alsaSupport = true;
    x11Support = true;
    pulseaudioSupport = false; # better go through ALSA
  };

  SDL2_image = callPackage ../development/libraries/SDL2_image { };

  SDL2_mixer = callPackage ../development/libraries/SDL2_mixer { };

  SDL2_gfx = callPackage ../development/libraries/SDL2_gfx { };

  serd = callPackage ../development/libraries/serd {};

  silgraphite = callPackage ../development/libraries/silgraphite {};
  graphite2 = callPackage ../development/libraries/silgraphite/graphite2.nix {};

  simgear = callPackage ../development/libraries/simgear { };

  sfml_git = callPackage ../development/libraries/sfml { };

  slang = callPackage ../development/libraries/slang { };

  slibGuile = callPackage ../development/libraries/slib {
    scheme = guile_1_8;
    texinfo = texinfo4; # otherwise erros: must be after `@defun' to use `@defunx'
  };

  smpeg = callPackage ../development/libraries/smpeg { };

  snack = callPackage ../development/libraries/snack {
        # optional
  };

  snappy = callPackage ../development/libraries/snappy { };

  sodium = callPackage ../development/libraries/sodium {};

  sofia_sip = callPackage ../development/libraries/sofia-sip { };

  soprano = callPackage ../development/libraries/soprano { };

  soqt = callPackage ../development/libraries/soqt { };

  sord = callPackage ../development/libraries/sord {};

  spandsp = callPackage ../development/libraries/spandsp {};

  speechd = callPackage ../development/libraries/speechd { };

  speech_tools = callPackage ../development/libraries/speech-tools {};

  speex = callPackage ../development/libraries/speex { };

  sphinxbase = callPackage ../development/libraries/sphinxbase { };

  spice = callPackage ../development/libraries/spice {
    celt = celt_0_5_1;
    inherit (xlibs) libXrandr libXfixes libXext libXrender libXinerama;
    inherit (pythonPackages) pyparsing;
  };

  spice_protocol = callPackage ../development/libraries/spice-protocol { };

  sratom = callPackage ../development/libraries/audio/sratom { };

  srtp = callPackage ../development/libraries/srtp {};

  srtp_linphone = callPackage ../development/libraries/srtp/linphone.nix { };

  sqlite = lowPrio (callPackage ../development/libraries/sqlite {
    readline = null;
    ncurses = null;
  });

  sqliteInteractive = appendToName "interactive" (sqlite.override {
    inherit readline ncurses;
  });

  stfl = callPackage ../development/libraries/stfl {
    stdenv = if stdenv.isDarwin
      then overrideGCC stdenv gccApple
      else stdenv;
  };

  stlink = callPackage ../development/tools/misc/stlink { };

  stlport = callPackage ../development/libraries/stlport { };

  strigi = callPackage ../development/libraries/strigi { clucene_core = clucene_core_2; };

  suil = callPackage ../development/libraries/audio/suil { };

  suitesparse = callPackage ../development/libraries/suitesparse { };

  sword = callPackage ../development/libraries/sword { };

  szip = callPackage ../development/libraries/szip { };

  t1lib = callPackage ../development/libraries/t1lib { };

  taglib = callPackage ../development/libraries/taglib { };

  taglib_extras = callPackage ../development/libraries/taglib-extras { };

  talloc = callPackage ../development/libraries/talloc { };

  tclap = callPackage ../development/libraries/tclap {};

  tclgpg = callPackage ../development/libraries/tclgpg { };

  tcllib = callPackage ../development/libraries/tcllib { };

  tcltls = callPackage ../development/libraries/tcltls { };

  tdb = callPackage ../development/libraries/tdb { };

  tecla = callPackage ../development/libraries/tecla { };

  telepathy_glib = callPackage ../development/libraries/telepathy/glib { };

  telepathy_farstream = callPackage ../development/libraries/telepathy/farstream {};

  telepathy_qt = callPackage ../development/libraries/telepathy/qt { };

  tinyxml = tinyxml2;

  tinyxml2 = callPackage ../development/libraries/tinyxml/2.6.2.nix { };

  tk = callPackage ../development/libraries/tk {
    libX11 = xlibs.libX11;
  };

  tnt = callPackage ../development/libraries/tnt { };

  tokyocabinet = callPackage ../development/libraries/tokyo-cabinet { };
  tokyotyrant = callPackage ../development/libraries/tokyo-tyrant { };

  tremor = callPackage ../development/libraries/tremor { };

  unicap = callPackage ../development/libraries/unicap {};

  tsocks = callPackage ../development/libraries/tsocks { };

  unixODBC = callPackage ../development/libraries/unixODBC { };

  unixODBCDrivers = recurseIntoAttrs (import ../development/libraries/unixODBCDrivers {
    inherit fetchurl stdenv unixODBC glibc libtool openssl zlib;
    inherit postgresql mysql sqlite;
  });

  urt = callPackage ../development/libraries/urt { };

  ustr = callPackage ../development/libraries/ustr { };

  ucommon = callPackage ../development/libraries/ucommon { };

  vaapiIntel = callPackage ../development/libraries/vaapi-intel { };

  vaapiVdpau = callPackage ../development/libraries/vaapi-vdpau { };

  vamp = callPackage ../development/libraries/audio/vamp { };

  vcdimager = callPackage ../development/libraries/vcdimager { };

  vigra = callPackage ../development/libraries/vigra {
    inherit (pkgs.pythonPackages) numpy;
  };

  vlock = callPackage ../misc/screensavers/vlock { };

  vmime = callPackage ../development/libraries/vmime { };

  vrpn = callPackage ../development/libraries/vrpn { };

  vtk = callPackage ../development/libraries/vtk { };

  vtkWithQt4 = vtk.override { qtLib = qt4; };

  vxl = callPackage ../development/libraries/vxl {
    libpng = libpng12;
  };

  wayland = callPackage ../development/libraries/wayland { };

  webkit =
    builderDefsPackage ../development/libraries/webkit {
      inherit gtk2; # for plugins etc. even with gtk3, see Gentoo ebuild
      inherit gtk3 glib atk cairo pango fontconfig freetype;
      inherit (gnome) gtkdoc libsoup;
      inherit pkgconfig libtool intltool autoconf automake gperf bison flex
        libjpeg libpng libtiff libxml2 libxslt sqlite icu curl
        which libproxy geoclue enchant python ruby perl mesa xlibs;
      inherit gstreamer gst_plugins_base gst_ffmpeg gst_plugins_good;
    };

  webkit_gtk2 =
    builderDefsPackage ../development/libraries/webkit/gtk2.nix {
      inherit gtk2 glib atk cairo pango fontconfig freetype;
      inherit (gnome) gtkdoc libsoup;
      inherit pkgconfig libtool intltool autoconf automake gperf bison flex
        libjpeg libpng libtiff libxml2 libxslt sqlite icu curl
        which libproxy geoclue enchant python ruby perl mesa xlibs;
      inherit gstreamer gst_plugins_base gst_ffmpeg gst_plugins_good;
    };

  wildmidi = callPackage ../development/libraries/wildmidi { };

  wvstreams = callPackage ../development/libraries/wvstreams { };

  wxGTK = wxGTK28;

  wxGTK28 = callPackage ../development/libraries/wxGTK-2.8 {
    inherit (gnome) GConf;
    withMesa = lib.elem system lib.platforms.mesaPlatforms;
  };

  wxGTK29 = callPackage ../development/libraries/wxGTK-2.9/default.nix {
    inherit (gnome) GConf;
    withMesa = lib.elem system lib.platforms.mesaPlatforms;

    # use for Objective-C++ compiler
    stdenv = if stdenv.isDarwin
      then clangStdenv
      else stdenv;
  };

  wtk = callPackage ../development/libraries/wtk { };

  x264 = callPackage ../development/libraries/x264 { };

  xapian = callPackage ../development/libraries/xapian { };

  xapianBindings = callPackage ../development/libraries/xapian/bindings {  # TODO perl php Java, tcl, C#, python
  };

  xapian10 = callPackage ../development/libraries/xapian/1.0.x.nix { };

  xapianBindings10 = callPackage ../development/libraries/xapian/bindings/1.0.x.nix {  # TODO perl php Java, tcl, C#, python
  };

  Xaw3d = callPackage ../development/libraries/Xaw3d { };

  xbase = callPackage ../development/libraries/xbase { };

  xcb-util-cursor = callPackage ../development/libraries/xcb-util-cursor { };

  xineLib = callPackage ../development/libraries/xine-lib { };

  xautolock = callPackage ../misc/screensavers/xautolock { };

  xercesc = callPackage ../development/libraries/xercesc {};

  xercesJava = callPackage ../development/libraries/java/xerces {
    ant   = apacheAntGcj;  # for bootstrap purposes
    javac = gcj;
    jvm   = gcj;
  };

  xlibsWrapper = callPackage ../development/libraries/xlibs-wrapper {
    packages = [
      freetype fontconfig xlibs.xproto xlibs.libX11 xlibs.libXt
      xlibs.libXft xlibs.libXext xlibs.libSM xlibs.libICE
      xlibs.xextproto
    ];
  };

  xmlrpc_c = callPackage ../development/libraries/xmlrpc-c { };

  xvidcore = callPackage ../development/libraries/xvidcore { };

  yajl = callPackage ../development/libraries/yajl { };

  zangband = builderDefsPackage (import ../games/zangband) {
    inherit ncurses flex bison autoconf automake m4 coreutils;
  };

  zlib = callPackage ../development/libraries/zlib {
    fetchurl = fetchurlBoot;
  };

  zlibStatic = lowPrio (appendToName "static" (callPackage ../development/libraries/zlib {
    static = true;
  }));

  zeromq2 = callPackage ../development/libraries/zeromq/2.x.nix {};
  zeromq3 = callPackage ../development/libraries/zeromq/3.x.nix {};


  ### DEVELOPMENT / LIBRARIES / JAVA

  atermjava = callPackage ../development/libraries/java/aterm {
    stdenv = overrideInStdenv stdenv [gnumake380];
  };

  commonsFileUpload = callPackage ../development/libraries/java/jakarta-commons/file-upload { };

  fastjar = callPackage ../development/tools/java/fastjar { };

  httpunit = callPackage ../development/libraries/java/httpunit { };

  gwtdragdrop = callPackage ../development/libraries/java/gwt-dragdrop { };

  gwtwidgets = callPackage ../development/libraries/java/gwt-widgets { };

  jakartabcel = callPackage ../development/libraries/java/jakarta-bcel {
    regexp = jakartaregexp;
  };

  jakartaregexp = callPackage ../development/libraries/java/jakarta-regexp { };

  javaCup = callPackage ../development/libraries/java/cup { };

  javasvn = callPackage ../development/libraries/java/javasvn { };

  jclasslib = callPackage ../development/tools/java/jclasslib { };

  jdom = callPackage ../development/libraries/java/jdom { };

  jflex = callPackage ../development/libraries/java/jflex { };

  jjtraveler = callPackage ../development/libraries/java/jjtraveler {
    stdenv = overrideInStdenv stdenv [gnumake380];
  };

  junit = callPackage ../development/libraries/java/junit { };

  jzmq = callPackage ../development/libraries/java/jzmq { };

  lucene = callPackage ../development/libraries/java/lucene { };

  mockobjects = callPackage ../development/libraries/java/mockobjects { };

  saxon = callPackage ../development/libraries/java/saxon { };

  saxonb = callPackage ../development/libraries/java/saxon/default8.nix { };

  sharedobjects = callPackage ../development/libraries/java/shared-objects {
    stdenv = overrideInStdenv stdenv [gnumake380];
  };

  smack = callPackage ../development/libraries/java/smack { };

  swt = callPackage ../development/libraries/java/swt {
    inherit (gnome) libsoup;
  };

  v8 = callPackage ../development/libraries/v8 { inherit (pythonPackages) gyp; };

  xalanj = xalanJava;
  xalanJava = callPackage ../development/libraries/java/xalanj {
    ant    = apacheAntGcj;  # for bootstrap purposes
    javac  = gcj;
    jvm    = gcj;
    xerces = xercesJava;  };

  xmlsec = callPackage ../development/libraries/xmlsec { };

  zziplib = callPackage ../development/libraries/zziplib { };


  ### DEVELOPMENT / LIBRARIES / JAVASCRIPT

  jquery_ui = callPackage ../development/libraries/javascript/jquery-ui { };

  ### DEVELOPMENT / LISP MODULES

  asdf = callPackage ../development/lisp-modules/asdf {};
  clwrapperFunction = callPackage ../development/lisp-modules/clwrapper;
  wrapLisp = lisp: clwrapperFunction {lisp=lisp;};
  lispPackagesFor = clwrapper: callPackage ../development/lisp-modules/lisp-packages.nix{
    inherit clwrapper;
  };
  lispPackagesClisp = lispPackagesFor (wrapLisp clisp);
  lispPackagesSBCL = lispPackagesFor (wrapLisp sbcl);
  lispPackages = recurseIntoAttrs lispPackagesSBCL;

  ### DEVELOPMENT / PERL MODULES

  buildPerlPackage = import ../development/perl-modules/generic perl;

  perlPackages = recurseIntoAttrs (import ./perl-packages.nix {
    inherit pkgs;
    __overrides = (config.perlPackageOverrides or (p: {})) pkgs;
  });

  perl510Packages = import ./perl-packages.nix {
    pkgs = pkgs // {
      perl = perl510;
      buildPerlPackage = import ../development/perl-modules/generic perl510;
    };
    __overrides = (config.perl510PackageOverrides or (p: {})) pkgs;
  };

  perl514Packages = import ./perl-packages.nix {
    pkgs = pkgs // {
      perl = perl514;
      buildPerlPackage = import ../development/perl-modules/generic perl514;
    };
    __overrides = (config.perl514PackageOverrides or (p: {})) pkgs;
  };

  perlXMLParser = perlPackages.XMLParser;

  ack = perlPackages.ack;

  perlcritic = perlPackages.PerlCritic;


  ### DEVELOPMENT / PYTHON MODULES

  # python function with default python interpreter
  buildPythonPackage = pythonPackages.buildPythonPackage;

  pythonPackages = python27Packages;

  # `nix-env -i python-nose` installs for 2.7, the default python.
  # Therefore we do not recurse into attributes here, in contrast to
  # python27Packages. `nix-env -iA python26Packages.nose` works
  # regardless.
  python26Packages = import ./python-packages.nix {
    inherit pkgs;
    inherit (lib) lowPrio;
    python = python26;
  };

  python3Packages = python33Packages;

  python33Packages = recurseIntoAttrs (import ./python-packages.nix {
    inherit pkgs;
    inherit (lib) lowPrio;
    python = python33;
  });

  python32Packages = import ./python-packages.nix {
    inherit pkgs;
    inherit (lib) lowPrio;
    python = python32;
  };

  python27Packages = recurseIntoAttrs (import ./python-packages.nix {
    inherit pkgs;
    inherit (lib) lowPrio;
    python = python27;
  });

  pypyPackages = recurseIntoAttrs (import ./python-packages.nix {
    inherit pkgs;
    inherit (lib) lowPrio;
    python = pypy;
  });

  foursuite = callPackage ../development/python-modules/4suite { };

  bsddb3 = callPackage ../development/python-modules/bsddb3 { };

  numeric = callPackage ../development/python-modules/numeric { };

  pil = pythonPackages.pil;

  psyco = callPackage ../development/python-modules/psyco { };

  pycairo = pythonPackages.pycairo;

  pycrypto = pythonPackages.pycrypto;

  pycups = callPackage ../development/python-modules/pycups { };

  pyexiv2 = callPackage ../development/python-modules/pyexiv2 { };

  pygame = callPackage ../development/python-modules/pygame { };

  pygobject = pythonPackages.pygobject;

  pygobject3 = pythonPackages.pygobject3;

  pygtk = pythonPackages.pygtk;

  pyGtkGlade = pythonPackages.pyGtkGlade;

  pylint = callPackage ../development/python-modules/pylint { };

  pyopenssl = builderDefsPackage (import ../development/python-modules/pyopenssl) {
    inherit python openssl;
  };

  rhpl = callPackage ../development/python-modules/rhpl { };

  sip = callPackage ../development/python-modules/python-sip { };

  pyqt4 = callPackage ../development/python-modules/pyqt {
    stdenv = if stdenv.isDarwin
      then clangStdenv
      else stdenv;
  };

  pysideApiextractor = callPackage ../development/python-modules/pyside/apiextractor.nix { };

  pysideGeneratorrunner = callPackage ../development/python-modules/pyside/generatorrunner.nix { };

  pyside = callPackage ../development/python-modules/pyside { };

  pysideTools = callPackage ../development/python-modules/pyside/tools.nix { };

  pysideShiboken = callPackage ../development/python-modules/pyside/shiboken.nix { };

  pyx = callPackage ../development/python-modules/pyx { };

  pyxml = callPackage ../development/python-modules/pyxml { };

  rbtools = callPackage ../development/python-modules/rbtools { };

  setuptools = pythonPackages.setuptools;

  wxPython = pythonPackages.wxPython;
  wxPython28 = pythonPackages.wxPython28;

  twisted = pythonPackages.twisted;

  ZopeInterface = pythonPackages.zope_interface;

  ### DEVELOPMENT / R MODULES

  buildRPackage = import ../development/r-modules/generic R;

  rPackages = recurseIntoAttrs (import ./r-packages.nix {
    inherit pkgs;
    __overrides = (config.rPackageOverrides or (p: {})) pkgs;
  });

  ### SERVERS

  rdf4store = callPackage ../servers/http/4store { };

  apacheHttpd = pkgs.apacheHttpd_2_2;

  apacheHttpd_2_2 = callPackage ../servers/http/apache-httpd/2.2.nix {
    sslSupport = true;
  };

  apacheHttpd_2_4 = lowPrio (callPackage ../servers/http/apache-httpd/2.4.nix {
    sslSupport = true;
  });

  apcupsd = callPackage ../servers/apcupsd { };

  sabnzbd = callPackage ../servers/sabnzbd { };

  bind = callPackage ../servers/dns/bind { };

  bird = callPackage ../servers/bird { };

  couchdb = callPackage ../servers/http/couchdb {
    spidermonkey = spidermonkey_185;
  };

  dico = callPackage ../servers/dico { };

  dict = callPackage ../servers/dict { };

  dictdDBs = recurseIntoAttrs (import ../servers/dict/dictd-db.nix {
    inherit builderDefs;
  });

  dictDBCollector = import ../servers/dict/dictd-db-collector.nix {
    inherit stdenv lib dict;
  };

  dictdWiktionary = callPackage ../servers/dict/dictd-wiktionary.nix {};

  dictdWordnet = callPackage ../servers/dict/dictd-wordnet.nix {};

  diod = callPackage ../servers/diod { };

  dovecot = dovecot21;

  dovecot21 = callPackage ../servers/mail/dovecot { };

  dovecot22 = callPackage ../servers/mail/dovecot/2.2.x.nix { };

  dovecot_pigeonhole = callPackage ../servers/mail/dovecot-pigeonhole { };

  ejabberd = callPackage ../servers/xmpp/ejabberd { };

  elasticmq = callPackage ../servers/elasticmq { };

  felix = callPackage ../servers/felix { };

  felix_remoteshell = callPackage ../servers/felix/remoteshell.nix { };

  fingerd_bsd = callPackage ../servers/fingerd/bsd-fingerd { };

  firebird = callPackage ../servers/firebird { icu = null; };
  firebirdSuper = callPackage ../servers/firebird { superServer = true; };

  freepops = callPackage ../servers/mail/freepops { };

  freeswitch = callPackage ../servers/sip/freeswitch { };

  ghostOne = callPackage ../servers/games/ghost-one {
    boost = boost144.override { taggedLayout = true; };
  };

  ircdHybrid = callPackage ../servers/irc/ircd-hybrid { };

  jboss = callPackage ../servers/http/jboss { };

  jboss_mysql_jdbc = callPackage ../servers/http/jboss/jdbc/mysql { };

  jetty = callPackage ../servers/http/jetty { };

  jetty61 = callPackage ../servers/http/jetty/6.1 { };

  joseki = callPackage ../servers/http/joseki {};

  lighttpd = callPackage ../servers/http/lighttpd { };

  mailman = callPackage ../servers/mail/mailman { };

  mediatomb = callPackage ../servers/mediatomb {
    ffmpeg = ffmpeg_0_6_90;
  };

  memcached = callPackage ../servers/memcached {};

  mod_evasive = callPackage ../servers/http/apache-modules/mod_evasive { };

  mod_python = callPackage ../servers/http/apache-modules/mod_python { };

  mod_fastcgi = callPackage ../servers/http/apache-modules/mod_fastcgi { };

  mod_wsgi = callPackage ../servers/http/apache-modules/mod_wsgi { };

  mpd = callPackage ../servers/mpd {
    # resolve the "stray '@' in program" errors
    stdenv = if stdenv.isDarwin
      then overrideGCC stdenv gccApple
      else stdenv;
  };

  mpd_clientlib = callPackage ../servers/mpd/clientlib.nix { };

  miniHttpd = callPackage ../servers/http/mini-httpd {};

  myserver = callPackage ../servers/http/myserver { };

  nginx = callPackage ../servers/http/nginx { };

  opensmtpd = callPackage ../servers/mail/opensmtpd { };

  petidomo = callPackage ../servers/mail/petidomo { };

  popa3d = callPackage ../servers/mail/popa3d { };

  postfix = callPackage ../servers/mail/postfix { };

  pulseaudio = callPackage ../servers/pulseaudio {
    gconf = gnome.GConf;
    # The following are disabled in the default build, because if this
    # functionality is desired, they are only needed in the PulseAudio
    # server.
    bluez = null;
    avahi = null;
  };

  tomcat_connectors = callPackage ../servers/http/apache-modules/tomcat-connectors { };

  pies = callPackage ../servers/pies { };

  portmap = callPackage ../servers/portmap { };

  rpcbind = callPackage ../servers/rpcbind { };

  #monetdb = callPackage ../servers/sql/monetdb { };

  mongodb = callPackage ../servers/nosql/mongodb { };

  riak = callPackage ../servers/nosql/riak/1.3.1.nix { };

  mysql51 = import ../servers/sql/mysql/5.1.x.nix {
    inherit fetchurl ncurses zlib perl openssl stdenv;
    ps = procps; /* !!! Linux only */
  };

  mysql55 = callPackage ../servers/sql/mysql/5.5.x.nix { };

  mysql = mysql51;

  mysql_jdbc = callPackage ../servers/sql/mysql/jdbc { };

  nagios = callPackage ../servers/monitoring/nagios {
    gdSupport = true;
  };

  munin = callPackage ../servers/monitoring/munin { };

  nagiosPluginsOfficial = callPackage ../servers/monitoring/nagios/plugins/official { };

  net_snmp = callPackage ../servers/monitoring/net-snmp { };

  oidentd = callPackage ../servers/identd/oidentd { };

  openfire = callPackage ../servers/xmpp/openfire { };

  oracleXE = callPackage ../servers/sql/oracle-xe { };

  OVMF = callPackage ../applications/virtualization/OVMF { };

  postgresql = postgresql92;

  postgresql83 = callPackage ../servers/sql/postgresql/8.3.x.nix { };

  postgresql84 = callPackage ../servers/sql/postgresql/8.4.x.nix { };

  postgresql90 = callPackage ../servers/sql/postgresql/9.0.x.nix { };

  postgresql91 = callPackage ../servers/sql/postgresql/9.1.x.nix { };

  postgresql92 = callPackage ../servers/sql/postgresql/9.2.x.nix { };

  postgresql_jdbc = callPackage ../servers/sql/postgresql/jdbc { };

  psqlodbc = callPackage ../servers/sql/postgresql/psqlodbc { };

  pyIRCt = builderDefsPackage (import ../servers/xmpp/pyIRCt) {
    inherit xmpppy pythonIRClib python makeWrapper;
  };

  pyMAILt = builderDefsPackage (import ../servers/xmpp/pyMAILt) {
    inherit xmpppy python makeWrapper fetchcvs;
  };

  qpid-cpp = callPackage ../servers/amqp/qpid-cpp { };

  rabbitmq_server = callPackage ../servers/amqp/rabbitmq-server { };

  radius = callPackage ../servers/radius { };

  redis = callPackage ../servers/nosql/redis {
    stdenv =
      if stdenv.isDarwin
      then overrideGCC stdenv gccApple
      else stdenv;
  };

  redstore = callPackage ../servers/http/redstore { };

  restund = callPackage ../servers/restund {};

  spamassassin = callPackage ../servers/mail/spamassassin {
    inherit (perlPackages) HTMLParser NetDNS NetAddrIP DBFile
      HTTPDate MailDKIM LWP IOSocketSSL;
  };

  samba = callPackage ../servers/samba { };

  # A lightweight Samba, useful for non-Linux-based OSes.
  samba_light = lowPrio (callPackage ../servers/samba {
    pam = null;
    fam = null;
    cups = null;
    acl = null;
    openldap = null;
    # libunwind 1.0.1 is not ported to GNU/Hurd.
    libunwind = null;
  });

  shishi = callPackage ../servers/shishi { };

  sipwitch = callPackage ../servers/sip/sipwitch { };

  squids = recurseIntoAttrs( import ../servers/squid/squids.nix {
    inherit fetchurl stdenv perl lib composableDerivation
      openldap pam db4 cyrus_sasl kerberos libcap expat libxml2 libtool
      openssl;
  });
  squid = squids.squid31; # has ipv6 support

  thttpd = callPackage ../servers/http/thttpd { };

  storm = callPackage ../servers/computing/storm { };

  tomcat5 = callPackage ../servers/http/tomcat/5.0.nix { };

  tomcat6 = callPackage ../servers/http/tomcat/6.0.nix { };

  tomcat_mysql_jdbc = callPackage ../servers/http/tomcat/jdbc/mysql { };

  axis2 = callPackage ../servers/http/tomcat/axis2 { };

  virtuoso6 = callPackage ../servers/sql/virtuoso/6.x.nix { };

  virtuoso7 = callPackage ../servers/sql/virtuoso/7.x.nix { };

  virtuoso = virtuoso6;

  vsftpd = callPackage ../servers/ftp/vsftpd { };

  xinetd = callPackage ../servers/xinetd { };

  xorg = recurseIntoAttrs (import ../servers/x11/xorg/default.nix {
    inherit fetchurl fetchgit stdenv pkgconfig intltool freetype fontconfig
      libxslt expat libdrm libpng zlib perl mesa_drivers
      xkeyboard_config dbus libuuid openssl gperf m4
      autoconf libtool xmlto asciidoc udev flex bison python mtdev pixman;
    automake = automake110x;
    mesa = mesa_noglu;
  });

  xorgReplacements = callPackage ../servers/x11/xorg/replacements.nix { };

  xorgVideoUnichrome = callPackage ../servers/x11/xorg/unichrome/default.nix { };

  yaws = callPackage ../servers/http/yaws { };

  zabbix = recurseIntoAttrs (import ../servers/monitoring/zabbix {
    inherit fetchurl stdenv pkgconfig postgresql curl openssl zlib;
  });

  zabbix20 = callPackage ../servers/monitoring/zabbix/2.0.nix { };


  ### OS-SPECIFIC

  afuse = callPackage ../os-specific/linux/afuse { };

  amdUcode = callPackage ../os-specific/linux/microcode/amd.nix { };

  autofs5 = callPackage ../os-specific/linux/autofs/autofs-v5.nix { };

  _915resolution = callPackage ../os-specific/linux/915resolution { };

  nfsUtils = callPackage ../os-specific/linux/nfs-utils { };

  acpi = callPackage ../os-specific/linux/acpi { };

  acpid = callPackage ../os-specific/linux/acpid { };

  acpitool = callPackage ../os-specific/linux/acpitool { };

  alienfx = callPackage ../os-specific/linux/alienfx { };

  alsaLib = callPackage ../os-specific/linux/alsa-lib { };

  alsaPlugins = callPackage ../os-specific/linux/alsa-plugins {
    jackaudio = null;
  };

  alsaPluginWrapper = callPackage ../os-specific/linux/alsa-plugins/wrapper.nix { };

  alsaUtils = callPackage ../os-specific/linux/alsa-utils { };
  alsaOss = callPackage ../os-specific/linux/alsa-oss { };

  microcode2ucode = callPackage ../os-specific/linux/microcode/converter.nix { };

  microcodeIntel = callPackage ../os-specific/linux/microcode/intel.nix { };

  apparmor = callPackage ../os-specific/linux/apparmor {
    inherit (perlPackages) LocaleGettext TermReadKey RpcXML;
  };

  atop = callPackage ../os-specific/linux/atop { };

  audit = callPackage ../os-specific/linux/audit { };

  b43Firmware_5_1_138 = callPackage ../os-specific/linux/firmware/b43-firmware/5.1.138.nix { };

  b43FirmwareCutter = callPackage ../os-specific/linux/firmware/b43-firmware-cutter { };

  batctl = callPackage ../os-specific/linux/batman-adv/batctl.nix { };

  bluez4 = callPackage ../os-specific/linux/bluez {
    pygobject = pygobject3;
  };

  bluez5 = lowPrio (callPackage ../os-specific/linux/bluez/bluez5.nix { });

  bluez = bluez4;

  beret = callPackage ../games/beret { };

  bridge_utils = callPackage ../os-specific/linux/bridge-utils { };

  busybox = callPackage ../os-specific/linux/busybox { };

  checkpolicy = callPackage ../os-specific/linux/checkpolicy { };

  cifs_utils = callPackage ../os-specific/linux/cifs-utils { };

  conky = callPackage ../os-specific/linux/conky { };

  cpufrequtils = callPackage ../os-specific/linux/cpufrequtils { };

  cryopid = callPackage ../os-specific/linux/cryopid { };

  cryptsetup = callPackage ../os-specific/linux/cryptsetup { };

  cramfsswap = callPackage ../os-specific/linux/cramfsswap { };

  devicemapper = lvm2;

  dmidecode = callPackage ../os-specific/linux/dmidecode { };

  dmtcp = callPackage ../os-specific/linux/dmtcp { };

  dietlibc = callPackage ../os-specific/linux/dietlibc { };

  directvnc = builderDefsPackage ../os-specific/linux/directvnc {
    inherit libjpeg pkgconfig zlib directfb;
    inherit (xlibs) xproto;
  };

  dmraid = callPackage ../os-specific/linux/dmraid { };

  drbd = callPackage ../os-specific/linux/drbd { };

  dstat = callPackage ../os-specific/linux/dstat {
    # pythonFull includes the "curses" standard library module, for pretty
    # dstat color output
    python = pythonFull;
  };

  libuuid =
    if crossSystem != null && crossSystem.config == "i586-pc-gnu"
    then (utillinux // {
      crossDrv = lib.overrideDerivation utillinux.crossDrv (args: {
        # `libblkid' fails to build on GNU/Hurd.
        configureFlags = args.configureFlags
          + " --disable-libblkid --disable-mount --disable-libmount"
          + " --disable-fsck --enable-static --disable-partx";
        doCheck = false;
        CPPFLAGS =                    # ugly hack for ugly software!
          lib.concatStringsSep " "
            (map (v: "-D${v}=4096")
                 [ "PATH_MAX" "MAXPATHLEN" "MAXHOSTNAMELEN" ]);
      });
    })
    else if stdenv.isLinux
    then utillinux
    else null;

  e3cfsprogs = callPackage ../os-specific/linux/e3cfsprogs { };

  ebtables = callPackage ../os-specific/linux/ebtables { };

  eject = utillinux;

  ffado = callPackage ../os-specific/linux/ffado { };

  fbterm = callPackage ../os-specific/linux/fbterm { };

  fuse = callPackage ../os-specific/linux/fuse { };

  fxload = callPackage ../os-specific/linux/fxload { };

  gfxtablet = callPackage ../os-specific/linux/gfxtablet {};

  gpm = callPackage ../servers/gpm { };

  hdparm = callPackage ../os-specific/linux/hdparm { };

  hibernate = callPackage ../os-specific/linux/hibernate { };

  hostapd = callPackage ../os-specific/linux/hostapd { };

  htop = callPackage ../os-specific/linux/htop { };

  # GNU/Hurd core packages.
  gnu = recurseIntoAttrs (callPackage ../os-specific/gnu {
    inherit platform crossSystem;
  });

  hwdata = callPackage ../os-specific/linux/hwdata { };

  i7z = callPackage ../os-specific/linux/i7z { };

  ifplugd = callPackage ../os-specific/linux/ifplugd { };

  iotop = callPackage ../os-specific/linux/iotop { };

  iproute = callPackage ../os-specific/linux/iproute { };

  iputils = callPackage ../os-specific/linux/iputils {
    sp = spCompat;
    inherit (perlPackages) SGMLSpm;
  };

  iptables = callPackage ../os-specific/linux/iptables { };

  iw = callPackage ../os-specific/linux/iw { };

  jujuutils = callPackage ../os-specific/linux/jujuutils { };

  kbd = callPackage ../os-specific/linux/kbd { };

  latencytop = callPackage ../os-specific/linux/latencytop { };

  ldm = callPackage ../os-specific/linux/ldm { };

  libaio = callPackage ../os-specific/linux/libaio { };

  libatasmart = callPackage ../os-specific/linux/libatasmart { };

  libcgroup = callPackage ../os-specific/linux/libcgroup { };

  libnl = callPackage ../os-specific/linux/libnl { };
  libnl_3_2_19 = callPackage ../os-specific/linux/libnl/3.2.19.nix { };

  linuxHeaders = linuxHeaders37;

  linuxConsoleTools = callPackage ../os-specific/linux/consoletools { };

  linuxHeaders26 = callPackage ../os-specific/linux/kernel-headers/2.6.32.nix { };

  linuxHeaders37 = callPackage ../os-specific/linux/kernel-headers/3.7.nix { };

  linuxHeaders26Cross = forceNativeDrv (import ../os-specific/linux/kernel-headers/2.6.32.nix {
    inherit stdenv fetchurl perl;
    cross = assert crossSystem != null; crossSystem;
  });

  linuxHeaders24Cross = forceNativeDrv (import ../os-specific/linux/kernel-headers/2.4.nix {
    inherit stdenv fetchurl perl;
    cross = assert crossSystem != null; crossSystem;
  });

  # We can choose:
  linuxHeadersCrossChooser = ver : if ver == "2.4" then linuxHeaders24Cross
    else if ver == "2.6" then linuxHeaders26Cross
    else throw "Unknown linux kernel version";

  linuxHeadersCross = assert crossSystem != null;
    linuxHeadersCrossChooser crossSystem.platform.kernelMajor;

  linuxHeaders_2_6_28 = callPackage ../os-specific/linux/kernel-headers/2.6.28.nix { };

  kernelPatches = callPackage ../os-specific/linux/kernel/patches.nix { };

  linux_3_2 = makeOverridable (import ../os-specific/linux/kernel/linux-3.2.nix) {
    inherit fetchurl stdenv perl mktemp bc kmod ubootChooser;
    kernelPatches =
      [ kernelPatches.sec_perm_2_6_24
        # kernelPatches.aufs3_2
      ];
  };

  grsecurityOverrider = args: {
    # Install gcc plugins. These are needed for compiling dependant packages.
    postInstall = ''
      ${args.postInstall or ""}
      cp tools/gcc/*.so $out/lib/modules/$version/build/tools/gcc/
    '';
    # Apparently as of gcc 4.6, gcc-plugin headers (which are needed by PaX plugins)
    # include libgmp headers, so we need these extra tweaks
    buildInputs = args.buildInputs ++ [ gmp ];
    preConfigure = ''
      ${args.preConfigure or ""}
      sed -i 's|-I|-I${gmp}/include -I|' scripts/gcc-plugin.sh
      sed -i 's|HOST_EXTRACFLAGS +=|HOST_EXTRACFLAGS += -I${gmp}/include|' tools/gcc/Makefile
      sed -i 's|HOST_EXTRACXXFLAGS +=|HOST_EXTRACXXFLAGS += -I${gmp}/include|' tools/gcc/Makefile
    '';
  };

  # Note: grsec is not enabled automatically, you need to specify which kernel
  # config options you need (e.g. by overriding extraConfig). See list of options here:
  # https://en.wikibooks.org/wiki/Grsecurity/Appendix/Grsecurity_and_PaX_Configuration_Options
  linux_3_2_grsecurity = lowPrio (lib.overrideDerivation (linux_3_2.override (args: {
    kernelPatches = args.kernelPatches ++ [ kernelPatches.grsecurity_3_0_3_2_52 kernelPatches.grsec_path ];
  })) (args: grsecurityOverrider args));

  linux_3_12_grsecurity = lowPrio (lib.overrideDerivation (linux_3_12.override (args: {
    kernelPatches = args.kernelPatches ++ [ kernelPatches.grsecurity_3_0_3_12_1 kernelPatches.grsec_path ];
  })) (args: grsecurityOverrider args));

  linux_3_2_apparmor = lowPrio (linux_3_2.override {
    kernelPatches = [ kernelPatches.apparmor_3_2 ];
    extraConfig = ''
      SECURITY_APPARMOR y
      DEFAULT_SECURITY_APPARMOR y
    '';
  });

  linux_3_2_xen = lowPrio (linux_3_2.override {
    extraConfig = ''
      XEN_DOM0 y
    '';
  });

  linux_3_4 = makeOverridable (import ../os-specific/linux/kernel/linux-3.4.nix) {
    inherit fetchurl stdenv perl mktemp bc kmod ubootChooser;
    kernelPatches =
      [ kernelPatches.sec_perm_2_6_24
        # kernelPatches.aufs3_4
      ] ++ lib.optionals (platform.kernelArch == "mips")
      [ kernelPatches.mips_fpureg_emu
        kernelPatches.mips_fpu_sigill
      ];
  };

  linux_3_4_apparmor = lowPrio (linux_3_4.override {
    kernelPatches = [ kernelPatches.apparmor_3_4 ];
    extraConfig = ''
      SECURITY_APPARMOR y
      DEFAULT_SECURITY_APPARMOR y
    '';
  });

  linux_3_6_rpi = makeOverridable (import ../os-specific/linux/kernel/linux-rpi-3.6.nix) {
    inherit fetchurl stdenv perl mktemp bc kmod ubootChooser;
  };

  linux_3_10 = makeOverridable (import ../os-specific/linux/kernel/linux-3.10.nix) {
    inherit fetchurl stdenv perl mktemp bc kmod ubootChooser;
    kernelPatches =
      [
        kernelPatches.sec_perm_2_6_24
      ] ++ lib.optionals (platform.kernelArch == "mips")
      [ kernelPatches.mips_fpureg_emu
        kernelPatches.mips_fpu_sigill
        kernelPatches.mips_ext3_n32
      ];
  };

  linux_3_10_tuxonice = linux_3_10.override (attrs: {
    kernelPatches = attrs.kernelPatches ++ [
      kernelPatches.tuxonice_3_10
    ];
    extraConfig = ''
      TOI_CORE y
    '';
  });

  linux_3_11 = makeOverridable (import ../os-specific/linux/kernel/linux-3.11.nix) {
    inherit fetchurl stdenv perl mktemp bc kmod ubootChooser;
    kernelPatches =
      [
        kernelPatches.sec_perm_2_6_24
      ] ++ lib.optionals (platform.kernelArch == "mips")
      [ kernelPatches.mips_fpureg_emu
        kernelPatches.mips_fpu_sigill
        kernelPatches.mips_ext3_n32
      ];
  };

  linux_3_12 = makeOverridable (import ../os-specific/linux/kernel/linux-3.12.nix) {
    inherit fetchurl stdenv perl mktemp bc kmod ubootChooser;
    kernelPatches =
      [
        kernelPatches.sec_perm_2_6_24
      ] ++ lib.optionals (platform.kernelArch == "mips")
      [ kernelPatches.mips_fpureg_emu
        kernelPatches.mips_fpu_sigill
        kernelPatches.mips_ext3_n32
      ];
  };


  /* Linux kernel modules are inherently tied to a specific kernel.  So
     rather than provide specific instances of those packages for a
     specific kernel, we have a function that builds those packages
     for a specific kernel.  This function can then be called for
     whatever kernel you're using. */

  linuxPackagesFor = kernel: self: let callPackage = newScope self; in {
    inherit kernel;

    kernelDev = kernel.dev or kernel;

    acpi_call = callPackage ../os-specific/linux/acpi-call {};

    batman_adv = callPackage ../os-specific/linux/batman-adv {};

    bbswitch = callPackage ../os-specific/linux/bbswitch {};

    ati_drivers_x11 = callPackage ../os-specific/linux/ati-drivers { };

    aufs =
      if self.kernel.features ? aufs2 then
        callPackage ../os-specific/linux/aufs/2.nix { }
      else if self.kernel.features ? aufs3 then
        callPackage ../os-specific/linux/aufs/3.nix { }
      else null;

    aufs_util =
      if self.kernel.features ? aufs2 then
        callPackage ../os-specific/linux/aufs-util/2.nix { }
      else if self.kernel.features ? aufs3 then
        callPackage ../os-specific/linux/aufs-util/3.nix { }
      else null;

    blcr = callPackage ../os-specific/linux/blcr { };

    cryptodev = callPackage ../os-specific/linux/cryptodev { };

    e1000e = callPackage ../os-specific/linux/e1000e {};

    exmap = callPackage ../os-specific/linux/exmap { };

    frandom = callPackage ../os-specific/linux/frandom { };

    iscsitarget = callPackage ../os-specific/linux/iscsitarget { };

    iwlwifi = callPackage ../os-specific/linux/iwlwifi { };

    lttngModules = callPackage ../os-specific/linux/lttng-modules { };

    atheros = callPackage ../os-specific/linux/atheros/0.9.4.nix { };

    broadcom_sta = callPackage ../os-specific/linux/broadcom-sta/default.nix { };

    broadcom_sta6 = callPackage ../os-specific/linux/broadcom-sta-v6/default.nix { };

    nvidia_x11 = callPackage ../os-specific/linux/nvidia-x11 { };

    nvidia_x11_legacy96 = callPackage ../os-specific/linux/nvidia-x11/legacy96.nix { };
    nvidia_x11_legacy173 = callPackage ../os-specific/linux/nvidia-x11/legacy173.nix { };
    nvidia_x11_legacy304 = callPackage ../os-specific/linux/nvidia-x11/legacy304.nix { };

    openafsClient = callPackage ../servers/openafs-client { };

    openiscsi = callPackage ../os-specific/linux/open-iscsi { };

    wis_go7007 = callPackage ../os-specific/linux/wis-go7007 { };

    klibc = callPackage ../os-specific/linux/klibc {
      linuxHeaders = glibc.kernelHeaders;
    };

    /* compiles but has to be integrated into the kernel somehow
       Let's have it uncommented and finish it..
    */
    ndiswrapper = callPackage ../os-specific/linux/ndiswrapper { };

    netatop = callPackage ../os-specific/linux/netatop { };

    perf = callPackage ../os-specific/linux/kernel/perf.nix { };

    psmouse_alps = callPackage ../os-specific/linux/psmouse-alps { };

    spl = callPackage ../os-specific/linux/spl/default.nix { };

    sysprof = callPackage ../development/tools/profiling/sysprof {
      inherit (gnome) libglade;
    };

    systemtap = callPackage ../development/tools/profiling/systemtap {
      linux = self.kernelDev;
      inherit (gnome) libglademm;
    };

    tp_smapi = callPackage ../os-specific/linux/tp_smapi { };

    v86d = callPackage ../os-specific/linux/v86d { };

    virtualbox = callPackage ../applications/virtualization/virtualbox {
      stdenv = stdenv_32bit;
      inherit (gnome) libIDL;
      enableExtensionPack = config.virtualbox.enableExtensionPack or false;
    };

    virtualboxGuestAdditions = callPackage ../applications/virtualization/virtualbox/guest-additions { };

    zfs = callPackage ../os-specific/linux/zfs/default.nix { };
  };

  # Build the kernel modules for the some of the kernels.
  linuxPackages_3_2 = recurseIntoAttrs (linuxPackagesFor pkgs.linux_3_2 linuxPackages_3_2);
  linuxPackages_3_2_apparmor = linuxPackagesFor pkgs.linux_3_2_apparmor linuxPackages_3_2_apparmor;
  linuxPackages_3_2_grsecurity = linuxPackagesFor pkgs.linux_3_2_grsecurity linuxPackages_3_2_grsecurity;
  linuxPackages_3_2_xen = linuxPackagesFor pkgs.linux_3_2_xen linuxPackages_3_2_xen;
  linuxPackages_3_4 = recurseIntoAttrs (linuxPackagesFor pkgs.linux_3_4 linuxPackages_3_4);
  linuxPackages_3_4_apparmor = linuxPackagesFor pkgs.linux_3_4_apparmor linuxPackages_3_4_apparmor;
  linuxPackages_3_6_rpi = linuxPackagesFor pkgs.linux_3_6_rpi linuxPackages_3_6_rpi;
  linuxPackages_3_10 = recurseIntoAttrs (linuxPackagesFor pkgs.linux_3_10 linuxPackages_3_10);
  linuxPackages_3_10_tuxonice = linuxPackagesFor pkgs.linux_3_10_tuxonice linuxPackages_3_10_tuxonice;
  linuxPackages_3_11 = recurseIntoAttrs (linuxPackagesFor pkgs.linux_3_11 linuxPackages_3_11);
  linuxPackages_3_12 = recurseIntoAttrs (linuxPackagesFor pkgs.linux_3_12 linuxPackages_3_12);
  linuxPackages_3_12_grsecurity = linuxPackagesFor pkgs.linux_3_12_grsecurity linuxPackages_3_12_grsecurity;
  # Update this when adding a new version!
  linuxPackages_latest = pkgs.linuxPackages_3_12;

  # The current default kernel / kernel modules.
  linux = linuxPackages.kernel;
<<<<<<< HEAD
  linuxPackages = linuxPackages_3_4; # should be latest longterm, see #501
=======
  linuxPackages = linuxPackages_3_10;
>>>>>>> 41f0e6ad

  # A function to build a manually-configured kernel
  linuxManualConfig = import ../os-specific/linux/kernel/manual-config.nix {
    inherit (pkgs) stdenv runCommand nettools bc perl kmod writeTextFile;
  };

  keyutils = callPackage ../os-specific/linux/keyutils { };

  libselinux = callPackage ../os-specific/linux/libselinux { };

  libsemanage = callPackage ../os-specific/linux/libsemanage { };

  libraw1394 = callPackage ../development/libraries/libraw1394 { };

  libsexy = callPackage ../development/libraries/libsexy { };

  libsepol = callPackage ../os-specific/linux/libsepol { };

  libsmbios = callPackage ../os-specific/linux/libsmbios { };

  lm_sensors = callPackage ../os-specific/linux/lm-sensors { };

  lsiutil = callPackage ../os-specific/linux/lsiutil { };

  klibc = callPackage ../os-specific/linux/klibc {
    linuxHeaders = glibc.kernelHeaders;
  };

  klibcShrunk = lowPrio (callPackage ../os-specific/linux/klibc/shrunk.nix { });

  kmod = callPackage ../os-specific/linux/kmod { };

  kvm = qemu_kvm;

  libcap = callPackage ../os-specific/linux/libcap { };

  libcap_progs = callPackage ../os-specific/linux/libcap/progs.nix { };

  libcap_pam = callPackage ../os-specific/linux/libcap/pam.nix { };

  libcap_manpages = callPackage ../os-specific/linux/libcap/man.nix { };

  libcap_ng = callPackage ../os-specific/linux/libcap-ng { };

  libnscd = callPackage ../os-specific/linux/libnscd { };

  libnotify = callPackage ../development/libraries/libnotify { };

  libvolume_id = callPackage ../os-specific/linux/libvolume_id { };

  lsscsi = callPackage ../os-specific/linux/lsscsi { };

  lvm2 = callPackage ../os-specific/linux/lvm2 { };

  mdadm = callPackage ../os-specific/linux/mdadm { };

  mingetty = callPackage ../os-specific/linux/mingetty { };

  module_init_tools = callPackage ../os-specific/linux/module-init-tools { };

  aggregateModules = modules:
    callPackage ../os-specific/linux/kmod/aggregator.nix {
      inherit modules;
    };

  multipath_tools = callPackage ../os-specific/linux/multipath-tools { };

  nettools = callPackage ../os-specific/linux/net-tools { };

  neverball = callPackage ../games/neverball {
    libpng = libpng15;
  };

  numactl = callPackage ../os-specific/linux/numactl { };

  gogoclient = callPackage ../os-specific/linux/gogoclient { };

  nss_ldap = callPackage ../os-specific/linux/nss_ldap { };

  pam = callPackage ../os-specific/linux/pam { };

  # pam_bioapi ( see http://www.thinkwiki.org/wiki/How_to_enable_the_fingerprint_reader )

  pam_ccreds = callPackage ../os-specific/linux/pam_ccreds {
    db = db4;
  };

  pam_console = callPackage ../os-specific/linux/pam_console {
    libtool = libtool_1_5;
  };

  pam_devperm = callPackage ../os-specific/linux/pam_devperm { };

  pam_krb5 = callPackage ../os-specific/linux/pam_krb5 { };

  pam_ldap = callPackage ../os-specific/linux/pam_ldap { };

  pam_login = callPackage ../os-specific/linux/pam_login { };

  pam_ssh_agent_auth = callPackage ../os-specific/linux/pam_ssh_agent_auth { };

  pam_usb = callPackage ../os-specific/linux/pam_usb { };

  pcmciaUtils = callPackage ../os-specific/linux/pcmciautils {
    firmware = config.pcmciaUtils.firmware or [];
    config = config.pcmciaUtils.config or null;
  };

  plymouth = callPackage ../os-specific/linux/plymouth { };

  pmount = callPackage ../os-specific/linux/pmount { };

  pmutils = callPackage ../os-specific/linux/pm-utils { };

  pmtools = callPackage ../os-specific/linux/pmtools { };

  policycoreutils = callPackage ../os-specific/linux/policycoreutils { };

  powertop = callPackage ../os-specific/linux/powertop { };

  prayer = callPackage ../servers/prayer { };

  procps = callPackage ../os-specific/linux/procps { };

  "procps-ng" = callPackage ../os-specific/linux/procps-ng { };

  qemu_kvm = lowPrio (qemu.override { x86Only = true; });

  firmwareLinuxNonfree = callPackage ../os-specific/linux/firmware/firmware-linux-nonfree { };

  radeontools = callPackage ../os-specific/linux/radeontools { };

  raspberrypifw = callPackage ../os-specific/linux/firmware/raspberrypi {};

  regionset = callPackage ../os-specific/linux/regionset { };

  rfkill = callPackage ../os-specific/linux/rfkill { };

  rfkill_udev = callPackage ../os-specific/linux/rfkill/udev.nix { };

  rtkit = callPackage ../os-specific/linux/rtkit { };

  sdparm = callPackage ../os-specific/linux/sdparm { };

  sepolgen = callPackage ../os-specific/linux/sepolgen { };

  setools = callPackage ../os-specific/linux/setools { };

  shadow = callPackage ../os-specific/linux/shadow { };

  statifier = builderDefsPackage (import ../os-specific/linux/statifier) { };

  sysfsutils = callPackage ../os-specific/linux/sysfsutils { };

  # Provided with sysfsutils.
  libsysfs = sysfsutils;
  systool = sysfsutils;

  sysklogd = callPackage ../os-specific/linux/sysklogd { };

  syslinux = callPackage ../os-specific/linux/syslinux { };

  sysstat = callPackage ../os-specific/linux/sysstat { };

  systemd = callPackage ../os-specific/linux/systemd { };

  # In nixos, you can set systemd.package = pkgs.systemd_with_lvm2 to get
  # LVM2 working in systemd.
  systemd_with_lvm2 = pkgs.lib.overrideDerivation pkgs.systemd (p: {
      name = p.name + "-with-lvm2";
      postInstall = p.postInstall + ''
        cp "${pkgs.lvm2}/lib/systemd/system-generators/"* $out/lib/systemd/system-generators
      '';
  });

  sysvinit = callPackage ../os-specific/linux/sysvinit { };

  sysvtools = callPackage ../os-specific/linux/sysvinit {
    withoutInitTools = true;
  };

  # FIXME: `tcp-wrapper' is actually not OS-specific.
  tcp_wrappers = callPackage ../os-specific/linux/tcp-wrappers { };

  trackballs = callPackage ../games/trackballs {
    debug = false;
    guile = guile_1_8;
  };

  tunctl = callPackage ../os-specific/linux/tunctl { };

  ubootChooser = name : if name == "upstream" then ubootUpstream
    else if name == "sheevaplug" then ubootSheevaplug
    else if name == "guruplug" then ubootGuruplug
    else if name == "nanonote" then ubootNanonote
    else throw "Unknown uboot";

  ubootUpstream = callPackage ../misc/uboot { };

  ubootSheevaplug = callPackage ../misc/uboot/sheevaplug.nix { };

  ubootNanonote = callPackage ../misc/uboot/nanonote.nix { };

  ubootGuruplug = callPackage ../misc/uboot/guruplug.nix { };

  uclibc = callPackage ../os-specific/linux/uclibc { };

  uclibcCross = lowPrio (callPackage ../os-specific/linux/uclibc {
    inherit fetchurl stdenv libiconv;
    linuxHeaders = linuxHeadersCross;
    gccCross = gccCrossStageStatic;
    cross = assert crossSystem != null; crossSystem;
  });

  udev145 = callPackage ../os-specific/linux/udev/145.nix { };
  udev = pkgs.systemd;

  udisks1 = callPackage ../os-specific/linux/udisks/1-default.nix { };
  udisks2 = callPackage ../os-specific/linux/udisks/2-default.nix { };
  udisks = udisks1;

  udisks_glue = callPackage ../os-specific/linux/udisks-glue { };

  untie = callPackage ../os-specific/linux/untie { };

  upower = callPackage ../os-specific/linux/upower { };

  upstart = callPackage ../os-specific/linux/upstart { };

  usbutils = callPackage ../os-specific/linux/usbutils { };

  utillinux = lowPrio (callPackage ../os-specific/linux/util-linux {
    ncurses = null;
    perl = null;
  });

  utillinuxCurses = utillinux.override {
    inherit ncurses perl;
  };

  v4l_utils = callPackage ../os-specific/linux/v4l-utils {
    withQt4 = true;
  };

  windows = rec {
    jom = callPackage ../os-specific/windows/jom { };

    w32api = callPackage ../os-specific/windows/w32api {
      gccCross = gccCrossStageStatic;
      binutilsCross = binutilsCross;
    };

    w32api_headers = w32api.override {
      onlyHeaders = true;
    };

    mingw_runtime = callPackage ../os-specific/windows/mingwrt {
      gccCross = gccCrossMingw2;
      binutilsCross = binutilsCross;
    };

    mingw_runtime_headers = mingw_runtime.override {
      onlyHeaders = true;
    };

    mingw_headers1 = buildEnv {
      name = "mingw-headers-1";
      paths = [ w32api_headers mingw_runtime_headers ];
    };

    mingw_headers2 = buildEnv {
      name = "mingw-headers-2";
      paths = [ w32api mingw_runtime_headers ];
    };

    mingw_headers3 = buildEnv {
      name = "mingw-headers-3";
      paths = [ w32api mingw_runtime ];
    };

    mingw_w64 = callPackage ../os-specific/windows/mingw-w64 {
      gccCross = gccCrossStageStatic;
      binutilsCross = binutilsCross;
    };

    mingw_w64_headers = callPackage ../os-specific/windows/mingw-w64 {
      onlyHeaders = true;
    };

    pthreads = callPackage ../os-specific/windows/pthread-w32 {
      mingw_headers = mingw_headers3;
    };

    wxMSW = callPackage ../os-specific/windows/wxMSW-2.8 { };
  };

  wesnoth = callPackage ../games/wesnoth {
    lua = lua5;
  };

  wirelesstools = callPackage ../os-specific/linux/wireless-tools { };

  wpa_supplicant = callPackage ../os-specific/linux/wpa_supplicant { };

  wpa_supplicant_gui = callPackage ../os-specific/linux/wpa_supplicant/gui.nix { };

  xf86_input_mtrack = callPackage ../os-specific/linux/xf86-input-mtrack {
    inherit (xorg) utilmacros xproto inputproto xorgserver;
  };

  xf86_input_multitouch =
    callPackage ../os-specific/linux/xf86-input-multitouch { };

  xf86_input_wacom = callPackage ../os-specific/linux/xf86-input-wacom { };

  xf86_video_nested = callPackage ../os-specific/linux/xf86-video-nested {
    inherit (xorg) fontsproto renderproto utilmacros xorgserver;
  };

  xf86_video_nouveau = callPackage ../os-specific/linux/xf86-video-nouveau {
    inherit (xorg) xorgserver xproto fontsproto xf86driproto renderproto
      videoproto utilmacros;
  };

  xmoto = builderDefsPackage (import ../games/xmoto) {
    inherit chipmunk sqlite curl zlib bzip2 libjpeg libpng
      freeglut mesa SDL SDL_mixer SDL_image SDL_net SDL_ttf
      lua5 ode libxdg_basedir libxml2;
  };

  xorg_sys_opengl = callPackage ../os-specific/linux/opengl/xorg-sys { };

  zd1211fw = callPackage ../os-specific/linux/firmware/zd1211 { };


  ### DATA

  andagii = callPackage ../data/fonts/andagii {};

  anonymousPro = callPackage ../data/fonts/anonymous-pro {};

  arkpandora_ttf = builderDefsPackage (import ../data/fonts/arkpandora) { };

  bakoma_ttf = callPackage ../data/fonts/bakoma-ttf { };

  cacert = callPackage ../data/misc/cacert { };

  cantarell_fonts = callPackage ../data/fonts/cantarell-fonts { };

  corefonts = callPackage ../data/fonts/corefonts { };

  wrapFonts = paths : ((import ../data/fonts/fontWrap) {
    inherit fetchurl stdenv builderDefs paths;
    inherit (xorg) mkfontdir mkfontscale;
  });

  clearlyU = callPackage ../data/fonts/clearlyU { };

  cm_unicode = callPackage ../data/fonts/cm-unicode {};

  dejavu_fonts = callPackage ../data/fonts/dejavu-fonts {
    inherit (perlPackages) FontTTF;
  };

  docbook5 = callPackage ../data/sgml+xml/schemas/docbook-5.0 { };

  docbook_sgml_dtd_31 = callPackage ../data/sgml+xml/schemas/sgml-dtd/docbook/3.1.nix { };

  docbook_sgml_dtd_41 = callPackage ../data/sgml+xml/schemas/sgml-dtd/docbook/4.1.nix { };

  docbook_xml_dtd_412 = callPackage ../data/sgml+xml/schemas/xml-dtd/docbook/4.1.2.nix { };

  docbook_xml_dtd_42 = callPackage ../data/sgml+xml/schemas/xml-dtd/docbook/4.2.nix { };

  docbook_xml_dtd_43 = callPackage ../data/sgml+xml/schemas/xml-dtd/docbook/4.3.nix { };

  docbook_xml_dtd_45 = callPackage ../data/sgml+xml/schemas/xml-dtd/docbook/4.5.nix { };

  docbook_xml_ebnf_dtd = callPackage ../data/sgml+xml/schemas/xml-dtd/docbook-ebnf { };

  docbook_xml_xslt = docbook_xsl;

  docbook_xsl = callPackage ../data/sgml+xml/stylesheets/xslt/docbook-xsl { };

  docbook5_xsl = docbook_xsl_ns;

  docbook_xsl_ns = callPackage ../data/sgml+xml/stylesheets/xslt/docbook-xsl-ns { };

  dosemu_fonts = callPackage ../data/fonts/dosemu-fonts { };

  freefont_ttf = callPackage ../data/fonts/freefont-ttf { };

  freepats = callPackage ../data/misc/freepats { };

  gentium = callPackage ../data/fonts/gentium {};

  gnome_user_docs = callPackage ../data/documentation/gnome-user-docs { };

  inherit (gnome3) gsettings_desktop_schemas;

  hicolor_icon_theme = callPackage ../data/icons/hicolor-icon-theme { };

  inconsolata = callPackage ../data/fonts/inconsolata {};

  junicode = callPackage ../data/fonts/junicode { };

  liberation_ttf = callPackage ../data/fonts/redhat-liberation-fonts { };

  libertine = builderDefsPackage (import ../data/fonts/libertine) {
    inherit fetchurl fontforge lib;
  };

  lmmath = callPackage ../data/fonts/lmodern/lmmath.nix {};

  lmodern = callPackage ../data/fonts/lmodern { };

  manpages = callPackage ../data/documentation/man-pages { };

  miscfiles = callPackage ../data/misc/miscfiles { };

  mobile_broadband_provider_info = callPackage ../data/misc/mobile-broadband-provider-info { };

  mph_2b_damase = callPackage ../data/fonts/mph-2b-damase { };

  oldstandard = callPackage ../data/fonts/oldstandard { };

  posix_man_pages = callPackage ../data/documentation/man-pages-posix { };

  pthreadmanpages = callPackage ../data/documentation/pthread-man-pages { };

  shared_mime_info = callPackage ../data/misc/shared-mime-info { };

  shared_desktop_ontologies = callPackage ../data/misc/shared-desktop-ontologies { };

  stdmanpages = callPackage ../data/documentation/std-man-pages { };

  iana_etc = callPackage ../data/misc/iana-etc { };

  poppler_data = callPackage ../data/misc/poppler-data { };

  r3rs = callPackage ../data/documentation/rnrs/r3rs.nix { };

  r4rs = callPackage ../data/documentation/rnrs/r4rs.nix { };

  r5rs = callPackage ../data/documentation/rnrs/r5rs.nix { };

  tango-icon-theme = callPackage ../data/icons/tango-icon-theme { };

  themes = name: import (../data/misc/themes + ("/" + name + ".nix")) {
    inherit fetchurl;
  };

  theano = callPackage ../data/fonts/theano { };

  tempora_lgc = callPackage ../data/fonts/tempora-lgc { };

  terminus_font = callPackage ../data/fonts/terminus-font { };

  tipa = callPackage ../data/fonts/tipa { };

  ttf_bitstream_vera = callPackage ../data/fonts/ttf-bitstream-vera { };

  tzdata = callPackage ../data/misc/tzdata { };

  ubuntu_font_family = callPackage ../data/fonts/ubuntu-font-family { };

  ucsFonts = callPackage ../data/fonts/ucs-fonts { };

  unifont = callPackage ../data/fonts/unifont { };

  vistafonts = callPackage ../data/fonts/vista-fonts { };

  wqy_zenhei = callPackage ../data/fonts/wqy-zenhei { };

  xhtml1 = callPackage ../data/sgml+xml/schemas/xml-dtd/xhtml1 { };

  xkeyboard_config = callPackage ../data/misc/xkeyboard-config { };


  ### APPLICATIONS

  a2jmidid = callPackage ../applications/audio/a2jmidid { };

  aangifte2005 = callPackage_i686 ../applications/taxes/aangifte-2005 { };

  aangifte2006 = callPackage_i686 ../applications/taxes/aangifte-2006 { };

  aangifte2007 = callPackage_i686 ../applications/taxes/aangifte-2007 { };

  aangifte2008 = callPackage_i686 ../applications/taxes/aangifte-2008 { };

  aangifte2009 = callPackage_i686 ../applications/taxes/aangifte-2009 { };

  aangifte2010 = callPackage_i686 ../applications/taxes/aangifte-2010 { };

  aangifte2011 = callPackage_i686 ../applications/taxes/aangifte-2011 { };

  aangifte2012 = callPackage_i686 ../applications/taxes/aangifte-2012 { };

  abcde = callPackage ../applications/audio/abcde {
    inherit (perlPackages) DigestSHA MusicBrainz MusicBrainzDiscID;
  };

  abiword = callPackage ../applications/office/abiword {
    inherit (gnome) libglade libgnomecanvas;
  };

  abook = callPackage ../applications/misc/abook { };

  adobe-reader = callPackage_i686 ../applications/misc/adobe-reader { };

  aewan = callPackage ../applications/editors/aewan { };

  alchemy = callPackage ../applications/graphics/alchemy { };

  amsn = callPackage ../applications/networking/instant-messengers/amsn { };

  antiword = callPackage ../applications/office/antiword {};

  ardour = callPackage ../applications/audio/ardour {
    inherit (gnome) libgnomecanvas libgnomecanvasmm;
  };

  ardour3 =  lowPrio (callPackage ../applications/audio/ardour/ardour3.nix {
    inherit (gnome) libgnomecanvas libgnomecanvasmm;
    boost = boost149;
  });

  arora = callPackage ../applications/networking/browsers/arora { };

  aseprite = callPackage ../applications/editors/aseprite { };

  audacious = callPackage ../applications/audio/audacious { };

  audacity = callPackage ../applications/audio/audacity { };

  milkytracker = callPackage ../applications/audio/milkytracker { };

  aumix = callPackage ../applications/audio/aumix {
    gtkGUI = false;
  };

  autopanosiftc = callPackage ../applications/graphics/autopanosiftc { };

  avidemux = callPackage ../applications/video/avidemux { };

  avogadro = callPackage ../applications/science/chemistry/avogadro {
    eigen = eigen2;
  };

  avxsynth = callPackage ../applications/video/avxsynth { };

  awesome-3-4 = callPackage ../applications/window-managers/awesome/3.4.nix {
    lua = lua5;
    cairo = cairo.override { xcbSupport = true; };
  };
  awesome-3-5 = callPackage ../applications/window-managers/awesome {
    lua   = lua5_1;
    cairo = cairo.override { xcbSupport = true; };
  };
  awesome = awesome-3-5;

  baresip = callPackage ../applications/networking/instant-messengers/baresip {};

  batik = callPackage ../applications/graphics/batik { };

  bazaar = callPackage ../applications/version-management/bazaar { };

  bazaarTools = builderDefsPackage (import ../applications/version-management/bazaar/tools.nix) {
    inherit bazaar;
  };

  beast = callPackage ../applications/audio/beast {
    inherit (gnome) libgnomecanvas libart_lgpl;
    guile = guile_1_8;
  };

  bibletime = callPackage ../applications/misc/bibletime { };

  bitcoin = callPackage ../applications/misc/bitcoin {
    db4 = db48;
  };

  bitlbee = callPackage ../applications/networking/instant-messengers/bitlbee {
    # For some reason, TLS support is broken when using GnuTLS 3.0 (can't
    # connect to jabber.org, for instance.)
    gnutls = gnutls2;
    libotr = libotr_3_2;
  };

  blender = callPackage  ../applications/misc/blender {
    python = python3;
  };

  bristol = callPackage ../applications/audio/bristol { };

  bvi = callPackage ../applications/editors/bvi { };

  calf = callPackage ../applications/audio/calf {
      inherit (gnome) libglade;
  };

  calibre = callPackage ../applications/misc/calibre { };

  carrier = builderDefsPackage (import ../applications/networking/instant-messengers/carrier/2.5.0.nix) {
    inherit fetchurl stdenv pkgconfig perl perlXMLParser libxml2 openssl nss
      gtkspell aspell gettext ncurses avahi dbus dbus_glib python
      libtool automake autoconf gstreamer;
    inherit gtk glib;
    inherit (gnome) startupnotification GConf ;
    inherit (xlibs) libXScrnSaver scrnsaverproto libX11 xproto kbproto;
  };
  funpidgin = carrier;

  cc1394 = callPackage ../applications/video/cc1394 { };

  cddiscid = callPackage ../applications/audio/cd-discid { };

  cdparanoia = cdparanoiaIII;

  cdparanoiaIII = callPackage ../applications/audio/cdparanoia { };

  cdrtools = callPackage ../applications/misc/cdrtools { };

  centerim = callPackage ../applications/networking/instant-messengers/centerim { };

  cgit = callPackage ../applications/version-management/git-and-tools/cgit { };

  cgminer = callPackage ../applications/misc/cgminer {
    amdappsdk = amdappsdk28;
  };

  chatzilla = callPackage ../applications/networking/irc/chatzilla {
    xulrunner = firefox36Pkgs.xulrunner;
  };

  chromium = lowPrio (callPackage ../applications/networking/browsers/chromium {
    channel = "stable";
    gconf = gnome.GConf;
    pulseSupport = config.pulseaudio or true;
  });

  chromiumBeta = lowPrio (chromium.override { channel = "beta"; });
  chromiumBetaWrapper = lowPrio (wrapChromium chromiumBeta);

  chromiumDev = lowPrio (chromium.override { channel = "dev"; });
  chromiumDevWrapper = lowPrio (wrapChromium chromiumDev);

  chromiumWrapper = wrapChromium chromium;

  cinelerra = callPackage ../applications/video/cinelerra { };

  cmus = callPackage ../applications/audio/cmus { };

  compiz = callPackage ../applications/window-managers/compiz {
    inherit (gnome) GConf ORBit2 metacity;
    boost = boost149; # https://bugs.launchpad.net/compiz/+bug/1131864
  };

  coriander = callPackage ../applications/video/coriander {
    inherit (gnome) libgnomeui GConf;
  };

  csound = callPackage ../applications/audio/csound { };

  cinepaint = callPackage ../applications/graphics/cinepaint {
    fltk = fltk13;
    libpng = libpng12;
  };

  codeville = builderDefsPackage (import ../applications/version-management/codeville/0.8.0.nix) {
    inherit makeWrapper;
    python = pythonFull;
  };

  comical = callPackage ../applications/graphics/comical { };

  conkeror = callPackage ../applications/networking/browsers/conkeror { };
  conkerorWrapper = wrapFirefox {
    browser = conkeror;
    browserName = "conkeror";
    desktopName = "Conkeror";
  };

  cuneiform = builderDefsPackage (import ../tools/graphics/cuneiform) {
    inherit cmake patchelf;
    imagemagick = imagemagick;
  };

  cvs = callPackage ../applications/version-management/cvs { };

  cvsps = callPackage ../applications/version-management/cvsps { };

  cvs2svn = callPackage ../applications/version-management/cvs2svn { };

  d4x = callPackage ../applications/misc/d4x { };

  darcs = haskellPackages.darcs.override {
    # A variant of the Darcs derivation that containts only the executable and
    # thus has no dependencies on other Haskell packages.
    cabal = { mkDerivation = x: rec { final = haskellPackages.cabal.mkDerivation (self: (x final) // {
              isLibrary = false;
              configureFlags = "-f-library"; }); }.final;
            };
  };

  darktable = callPackage ../applications/graphics/darktable {
    inherit (gnome) GConf libglade;
  };

  "dd-agent" = callPackage ../tools/networking/dd-agent { };

  dia = callPackage ../applications/graphics/dia {
    inherit (pkgs.gnome) libart_lgpl libgnomeui;
  };

  diffuse = callPackage ../applications/version-management/diffuse { };

  distrho = callPackage ../applications/audio/distrho {};

  djvulibre = callPackage ../applications/misc/djvulibre { };

  djview = callPackage ../applications/graphics/djview { };
  djview4 = pkgs.djview;

  dmenu = callPackage ../applications/misc/dmenu {
    enableXft = config.dmenu.enableXft or false;
  };

  dmtx = builderDefsPackage (import ../tools/graphics/dmtx) {
    inherit libpng libtiff libjpeg imagemagick librsvg
      pkgconfig bzip2 zlib libtool freetype fontconfig
      ghostscript jasper xz;
    inherit (xlibs) libX11;
  };

  doodle = callPackage ../applications/search/doodle { };

  dunst = callPackage ../applications/misc/dunst { };

  dvb_apps  = callPackage ../applications/video/dvb-apps { };

  dvdauthor = callPackage ../applications/video/dvdauthor { };

  dvswitch = callPackage ../applications/video/dvswitch { };

  dwb = callPackage ../applications/networking/browsers/dwb { };

  dwm = callPackage ../applications/window-managers/dwm {
    patches = config.dwm.patches or [];
  };

  eaglemode = callPackage ../applications/misc/eaglemode { };

  eclipses = recurseIntoAttrs (callPackage ../applications/editors/eclipse { });

  ed = callPackage ../applications/editors/ed { };

  elinks = callPackage ../applications/networking/browsers/elinks { };

  elvis = callPackage ../applications/editors/elvis { };

  emacs = emacs24;

  emacs23 = callPackage ../applications/editors/emacs-23 {
    stdenv =
      if stdenv.isDarwin
      /* On Darwin, use Apple-GCC, otherwise:
           configure: error: C preprocessor "cc -E -no-cpp-precomp" fails sanity check */
      then overrideGCC stdenv gccApple
      else stdenv;

    # use override to select the appropriate gui toolkit
    libXaw = if stdenv.isDarwin then xlibs.libXaw else null;
    Xaw3d = null;
    gtk = if stdenv.isDarwin then null else gtk;
    # TODO: these packages don't build on Darwin.
    gconf = null /* if stdenv.isDarwin then null else gnome.GConf */;
    librsvg = null /* if stdenv.isDarwin then null else librsvg */;
    texinfo = texinfo4;
  };

  emacs24 = callPackage ../applications/editors/emacs-24 {
    # use override to enable additional features
    libXaw = if stdenv.isDarwin then xlibs.libXaw else null;
    Xaw3d = null;
    gconf = null;
    librsvg = null;
    alsaLib = null;
    imagemagick = null;
    texinfo = texinfo5;

    # use clangStdenv on darwin to deal with: unexec: 'my_edata is not in
    # section __data'
    stdenv = if stdenv.isDarwin
      then clangStdenv
      else stdenv;
  };

  emacs24-nox = lowPrio (appendToName "nox" (emacs24.override {
    withX = false;
  }));

  emacsPackages = emacs: self: let callPackage = newScope self; in rec {
    inherit emacs;

    autoComplete = callPackage ../applications/editors/emacs-modes/auto-complete { };

    bbdb = callPackage ../applications/editors/emacs-modes/bbdb { texinfo = texinfo5; };

    cedet = callPackage ../applications/editors/emacs-modes/cedet { };

    calfw = callPackage ../applications/editors/emacs-modes/calfw { };

    coffee = callPackage ../applications/editors/emacs-modes/coffee { };

    colorTheme = callPackage ../applications/editors/emacs-modes/color-theme { };

    cua = callPackage ../applications/editors/emacs-modes/cua { };

    # ecb = callPackage ../applications/editors/emacs-modes/ecb { };

    jabber = callPackage ../applications/editors/emacs-modes/jabber { };

    emacsClangCompleteAsync = callPackage ../applications/editors/emacs-modes/emacs-clang-complete-async { };

    emacsSessionManagement = callPackage ../applications/editors/emacs-modes/session-management-for-emacs { };

    emacsw3m = callPackage ../applications/editors/emacs-modes/emacs-w3m { texinfo = texinfo5; };

    emms = callPackage ../applications/editors/emacs-modes/emms { texinfo = texinfo5; };

    ess = callPackage ../applications/editors/emacs-modes/ess { };

    flymakeCursor = callPackage ../applications/editors/emacs-modes/flymake-cursor { };

    gh = callPackage ../applications/editors/emacs-modes/gh { };

    graphvizDot = callPackage ../applications/editors/emacs-modes/graphviz-dot { };

    gist = callPackage ../applications/editors/emacs-modes/gist { };

    jade = callPackage ../applications/editors/emacs-modes/jade { };

    jdee = callPackage ../applications/editors/emacs-modes/jdee {
      # Requires Emacs 23, for `avl-tree'.
    };

    js2 = callPackage ../applications/editors/emacs-modes/js2 { };

    stratego = callPackage ../applications/editors/emacs-modes/stratego { };

    haskellMode = callPackage ../applications/editors/emacs-modes/haskell { };

    ocamlMode = callPackage ../applications/editors/emacs-modes/ocaml { };

    tuaregMode = callPackage ../applications/editors/emacs-modes/tuareg { };

    hol_light_mode = callPackage ../applications/editors/emacs-modes/hol_light { };

    htmlize = callPackage ../applications/editors/emacs-modes/htmlize { };

    logito = callPackage ../applications/editors/emacs-modes/logito { };

    loremIpsum = callPackage ../applications/editors/emacs-modes/lorem-ipsum { };

    magit = callPackage ../applications/editors/emacs-modes/magit { texinfo = texinfo5; };

    maudeMode = callPackage ../applications/editors/emacs-modes/maude { };

    notmuch = lowPrio (callPackage ../applications/networking/mailreaders/notmuch { });

    offlineimap = callPackage ../applications/editors/emacs-modes/offlineimap {};

    # This is usually a newer version of Org-Mode than that found in GNU Emacs, so
    # we want it to have higher precedence.
    org = hiPrio (callPackage ../applications/editors/emacs-modes/org { texinfo = texinfo5; });

    org2blog = callPackage ../applications/editors/emacs-modes/org2blog { };

    pcache = callPackage ../applications/editors/emacs-modes/pcache { };

    phpMode = callPackage ../applications/editors/emacs-modes/php { };

    prologMode = callPackage ../applications/editors/emacs-modes/prolog { };

    proofgeneral = callPackage ../applications/editors/emacs-modes/proofgeneral {
      texLive = pkgs.texLiveAggregationFun {
        paths = [ pkgs.texLive pkgs.texLiveCMSuper ];
      };
    };

    quack = callPackage ../applications/editors/emacs-modes/quack { };

    rectMark = callPackage ../applications/editors/emacs-modes/rect-mark { };

    remember = callPackage ../applications/editors/emacs-modes/remember { };

    rudel = callPackage ../applications/editors/emacs-modes/rudel { };

    scalaMode = callPackage ../applications/editors/emacs-modes/scala-mode { };

    sunriseCommander = callPackage ../applications/editors/emacs-modes/sunrise-commander { };

    xmlRpc = callPackage ../applications/editors/emacs-modes/xml-rpc { };
  };

  emacs23Packages = emacsPackages emacs23 pkgs.emacs23Packages;
  emacs24Packages = recurseIntoAttrs (emacsPackages emacs24 pkgs.emacs24Packages);

  epdfview = callPackage ../applications/misc/epdfview { };

  espeak = callPackage ../applications/audio/espeak { };

  espeakedit = callPackage ../applications/audio/espeak/edit.nix { };

  esniper = callPackage ../applications/networking/esniper { };

  etherape = callPackage ../applications/networking/sniffers/etherape {
    inherit (gnome) gnomedocutils libgnome libglade libgnomeui scrollkeeper;
  };

  evopedia = callPackage ../applications/misc/evopedia { };

  keepassx = callPackage ../applications/misc/keepassx { };

  inherit (gnome3) evince;
  keepass = callPackage ../applications/misc/keepass { };

  evolution_data_server = newScope (gnome) ../servers/evolution-data-server { };

  exrdisplay = callPackage ../applications/graphics/exrdisplay {
    fltk = fltk20;
  };

  fbpanel = callPackage ../applications/window-managers/fbpanel { };

  fbreader = callPackage ../applications/misc/fbreader { };

  fetchmail = import ../applications/misc/fetchmail {
    inherit stdenv fetchurl openssl;
  };

  fluidsynth = callPackage ../applications/audio/fluidsynth { };

  fossil = callPackage ../applications/version-management/fossil { };

  fribid = callPackage ../applications/networking/browsers/mozilla-plugins/fribid { };

  fvwm = callPackage ../applications/window-managers/fvwm { };

  geany = callPackage ../applications/editors/geany { };

  gnuradio = callPackage ../applications/misc/gnuradio {
    inherit (pythonPackages) lxml numpy scipy matplotlib pyopengl;
    fftw = fftwFloat;
  };

  goldendict = callPackage ../applications/misc/goldendict { };

  google-musicmanager = callPackage ../applications/audio/google-musicmanager { };

  gpicview = callPackage ../applications/graphics/gpicview { };

  grass = import ../applications/misc/grass {
    inherit (xlibs) libXmu libXext libXp libX11 libXt libSM libICE libXpm
      libXaw libXrender;
    inherit config composableDerivation stdenv fetchurl
      lib flex bison cairo fontconfig
      gdal zlib ncurses gdbm proj pkgconfig swig
      blas liblapack libjpeg libpng mysql unixODBC mesa postgresql python
      readline sqlite tcl tk libtiff freetype ffmpeg makeWrapper wxGTK;
    fftw = fftwSinglePrec;
    motif = lesstif;
    opendwg = libdwg;
    wxPython = wxPython28;
  };

  grip = callPackage ../applications/misc/grip {
    inherit (gnome) libgnome libgnomeui vte;
  };

  gtimelog = pythonPackages.gtimelog;

  guitarix = callPackage ../applications/audio/guitarix {
    fftw = fftwSinglePrec;
  };

  wavesurfer = callPackage ../applications/misc/audio/wavesurfer { };

  wireshark = callPackage ../applications/networking/sniffers/wireshark { };

  wvdial = callPackage ../os-specific/linux/wvdial { };

  fbida = callPackage ../applications/graphics/fbida { };

  fdupes = callPackage ../tools/misc/fdupes { };

  feh = callPackage ../applications/graphics/feh { };

  filezilla = callPackage ../applications/networking/ftp/filezilla { };

  firefox = pkgs.firefoxPkgs.firefox;

  firefox36Pkgs = callPackage ../applications/networking/browsers/firefox/3.6.nix {
    inherit (gnome) libIDL;
  };

  firefox36Wrapper = wrapFirefox { browser = firefox36Pkgs.firefox; };

  firefox13Pkgs = callPackage ../applications/networking/browsers/firefox/13.0.nix {
    inherit (gnome) libIDL;
  };

  firefox13Wrapper = lowPrio (wrapFirefox { browser = firefox13Pkgs.firefox; });

  firefoxPkgs = callPackage ../applications/networking/browsers/firefox {
    inherit (gnome) libIDL;
    inherit (pythonPackages) pysqlite;
    libpng = libpng.override { apngSupport = true; };
  };

  firefoxWrapper = wrapFirefox { browser = firefoxPkgs.firefox; };

  flac = callPackage ../applications/audio/flac { };

  flashplayer = callPackage ../applications/networking/browsers/mozilla-plugins/flashplayer-11 {
    debug = config.flashplayer.debug or false;
    # !!! Fix the dependency on two different builds of nss.
  };

  freecad = callPackage ../applications/graphics/freecad {
    opencascade = opencascade_6_5;
  };

  freemind = callPackage ../applications/misc/freemind {
    jdk = jdk;
    jre = jdk;
  };

  freenet = callPackage ../applications/networking/p2p/freenet { };

  freepv = callPackage ../applications/graphics/freepv { };

  xfontsel = callPackage ../applications/misc/xfontsel { };
  xlsfonts = callPackage ../applications/misc/xlsfonts { };

  freerdp = callPackage ../applications/networking/remote/freerdp { };

  freerdpUnstable = callPackage ../applications/networking/remote/freerdp/unstable.nix { };

  freicoin = callPackage ../applications/misc/freicoin {
    db4 = db48;
  };

  fspot = callPackage ../applications/graphics/f-spot {
    inherit (gnome) libgnome libgnomeui;
    gtksharp = gtksharp1;
  };

  fuze = callPackage ../applications/networking/instant-messengers/fuze {};

  get_iplayer = callPackage ../applications/misc/get_iplayer {};

  gimp_2_6 = callPackage ../applications/graphics/gimp {
    inherit (gnome) libart_lgpl;
    libpng = libpng12;
  };

  gimp_2_8 = callPackage ../applications/graphics/gimp/2.8.nix {
    inherit (gnome) libart_lgpl;
    webkit = null;
    lcms = lcms2;
  };

  gimp = gimp_2_8;

  gimpPlugins = recurseIntoAttrs (import ../applications/graphics/gimp/plugins {
    inherit pkgs gimp;
  });

  gitAndTools = recurseIntoAttrs (import ../applications/version-management/git-and-tools {
    inherit pkgs;
  });
  git = gitAndTools.git;
  gitFull = gitAndTools.gitFull;
  gitSVN = gitAndTools.gitSVN;

  giv = callPackage ../applications/graphics/giv {
    pcre = pcre.override { unicodeSupport = true; };
  };

  gmrun = callPackage ../applications/misc/gmrun {};

  gnucash = callPackage ../applications/office/gnucash {
    inherit (gnome2) libgnomeui libgtkhtml gtkhtml libbonoboui libgnomeprint libglade libart_lgpl;
    gconf = gnome2.GConf;
    guile = guile_1_8;
    slibGuile = slibGuile.override { scheme = guile_1_8; };
  };

  libquvi = callPackage ../applications/video/quvi/library.nix { };

  mi2ly = callPackage ../applications/audio/mi2ly {};

  praat = callPackage ../applications/audio/praat { };

  quvi = callPackage ../applications/video/quvi/tool.nix { };

  quvi_scripts = callPackage ../applications/video/quvi/scripts.nix { };

  qjackctl = callPackage ../applications/audio/qjackctl { };

  gkrellm = callPackage ../applications/misc/gkrellm { };

  gmu = callPackage ../applications/audio/gmu { };

  gnash = callPackage ../applications/video/gnash {
    xulrunner = firefoxPkgs.xulrunner;
    inherit (gnome) gtkglext;
  };

  gnome_mplayer = callPackage ../applications/video/gnome-mplayer {
    inherit (gnome) GConf;
  };

  gnumeric = callPackage ../applications/office/gnumeric {
    goffice = goffice_0_10;
    inherit (gnome) libglade scrollkeeper;
  };

  gnunet = callPackage ../applications/networking/p2p/gnunet { };

  gnunet_svn = lowPrio (callPackage ../applications/networking/p2p/gnunet/svn.nix {
    libgcrypt = libgcrypt_git;
  });

  gocr = callPackage ../applications/graphics/gocr { };

  gobby5 = callPackage ../applications/editors/gobby {
    inherit (gnome) gtksourceview;
  };

  gphoto2 = callPackage ../applications/misc/gphoto2 { };

  gphoto2fs = builderDefsPackage ../applications/misc/gphoto2/gphotofs.nix {
    inherit libgphoto2 fuse pkgconfig glib libtool;
  };

  graphicsmagick = callPackage ../applications/graphics/graphicsmagick { };

  graphicsmagick137 = callPackage ../applications/graphics/graphicsmagick/1.3.7.nix {
    libpng = libpng12;
  };

  gtkpod = callPackage ../applications/audio/gtkpod {
    inherit (gnome) libglade;
  };

  jbidwatcher = callPackage ../applications/misc/jbidwatcher {
    java = if stdenv.isLinux then jre else jdk;
  };

  qrdecode = builderDefsPackage (import ../tools/graphics/qrdecode) {
    libpng = libpng12;
    opencv = opencv_2_1;
  };

  qrencode = callPackage ../tools/graphics/qrencode { };

  gecko_mediaplayer = callPackage ../applications/networking/browsers/mozilla-plugins/gecko-mediaplayer {
    inherit (gnome) GConf;
    browser = firefox;
  };

  geeqie = callPackage ../applications/graphics/geeqie { };

  gigedit = callPackage ../applications/audio/gigedit { };

  gqview = callPackage ../applications/graphics/gqview { };

  gmpc = callPackage ../applications/audio/gmpc { };

  gmtk = callPackage ../applications/networking/browsers/mozilla-plugins/gmtk {
    inherit (gnome) GConf;
  };

  gnome_terminator = callPackage ../applications/misc/gnome_terminator {
    vte = gnome.vte.override { pythonSupport = true; };
  };

  googleearth = callPackage_i686 ../applications/misc/googleearth { };

  google_talk_plugin = callPackage ../applications/networking/browsers/mozilla-plugins/google-talk-plugin {
    libpng = libpng12;
  };

  gosmore = builderDefsPackage ../applications/misc/gosmore {
    inherit fetchsvn curl pkgconfig libxml2 gtk;
  };

  gpsbabel = callPackage ../applications/misc/gpsbabel { };

  gpscorrelate = callPackage ../applications/misc/gpscorrelate { };

  gpsd = callPackage ../servers/gpsd { };

  guitone = callPackage ../applications/version-management/guitone { };

  gv = callPackage ../applications/misc/gv { };

  hello = callPackage ../applications/misc/hello/ex-2 { };

  herbstluftwm = callPackage ../applications/window-managers/herbstluftwm { };

  hexedit = callPackage ../applications/editors/hexedit { };

  hipchat = callPackage_i686 ../applications/networking/instant-messengers/hipchat { };

  homebank = callPackage ../applications/office/homebank { };

  htmldoc = callPackage ../applications/misc/htmldoc {
    fltk = fltk13;
  };

  hugin = callPackage ../applications/graphics/hugin { };

  hydrogen = callPackage ../applications/audio/hydrogen { };

  i3 = callPackage ../applications/window-managers/i3 { };

  i3lock = callPackage ../applications/window-managers/i3/lock.nix {
    inherit (xorg) libxkbfile;
    cairo = cairo.override { xcbSupport = true; };
  };

  i3status = callPackage ../applications/window-managers/i3/status.nix { };

  i810switch = callPackage ../os-specific/linux/i810switch { };

  icecat3 = lowPrio (callPackage ../applications/networking/browsers/icecat-3 {
    inherit (gnome) libIDL libgnomeui gnome_vfs;
    inherit (xlibs) pixman;
    inherit (pythonPackages) ply;
  });

  icecatXulrunner3 = lowPrio (callPackage ../applications/networking/browsers/icecat-3 {
    application = "xulrunner";
    inherit (gnome) libIDL libgnomeui gnome_vfs;
    inherit (xlibs) pixman;
    inherit (pythonPackages) ply;
  });

  icecat3Xul =
    (symlinkJoin "icecat-with-xulrunner-${icecat3.version}"
       [ icecat3 icecatXulrunner3 ])
    // { inherit (icecat3) gtk isFirefox3Like meta; };

  icecat3Wrapper = wrapFirefox { browser = icecat3Xul; browserName = "icecat"; desktopName = "IceCat"; };

  icewm = callPackage ../applications/window-managers/icewm { };

  id3v2 = callPackage ../applications/audio/id3v2 { };

  ii = callPackage ../applications/networking/irc/ii { };

  ike = callPackage ../applications/ike { };

  ikiwiki = callPackage ../applications/misc/ikiwiki {
    inherit (perlPackages) TextMarkdown URI HTMLParser HTMLScrubber
      HTMLTemplate TimeDate CGISession DBFile CGIFormBuilder LocaleGettext
      RpcXML XMLSimple PerlMagick YAML YAMLLibYAML HTMLTree Filechdir
      AuthenPassphrase NetOpenIDConsumer LWPxParanoidAgent CryptSSLeay;
  };

  imagemagick = callPackage ../applications/graphics/ImageMagick {
    tetex = null;
    librsvg = null;
  };

  imagemagickBig = lowPrio (callPackage ../applications/graphics/ImageMagick { });

  # Impressive, formerly known as "KeyJNote".
  impressive = callPackage ../applications/office/impressive {
    # XXX These are the PyOpenGL dependencies, which we need here.
    inherit (pythonPackages) pyopengl;
  };

  inkscape = callPackage ../applications/graphics/inkscape {
    inherit (pythonPackages) lxml;
    lcms = lcms2;
  };

  ion3 = callPackage ../applications/window-managers/ion-3 {
    lua = lua5;
  };

  ipe = callPackage ../applications/graphics/ipe { };

  iptraf = callPackage ../applications/networking/iptraf { };

  irssi = callPackage ../applications/networking/irc/irssi {
    # compile with gccApple on darwin to support the -no-cpp-precompile flag
    stdenv = if stdenv.isDarwin
      then stdenvAdapters.overrideGCC stdenv gccApple
      else stdenv;
  };

  irssi_fish = callPackage ../applications/networking/irc/irssi/fish { };

  irssi_otr = callPackage ../applications/networking/irc/irssi/otr { };

  bip = callPackage ../applications/networking/irc/bip { };

  jack_capture = callPackage ../applications/audio/jack-capture { };

  jack_oscrolloscope = callPackage ../applications/audio/jack-oscrolloscope { };

  jack_rack = callPackage ../applications/audio/jack-rack { };

  jackmeter = callPackage ../applications/audio/jackmeter { };

  jalv = callPackage ../applications/audio/jalv { };

  jedit = callPackage ../applications/editors/jedit { };

  jigdo = callPackage ../applications/misc/jigdo { };

  joe = callPackage ../applications/editors/joe { };

  jbrout = callPackage ../applications/graphics/jbrout {
    inherit (pythonPackages) lxml;
  };

  jwm = callPackage ../applications/window-managers/jwm { };

  k3d = callPackage ../applications/graphics/k3d {
    inherit (pkgs.gnome2) gtkglext;
  };

  keepnote = callPackage ../applications/office/keepnote {
    pygtk = pyGtkGlade;
  };

  kermit = callPackage ../tools/misc/kermit { };

  keymon = callPackage ../applications/video/key-mon { };

  kino = callPackage ../applications/video/kino {
    inherit (gnome) libglade;
  };

  lame = callPackage ../applications/audio/lame { };

  larswm = callPackage ../applications/window-managers/larswm { };

  lash = callPackage ../applications/audio/lash { };

  ladspaH = callPackage ../applications/audio/ladspa-plugins/ladspah.nix { };

  ladspaPlugins = callPackage ../applications/audio/ladspa-plugins {
    fftw = fftwSinglePrec;
  };

  caps = callPackage ../applications/audio/caps { };

  lastwatch = callPackage ../applications/audio/lastwatch { };

  lbdb = callPackage ../tools/misc/lbdb { };

  lci = callPackage ../applications/science/logic/lci {};

  ldcpp = callPackage ../applications/networking/p2p/ldcpp {
    inherit (gnome) libglade;
  };

  librecad = callPackage ../applications/misc/librecad { };

  librecad2 = callPackage ../applications/misc/librecad/2.0.nix { };

  libreoffice = callPackage ../applications/office/libreoffice {
    inherit (perlPackages) ArchiveZip CompressZlib;
    inherit (gnome) GConf ORBit2 gnome_vfs;
    zip = zip.override { enableNLS = false; };
    boost = boost149;
    jdk = openjdk;
    fontsConf = makeFontsConf {
      fontDirectories = [
        freefont_ttf xorg.fontmiscmisc xorg.fontbhttf
      ];
    };
    poppler = poppler_0_18;
    clucene_core = clucene_core_2;
    lcms = lcms2;
  };

  liferea = callPackage ../applications/networking/newsreaders/liferea { };

  lingot = callPackage ../applications/audio/lingot {
    inherit (gnome) libglade;
  };

  links = callPackage ../applications/networking/browsers/links { };

  ledger = callPackage ../applications/office/ledger/2.6.3.nix { };
  ledger3 = callPackage ../applications/office/ledger/3.0.nix { };

  links2 = callPackage ../applications/networking/browsers/links2 { };

  linphone = callPackage ../applications/networking/instant-messengers/linphone rec {
    inherit (gnome) libglade;
    libexosip = libexosip_3;
    libosip = libosip_3;
  };

  linuxsampler = callPackage ../applications/audio/linuxsampler { };

  lmms = callPackage ../applications/audio/lmms { };

  lxdvdrip = callPackage ../applications/video/lxdvdrip { };

  lynx = callPackage ../applications/networking/browsers/lynx { };

  lyx = callPackage ../applications/misc/lyx { };

  makeself = callPackage ../applications/misc/makeself { };

  matchbox = callPackage ../applications/window-managers/matchbox { };

  mda_lv2 = callPackage ../applications/audio/mda-lv2 { };

  meld = callPackage ../applications/version-management/meld {
    inherit (gnome) scrollkeeper;
    pygtk = pyGtkGlade;
  };

  mcomix = callPackage ../applications/graphics/mcomix { };

  mercurial = callPackage ../applications/version-management/mercurial {
    inherit (pythonPackages) curses docutils;
    guiSupport = false; # use mercurialFull to get hgk GUI
  };

  mercurialFull = lowPrio (appendToName "full" (pkgs.mercurial.override { guiSupport = true; }));

  merkaartor = callPackage ../applications/misc/merkaartor { };

  meshlab = callPackage ../applications/graphics/meshlab { };

  mhwaveedit = callPackage ../applications/audio/mhwaveedit {};

  mid2key = callPackage ../applications/audio/mid2key { };

  midori = builderDefsPackage (import ../applications/networking/browsers/midori) {
    inherit imagemagick intltool python pkgconfig webkit libxml2
      which gettext makeWrapper file libidn sqlite docutils libnotify
      vala dbus_glib glib_networking;
    inherit gtk3 glib;
    inherit (gnome) gtksourceview;
    inherit (webkit.passthru.args) libsoup;
    inherit (xlibs) kbproto xproto libXScrnSaver scrnsaverproto;
  };

  midoriWrapper = wrapFirefox
    { browser = midori; browserName = "midori"; desktopName = "Midori";
      icon = "${midori}/share/icons/hicolor/22x22/apps/midori.png";
    };

  mikmod = callPackage ../applications/audio/mikmod { };

  minicom = callPackage ../tools/misc/minicom { };

  minidjvu = callPackage ../applications/graphics/minidjvu { };

  mirage = callPackage ../applications/graphics/mirage {};

  mixxx = callPackage ../applications/audio/mixxx {
    inherit (vamp) vampSDK;
  };

  mmex = callPackage ../applications/office/mmex { };

  monkeysAudio = callPackage ../applications/audio/monkeys-audio { };

  monodevelop = callPackage ../applications/editors/monodevelop {
    inherit (gnome) gnome_vfs libbonobo libglade libgnome GConf;
    mozilla = firefox;
    gtksharp = gtksharp2;
  };

  monodoc = callPackage ../applications/editors/monodoc {
    gtksharp = gtksharp1;
  };

  monotone = callPackage ../applications/version-management/monotone {
    lua = lua5;
    boost = boost149;
  };

  monotoneViz = builderDefsPackage (import ../applications/version-management/monotone-viz/mtn-head.nix) {
    inherit ocaml graphviz pkgconfig autoconf automake libtool glib gtk;
    inherit (ocamlPackages) lablgtk;
    inherit (gnome) libgnomecanvas;
  };

  mopidy = callPackage ../applications/audio/mopidy { };

  mozilla = callPackage ../applications/networking/browsers/mozilla {
    inherit (gnome) libIDL;
  };

  mozplugger = builderDefsPackage (import ../applications/networking/browsers/mozilla-plugins/mozplugger) {
    inherit firefox;
    inherit (xlibs) libX11 xproto;
  };

  easytag = callPackage ../applications/audio/easytag { };

  mp3info = callPackage ../applications/audio/mp3info { };

  mpc123 = callPackage ../applications/audio/mpc123 { };

  mpg123 = callPackage ../applications/audio/mpg123 { };

  mpg321 = callPackage ../applications/audio/mpg321 { };

  mpc_cli = callPackage ../applications/audio/mpc { };

  ncmpcpp = callPackage ../applications/audio/ncmpcpp { };

  normalize = callPackage ../applications/audio/normalize { };

  mplayer = callPackage ../applications/video/mplayer {
    pulseSupport = config.pulseaudio or false;
  };

  mplayer2 = callPackage ../applications/video/mplayer2 {
    ffmpeg = ffmpeg_1;
  };

  MPlayerPlugin = browser:
    import ../applications/networking/browsers/mozilla-plugins/mplayerplug-in {
      inherit browser;
      inherit fetchurl stdenv pkgconfig gettext;
      inherit (xlibs) libXpm;
      # !!! should depend on MPlayer
    };

  mrxvt = callPackage ../applications/misc/mrxvt { };

  multisync = callPackage ../applications/misc/multisync {
    inherit (gnome) ORBit2 libbonobo libgnomeui GConf;
  };

  mumble = callPackage ../applications/networking/mumble {
    avahi = avahi.override {
      withLibdnssdCompat = true;
    };
    jackSupport = config.mumble.jackSupport or false;
  };

  mutt = callPackage ../applications/networking/mailreaders/mutt { };

  ruby_gpgme = callPackage ../development/libraries/ruby_gpgme {
    ruby = ruby19;
    hoe = rubyLibs.hoe;
  };

  ruby_ncursesw_sup = callPackage ../development/libraries/ruby_ncursesw_sup { };

  smplayer = callPackage ../applications/video/smplayer { };

  sup = with rubyLibs; callPackage ../applications/networking/mailreaders/sup {
    ruby = ruby19.override {
      cursesSupport = true;
    };

    inherit gettext highline iconv locale lockfile rmail_sup
      text trollop unicode xapian_ruby which;

    chronic      = chronic_0_9_1;
    gpgme        = ruby_gpgme;
    mime_types   = mime_types_1_25;
    ncursesw_sup = ruby_ncursesw_sup;
    rake         = rake_10_1_0;
  };

  msmtp = callPackage ../applications/networking/msmtp { };

  imapfilter = callPackage ../applications/networking/mailreaders/imapfilter.nix {
    lua = lua5;
 };

  mupdf = callPackage ../applications/misc/mupdf { };

  mypaint = callPackage ../applications/graphics/mypaint { };

  mythtv = callPackage ../applications/video/mythtv { };

  tvtime = callPackage ../applications/video/tvtime {
    kernel = linux;
  };

  nano = callPackage ../applications/editors/nano { };

  navipowm = callPackage ../applications/misc/navipowm { };

  navit = callPackage ../applications/misc/navit { };

  netbeans = callPackage ../applications/editors/netbeans { };

  ncdu = callPackage ../tools/misc/ncdu { };

  nedit = callPackage ../applications/editors/nedit {
    motif = lesstif;
  };

  netsurfBrowser = netsurf.browser;
  netsurf = recurseIntoAttrs (import ../applications/networking/browsers/netsurf { inherit pkgs; });

  notmuch = callPackage ../applications/networking/mailreaders/notmuch {
    # use emacsPackages.notmuch if you want emacs support
    emacs = null;
  };

  nova = callPackage ../applications/virtualization/nova { };

  novaclient = callPackage ../applications/virtualization/nova/client.nix { };

  nspluginwrapper = callPackage ../applications/networking/browsers/mozilla-plugins/nspluginwrapper {};

  nvi = callPackage ../applications/editors/nvi { };

  nvpy = callPackage ../applications/editors/nvpy { };

  ocrad = callPackage ../applications/graphics/ocrad { };

  offrss = callPackage ../applications/networking/offrss { };

  ogmtools = callPackage ../applications/video/ogmtools { };

  omxplayer = callPackage ../applications/video/omxplayer {
    stdenv = overrideGCC stdenv gcc47;
  };

  oneteam = callPackage ../applications/networking/instant-messengers/oneteam {};

  openbox = callPackage ../applications/window-managers/openbox { };

  openimageio = callPackage ../applications/graphics/openimageio { };

  openjump = callPackage ../applications/misc/openjump { };

  openscad = callPackage ../applications/graphics/openscad {};

  opera = callPackage ../applications/networking/browsers/opera {
    inherit (pkgs.kde4) kdelibs;
  };

  opusTools = callPackage ../applications/audio/opus-tools { };

  pan = callPackage ../applications/networking/newsreaders/pan {
    spellChecking = false;
  };

  panotools = callPackage ../applications/graphics/panotools { };

  pavucontrol = callPackage ../applications/audio/pavucontrol { };

  paraview = callPackage ../applications/graphics/paraview { };

  pencil = callPackage ../applications/graphics/pencil { };

  petrifoo = callPackage ../applications/audio/petrifoo {
    inherit (gnome) libgnomecanvas;
  };

  pdftk = callPackage ../tools/typesetting/pdftk { };

  pianobar = callPackage ../applications/audio/pianobar { };

  pianobooster = callPackage ../applications/audio/pianobooster { };

  picard = callPackage ../applications/audio/picard { };

  picocom = callPackage ../tools/misc/picocom { };

  pidgin = callPackage ../applications/networking/instant-messengers/pidgin {
    openssl = if config.pidgin.openssl or true then openssl else null;
    gnutls = if config.pidgin.gnutls or false then gnutls else null;
    libgcrypt = if config.pidgin.gnutls or false then libgcrypt else null;
    inherit (gnome) startupnotification;
  };

  pidginlatex = callPackage ../applications/networking/instant-messengers/pidgin-plugins/pidgin-latex {
    imagemagick = imagemagickBig;
  };

  pidginlatexSF = builderDefsPackage
    (import ../applications/networking/instant-messengers/pidgin-plugins/pidgin-latex/pidgin-latex-sf.nix)
    {
      inherit pkgconfig pidgin texLive imagemagick which glib gtk;
    };

  pidginmsnpecan = callPackage ../applications/networking/instant-messengers/pidgin-plugins/msn-pecan { };

  pidginotr = callPackage ../applications/networking/instant-messengers/pidgin-plugins/otr { };

  pidginsipe = callPackage ../applications/networking/instant-messengers/pidgin-plugins/sipe { };

  toxprpl = callPackage ../applications/networking/instant-messengers/pidgin-plugins/tox-prpl { };

  pinfo = callPackage ../applications/misc/pinfo { };

  pinta = callPackage ../applications/graphics/pinta {
    gtksharp = gtksharp2;
  };

  pommed = callPackage ../os-specific/linux/pommed {
    inherit (xorg) libXpm;
  };

  pqiv = callPackage ../applications/graphics/pqiv { };

  qiv = callPackage ../applications/graphics/qiv { };

  # perhaps there are better apps for this task? It's how I had configured my preivous system.
  # And I don't want to rewrite all rules
  procmail = callPackage ../applications/misc/procmail { };

  pstree = callPackage ../applications/misc/pstree { };

  puredata = callPackage ../applications/audio/puredata { };

  pythonmagick = callPackage ../applications/graphics/PythonMagick { };

  qbittorrent = callPackage ../applications/networking/p2p/qbittorrent { };

  qemu = callPackage ../applications/virtualization/qemu { };

  qemuImage = callPackage ../applications/virtualization/qemu/linux-img { };

  qmmp = callPackage ../applications/audio/qmmp { };

  qsampler = callPackage ../applications/audio/qsampler { };

  qsynth = callPackage ../applications/audio/qsynth { };

  qtpfsgui = callPackage ../applications/graphics/qtpfsgui { };

  qtractor = callPackage ../applications/audio/qtractor { };

  quodlibet = callPackage ../applications/audio/quodlibet {
    inherit (pythonPackages) mutagen;
  };

  quodlibet-with-gst-plugins = callPackage ../applications/audio/quodlibet {
    inherit (pythonPackages) mutagen;
    withGstPlugins = true;
    gst_plugins_bad = null;
  };

  rakarrack = callPackage ../applications/audio/rakarrack {
    inherit (xorg) libXpm libXft;
    fltk = fltk13;
  };

  rapcad = callPackage ../applications/graphics/rapcad {};

  rapidsvn = callPackage ../applications/version-management/rapidsvn { };

  ratpoison = callPackage ../applications/window-managers/ratpoison { };

  rawtherapee = callPackage ../applications/graphics/rawtherapee {
    fftw = fftw.override {float = true;};
  };

  rcs = callPackage ../applications/version-management/rcs { };

  rdesktop = callPackage ../applications/networking/remote/rdesktop { };

  recode = callPackage ../tools/text/recode { };

  retroshare = callPackage ../applications/networking/p2p/retroshare {
    qt = qt4;
  };

  rsync = callPackage ../applications/networking/sync/rsync {
    enableACLs = !(stdenv.isDarwin || stdenv.isSunOS || stdenv.isFreeBSD);
    enableCopyDevicesPatch = (config.rsync.enableCopyDevicesPatch or false);
  };

  rubyripper = callPackage ../applications/audio/rubyripper {};

  rxvt = callPackage ../applications/misc/rxvt { };

  # = urxvt
  rxvt_unicode = callPackage ../applications/misc/rxvt_unicode {
    perlSupport = true;
    gdkPixbufSupport = true;
  };

  sakura = callPackage ../applications/misc/sakura {
    inherit (gnome) vte;
  };

  sbagen = callPackage ../applications/misc/sbagen { };

  scribus = callPackage ../applications/office/scribus {
    inherit (gnome) libart_lgpl;
  };

  seeks = callPackage ../tools/networking/p2p/seeks {
    opencv = opencv_2_1;
  };

  seg3d = callPackage ../applications/graphics/seg3d {
    wxGTK = wxGTK28.override { unicode = false; };
  };

  seq24 = callPackage ../applications/audio/seq24 { };

  sflphone = callPackage ../applications/networking/instant-messengers/sflphone {
    gtk = gtk3;
  };

  siproxd = callPackage ../applications/networking/siproxd { };

  skype = callPackage_i686 ../applications/networking/instant-messengers/skype {
    usePulseAudio = config.pulseaudio or true;
  };

  skype4pidgin = callPackage ../applications/networking/instant-messengers/pidgin-plugins/skype4pidgin { };

  skype_call_recorder = callPackage ../applications/networking/instant-messengers/skype-call-recorder { };

  ssvnc = callPackage ../applications/networking/remote/ssvnc { };

  st = callPackage ../applications/misc/st {
    conf = config.st.conf or null;
  };

  sxiv = callPackage ../applications/graphics/sxiv { };

  bittorrentSync = callPackage ../applications/networking/bittorrentsync { };

  dropbox = callPackage ../applications/networking/dropbox { };

  dropbox-cli = callPackage ../applications/networking/dropbox-cli { };

  lightdm = callPackage ../applications/display-managers/lightdm { };

  lightdm_gtk_greeter = callPackage ../applications/display-managers/lightdm-gtk-greeter { };

  # slic3r 0.9.10b says: "Running Slic3r under Perl >= 5.16 is not supported nor recommended"
  slic3r = callPackage ../applications/misc/slic3r {
    inherit (perl514Packages) EncodeLocale MathClipper ExtUtilsXSpp
            BoostGeometryUtils MathConvexHullMonotoneChain MathGeometryVoronoi
            MathPlanePath Moo IOStringy ClassXSAccessor Wx GrowlGNTP NetDBus;
    perl = perl514;
  };

  slim = callPackage ../applications/display-managers/slim {
    libpng = libpng12;
  };

  smartdeblur = callPackage ../applications/graphics/smartdeblur {
    fftw = fftw.override {pthreads = true;};
  };

  sndBase = lowPrio (builderDefsPackage (import ../applications/audio/snd) {
    inherit fetchurl stdenv stringsWithDeps lib fftw;
    inherit pkgconfig gmp gettext;
    inherit (xlibs) libXpm libX11;
    inherit gtk glib;
  });

  snd = sndBase.passthru.function {
    inherit mesa libtool jackaudio alsaLib;
    guile = guile_1_8;
  };

  shntool = callPackage ../applications/audio/shntool { };

  sonic_visualiser = callPackage ../applications/audio/sonic-visualiser {
    inherit (pkgs.vamp) vampSDK;
    inherit (pkgs.xlibs) libX11;
    fftw = pkgs.fftwSinglePrec;
  };

  sox = callPackage ../applications/misc/audio/sox { };

  soxr = callPackage ../applications/misc/audio/soxr { };

  spotify = callPackage ../applications/audio/spotify {
    inherit (gnome) GConf;
    libpng = libpng12;
  };

  libspotify = callPackage ../development/libraries/libspotify {
    apiKey = config.libspotify.apiKey or null;
  };

  stalonetray = callPackage ../applications/window-managers/stalonetray {};

  stumpwm = lispPackages.stumpwm;

  sublime = callPackage ../applications/editors/sublime { };

  subversion = callPackage ../applications/version-management/subversion/default.nix {
    bdbSupport = true;
    httpServer = false;
    httpSupport = true;
    sslSupport = true;
    pythonBindings = false;
    perlBindings = false;
    javahlBindings = false;
    saslSupport = false;
    compressionSupport = true;
    httpd = apacheHttpd;
    sasl = cyrus_sasl;
  };

  subversionClient = lowPrio (appendToName "client" (subversion.override {
    bdbSupport = false;
    perlBindings = true;
    pythonBindings = true;
  }));

  surf = callPackage ../applications/misc/surf {
    libsoup = gnome.libsoup;
    webkit = webkit_gtk2;
  };

  svk = perlPackages.SVK;

  swh_lv2 = callPackage ../applications/audio/swh-lv2 { };

  sylpheed = callPackage ../applications/networking/mailreaders/sylpheed {
    sslSupport = true;
    gpgSupport = true;
  };

  # linux only by now
  synergy = callPackage ../applications/misc/synergy { };

  tabbed = callPackage ../applications/window-managers/tabbed { };

  tahoelafs = callPackage ../tools/networking/p2p/tahoe-lafs {
    inherit (pythonPackages) twisted foolscap simplejson nevow zfec
      pycryptopp pysqlite darcsver setuptoolsTrial setuptoolsDarcs
      numpy pyasn1 mock;
  };

  tailor = builderDefsPackage (import ../applications/version-management/tailor) {
    inherit makeWrapper python;
  };

  tangogps = callPackage ../applications/misc/tangogps {
    gconf = gnome.GConf;
  };

  teamspeak_client = callPackage ../applications/networking/instant-messengers/teamspeak/client.nix { };

  taskjuggler = callPackage ../applications/misc/taskjuggler { };

  taskwarrior = callPackage ../applications/misc/taskwarrior { };

  telepathy_gabble = callPackage ../applications/networking/instant-messengers/telepathy/gabble {
    inherit (pkgs.gnome) libsoup;
  };

  telepathy_haze = callPackage ../applications/networking/instant-messengers/telepathy/haze {};

  telepathy_logger = callPackage ../applications/networking/instant-messengers/telepathy/logger {};

  telepathy_mission_control = callPackage ../applications/networking/instant-messengers/telepathy/mission-control { };

  telepathy_rakia = callPackage ../applications/networking/instant-messengers/telepathy/rakia { };

  telepathy_salut = callPackage ../applications/networking/instant-messengers/telepathy/salut {};

  tesseract = callPackage ../applications/graphics/tesseract { };

  thinkingRock = callPackage ../applications/misc/thinking-rock { };

  thunderbird = callPackage ../applications/networking/mailreaders/thunderbird {
    inherit (gnome) libIDL;
  };

  tig = gitAndTools.tig;

  timidity = callPackage ../tools/misc/timidity { };

  tkcvs = callPackage ../applications/version-management/tkcvs { };

  tla = callPackage ../applications/version-management/arch { };

  torchat = callPackage ../applications/networking/instant-messengers/torchat {
    wrapPython = pythonPackages.wrapPython;
  };

  toxic = callPackage ../applications/networking/instant-messengers/toxic { };

  transmission = callPackage ../applications/networking/p2p/transmission { };
  transmission_gtk = transmission.override { enableGTK3 = true; };

  transmission_remote_gtk = callPackage ../applications/networking/p2p/transmission-remote-gtk {};

  trayer = callPackage ../applications/window-managers/trayer { };

  tree = callPackage ../tools/system/tree {
    # use gccApple to compile on darwin as the configure script adds a
    # -no-cpp-precomp flag, which is not compatible with the default gcc
    stdenv = if stdenv.isDarwin
      then stdenvAdapters.overrideGCC stdenv gccApple
      else stdenv;
  };

  tribler = callPackage ../applications/networking/p2p/tribler { };

  twinkle = callPackage ../applications/networking/instant-messengers/twinkle {
    ccrtp = ccrtp_1_8;
    libzrtpcpp = libzrtpcpp_1_6;
  };

  umurmur = callPackage ../applications/networking/umurmur { };

  unison = callPackage ../applications/networking/sync/unison {
    inherit (ocamlPackages) lablgtk;
    enableX11 = config.unison.enableX11 or true;
  };

  uucp = callPackage ../tools/misc/uucp { };

  uwimap = callPackage ../tools/networking/uwimap { };

  uzbl = builderDefsPackage (import ../applications/networking/browsers/uzbl) {
    inherit pkgconfig webkit makeWrapper glib_networking python3;
    inherit glib pango cairo gdk_pixbuf atk;
    inherit (xlibs) libX11 kbproto;
    inherit (gnome) libsoup;
    gtk = gtk3;
  };

  vanitygen = callPackage ../applications/misc/vanitygen { };

  vbindiff = callPackage ../applications/editors/vbindiff { };

  vdpauinfo = callPackage ../tools/X11/vdpauinfo { };

  veracity = callPackage ../applications/version-management/veracity {};

  viewMtn = builderDefsPackage (import ../applications/version-management/viewmtn/0.10.nix)
  {
    inherit monotone cheetahTemplate highlight ctags
      makeWrapper graphviz which python;
    flup = pythonPackages.flup;
  };

  vim = callPackage ../applications/editors/vim {
    # for Objective-C compilation
    stdenv = if stdenv.isDarwin
      then clangStdenv
      else stdenv;
  };

  vimHugeX = vim_configurable;

  vim_configurable = callPackage ../applications/editors/vim/configurable.nix {
    inherit (pkgs) fetchurl stdenv ncurses pkgconfig gettext
      composableDerivation lib config glib gtk python perl tcl ruby;
    inherit (pkgs.xlibs) libX11 libXext libSM libXpm libXt libXaw libXau libXmu
      libICE;

    features = "huge"; # one of  tiny, small, normal, big or huge
    lua = pkgs.lua5;
    gui = config.vim.gui or "auto";

    # optional features by flags
    flags = [ "python" "X11" ]; # only flag "X11" by now

    # so that we can use gccApple if we're building on darwin
    inherit stdenvAdapters gccApple;
  };

  vimNox = lowPrio (vim_configurable.override { source = "vim-nox"; });

  qvim = lowPrio (callPackage ../applications/editors/vim/qvim.nix {
    inherit (pkgs) fetchgit stdenv ncurses pkgconfig gettext
      composableDerivation lib config python perl tcl ruby qt4;
    inherit (pkgs.xlibs) libX11 libXext libSM libXpm libXt libXaw libXau libXmu
      libICE;

    inherit (pkgs) stdenvAdapters gccApple;

    features = "huge"; # one of  tiny, small, normal, big or huge
    lua = pkgs.lua5;
    flags = [ "python" "X11" ]; # only flag "X11" by now
  });

  virtviewer = callPackage ../applications/virtualization/virt-viewer {};
  virtmanager = callPackage ../applications/virtualization/virt-manager {
    inherit (gnome) gnome_python;
    vte = gnome.vte.override { pythonSupport = true; };
  };

  virtinst = callPackage ../applications/virtualization/virtinst {};

  virtualgl = callPackage ../tools/X11/virtualgl { };

  bumblebee = callPackage ../tools/X11/bumblebee { };

  vkeybd = callPackage ../applications/audio/vkeybd {
    inherit (xlibs) libX11;
  };

  vlc = callPackage ../applications/video/vlc {
    ffmpeg = ffmpeg_1;
  };

  vnstat = callPackage ../applications/networking/vnstat { };

  vorbisTools = callPackage ../applications/audio/vorbis-tools { };

  vue = callPackage ../applications/misc/vue {
    jre = oraclejre;
  };

  vwm = callPackage ../applications/window-managers/vwm { };

  w3m = callPackage ../applications/networking/browsers/w3m {
    graphicsSupport = false;
  };

  weechat = callPackage ../applications/networking/irc/weechat {
    # weechat crashes on /exit when using gnutls 3.1.x. gnutls 3.2.x works.
    gnutls = gnutls32;
  };

  weston = callPackage ../applications/window-managers/weston {
    cairo = cairo.override {
      glSupport = true;
    };
  };

  windowmaker = callPackage ../applications/window-managers/windowmaker { };

  winswitch = callPackage ../tools/X11/winswitch { };

  wings = callPackage ../applications/graphics/wings {
    erlang = erlangR14B04;
    esdl = esdl.override { erlang = erlangR14B04; };
  };

  wmname = callPackage ../applications/misc/wmname { };

  wmctrl = callPackage ../tools/X11/wmctrl { };

  # I'm keen on wmiimenu only  >wmii-3.5 no longer has it...
  wmiimenu = import ../applications/window-managers/wmii31 {
    libixp = libixp_for_wmii;
    inherit fetchurl /* fetchhg */ stdenv gawk;
    inherit (xlibs) libX11;
  };

  wmiiSnap = import ../applications/window-managers/wmii {
    libixp = libixp_for_wmii;
    inherit fetchurl /* fetchhg */ stdenv gawk;
    inherit (xlibs) libX11 xextproto libXt libXext;
    includeUnpack = config.stdenv.includeUnpack or false;
  };

  wordnet = callPackage ../applications/misc/wordnet { };

  wrapChromium = browser: wrapFirefox {
    inherit browser;
    browserName = browser.packageName;
    desktopName = "Chromium";
    icon = "${browser}/share/icons/hicolor/48x48/apps/${browser.packageName}.png";
  };

  wrapFirefox =
    { browser, browserName ? "firefox", desktopName ? "Firefox", nameSuffix ? ""
    , icon ? "${browser}/lib/${browser.name}/icons/mozicon128.png" }:
    let
      cfg = stdenv.lib.attrByPath [ browserName ] {} config;
      enableAdobeFlash = cfg.enableAdobeFlash or true;
      enableGnash = cfg.enableGnash or false;
    in
    import ../applications/networking/browsers/firefox/wrapper.nix {
      inherit stdenv lib makeWrapper makeDesktopItem browser browserName desktopName nameSuffix icon;
      plugins =
         assert !(enableGnash && enableAdobeFlash);
         ([ ]
          ++ lib.optional enableGnash gnash
          ++ lib.optional enableAdobeFlash flashplayer
          ++ lib.optional (cfg.enableDjvu or false) (djview4)
          ++ lib.optional (cfg.enableMPlayer or false) (MPlayerPlugin browser)
          ++ lib.optional (cfg.enableGeckoMediaPlayer or false) gecko_mediaplayer
          ++ lib.optional (supportsJDK && cfg.jre or false && jrePlugin ? mozillaPlugin) jrePlugin
          ++ lib.optional (cfg.enableGoogleTalkPlugin or false) google_talk_plugin
          ++ lib.optional (cfg.enableFriBIDPlugin or false) fribid
         );
      libs =
        if cfg.enableQuakeLive or false
        then with xlibs; [ stdenv.gcc libX11 libXxf86dga libXxf86vm libXext libXt alsaLib zlib ]
        else [ ];
      gtk_modules = [ libcanberra ];
    };

  x11vnc = callPackage ../tools/X11/x11vnc { };

  x2vnc = callPackage ../tools/X11/x2vnc { };

  xaos = builderDefsPackage (import ../applications/graphics/xaos) {
    inherit (xlibs) libXt libX11 libXext xextproto xproto;
    inherit gsl aalib zlib intltool gettext perl;
    libpng = libpng12;
  };

  xara = callPackage ../applications/graphics/xara { };

  xawtv = callPackage ../applications/video/xawtv { };

  xbindkeys = callPackage ../tools/X11/xbindkeys { };

  xbmc = callPackage ../applications/video/xbmc { };

  xca = callPackage ../applications/misc/xca { };

  xcalib = callPackage ../tools/X11/xcalib { };

  xcape = callPackage ../tools/X11/xcape { };

  xchainkeys = callPackage ../tools/X11/xchainkeys { };

  xchat = callPackage ../applications/networking/irc/xchat { };

  xchm = callPackage ../applications/misc/xchm { };

  xcompmgr = callPackage ../applications/window-managers/xcompmgr { };

  compton = callPackage ../applications/window-managers/compton { };

  xdaliclock = callPackage ../tools/misc/xdaliclock {};

  xdg_utils = callPackage ../tools/X11/xdg-utils { };

  xdotool = callPackage ../tools/X11/xdotool { };

  xen = callPackage ../applications/virtualization/xen { };

  xfe = callPackage ../applications/misc/xfe {
    fox = fox_1_6;
  };

  xfig = callPackage ../applications/graphics/xfig { };

  xineUI = callPackage ../applications/video/xine-ui { };

  xneur_0_13 = callPackage ../applications/misc/xneur { };

  xneur_0_8 = callPackage ../applications/misc/xneur/0.8.nix { };

  xneur = xneur_0_13;

  gxneur = callPackage ../applications/misc/gxneur  {
    inherit (gnome) libglade GConf;
  };

  xournal = callPackage ../applications/graphics/xournal {
    inherit (gnome) libgnomeprint libgnomeprintui libgnomecanvas;
  };

  xpdf = callPackage ../applications/misc/xpdf {
    motif = lesstif;
    base14Fonts = "${ghostscript}/share/ghostscript/fonts";
  };

  xkb_switch = callPackage ../tools/X11/xkb-switch { };

  libxpdf = callPackage ../applications/misc/xpdf/libxpdf.nix { };

  xpra = callPackage ../tools/X11/xpra { };

  xrestop = callPackage ../tools/X11/xrestop { };

  xscreensaver = callPackage ../misc/screensavers/xscreensaver {
    inherit (gnome) libglade;
  };

  xsynth_dssi = callPackage ../applications/audio/xsynth-dssi { };

  xterm = callPackage ../applications/misc/xterm { };

  xtrace = callPackage ../tools/X11/xtrace { };

  xlaunch = callPackage ../tools/X11/xlaunch { };

  xmacro = callPackage ../tools/X11/xmacro { };

  xmove = callPackage ../applications/misc/xmove { };

  xnee = callPackage ../tools/X11/xnee {
    # Work around "missing separator" error.
    stdenv = overrideInStdenv stdenv [ gnumake381 ];
  };

  xvidcap = callPackage ../applications/video/xvidcap {
    inherit (gnome) scrollkeeper libglade;
  };

  yate = callPackage ../applications/misc/yate { };

  qgis = callPackage ../applications/misc/qgis {};

  yoshimi = callPackage ../applications/audio/yoshimi {
    fltk = fltk13;
  };

  zathuraCollection = recurseIntoAttrs
    (let callPackage = newScope pkgs.zathuraCollection; in
      import ../applications/misc/zathura { inherit callPackage pkgs fetchurl; });

  zathura = zathuraCollection.zathuraWrapper;

  girara = callPackage ../applications/misc/girara {
    gtk = gtk3;
  };

  zgrviewer = callPackage ../applications/graphics/zgrviewer {};

  zynaddsubfx = callPackage ../applications/audio/zynaddsubfx { };


  ### GAMES

  alienarena = callPackage ../games/alienarena { };

  andyetitmoves = if stdenv.isLinux then callPackage ../games/andyetitmoves {} else null;

  anki = callPackage ../games/anki { };

  asc = callPackage ../games/asc {
    lua = lua5;
    libsigcxx = libsigcxx12;
  };

  atanks = callPackage ../games/atanks {};

  ballAndPaddle = callPackage ../games/ball-and-paddle {
    guile = guile_1_8;
  };

  bitsnbots = callPackage ../games/bitsnbots {
    lua = lua5;
  };

  blackshades = callPackage ../games/blackshades { };

  blackshadeselite = callPackage ../games/blackshadeselite { };

  blobby = callPackage ../games/blobby {
    boost = boost149;
  };

  bsdgames = callPackage ../games/bsdgames { };

  btanks = callPackage ../games/btanks { };

  bzflag = callPackage ../games/bzflag { };

  castle_combat = callPackage ../games/castle-combat { };

  construoBase = lowPrio (callPackage ../games/construo {
    mesa = null;
    freeglut = null;
  });

  construo = construoBase.override {
    inherit mesa freeglut;
  };

  crack_attack = callPackage ../games/crack-attack { };

  crrcsim = callPackage ../games/crrcsim {};

  dhewm3 = callPackage ../games/dhewm3 {};

  drumkv1 = callPackage ../applications/audio/drumkv1 { };

  dwarf_fortress = callPackage_i686 ../games/dwarf-fortress {
    SDL_image = pkgsi686Linux.SDL_image.override {
      libpng = pkgsi686Linux.libpng12;
    };
  };

  dwarf_fortress_modable = appendToName "moddable" (dwarf_fortress.override {
    copyDataDirectory = true;
  });

  dwarf-therapist = callPackage ../games/dwarf-therapist { };

  d1x_rebirth = callPackage ../games/d1x-rebirth { };

  d2x_rebirth = callPackage ../games/d2x-rebirth { };

  eduke32 = callPackage ../games/eduke32 {
    stdenv = overrideGCC stdenv gcc47;
  };

  egoboo = callPackage ../games/egoboo { };

  exult = callPackage ../games/exult {
    stdenv = overrideGCC stdenv gcc42;
    libpng = libpng12;
  };

  flightgear = callPackage ../games/flightgear { };

  freeciv = callPackage ../games/freeciv { };

  freeciv_gtk = callPackage ../games/freeciv {
    gtkClient = true;
    sdlClient = false;
  };

  freedink = callPackage ../games/freedink { };

  fsg = callPackage ../games/fsg {
    wxGTK = wxGTK28.override { unicode = false; };
  };

  gemrb = callPackage ../games/gemrb { };

  gl117 = callPackage ../games/gl-117 {};

  glestae = callPackage ../games/glestae {};

  globulation2 = callPackage ../games/globulation {};

  gltron = callPackage ../games/gltron { };

  gnuchess = callPackage ../games/gnuchess { };

  gnugo = callPackage ../games/gnugo { };

  gparted = callPackage ../tools/misc/gparted { };

  gsmartcontrol = callPackage ../tools/misc/gsmartcontrol {
    inherit (gnome) libglademm;
  };

  gtypist = callPackage ../games/gtypist { };

  hexen = callPackage ../games/hexen { };

  icbm3d = callPackage ../games/icbm3d { };

  instead = callPackage ../games/instead {
    lua = lua5;
  };

  kobodeluxe = callPackage ../games/kobodeluxe { };

  lincity = builderDefsPackage (import ../games/lincity) {
    inherit (xlibs) libX11 libXext xextproto
      libICE libSM xproto;
    inherit libpng zlib;
  };

  lincity_ng = callPackage ../games/lincity/ng.nix {};

  mars = callPackage ../games/mars { };

  micropolis = callPackage ../games/micropolis { };

  naev = callPackage ../games/naev { };

  njam = callPackage ../games/njam { };

  oilrush = callPackage ../games/oilrush { };

  openttd = callPackage ../games/openttd {
    zlib = zlibStatic;
  };

  opentyrian = callPackage ../games/opentyrian { };

  pingus = callPackage ../games/pingus {};

  pioneers = callPackage ../games/pioneers { };

  pong3d = callPackage ../games/pong3d { };

  prboom = callPackage ../games/prboom { };

  quake3demo = callPackage ../games/quake3/wrapper {
    name = "quake3-demo-${quake3game.name}";
    description = "Demo of Quake 3 Arena, a classic first-person shooter";
    game = quake3game;
    paks = [quake3demodata];
  };

  quake3demodata = callPackage ../games/quake3/demo { };

  quake3game = callPackage ../games/quake3/game { };

  quantumminigolf = callPackage ../games/quantumminigolf {};

  racer = callPackage ../games/racer { };

  residualvm = callPackage ../games/residualvm {
    openglSupport = mesaSupported;
  };

  rigsofrods = callPackage ../games/rigsofrods {
    mygui = myguiSvn;
  };

  rili = callPackage ../games/rili { };

  rogue = callPackage ../games/rogue { };

  samplv1 = callPackage ../applications/audio/samplv1 { };

  sauerbraten = callPackage ../games/sauerbraten {};

  scid = callPackage ../games/scid { };

  scummvm = callPackage ../games/scummvm { };

  scorched3d = callPackage ../games/scorched3d { };

  sdlmame = callPackage ../games/sdlmame { };

  sgtpuzzles = builderDefsPackage (import ../games/sgt-puzzles) {
    inherit pkgconfig fetchsvn perl gtk;
    inherit (xlibs) libX11;
  };

  simutrans = callPackage ../games/simutrans { };

  soi = callPackage ../games/soi {};

  # You still can override by passing more arguments.
  spaceOrbit = callPackage ../games/orbit { };

  spring = callPackage ../games/spring { };

  springLobby = callPackage ../games/spring/springlobby.nix { };

  stardust = callPackage ../games/stardust {};

  steam = callPackage_i686 ../games/steam {};

  steamChrootEnv = callPackage_i686 ../games/steam/chrootenv.nix {
    zenity = gnome2.zenity;
  };

  stuntrally = callPackage ../games/stuntrally { };

  superTux = callPackage ../games/super-tux { };

  superTuxKart = callPackage ../games/super-tux-kart { };

  synthv1 = callPackage ../applications/audio/synthv1 { };

  tbe = callPackage ../games/the-butterfly-effect {};

  teetertorture = callPackage ../games/teetertorture { };

  teeworlds = callPackage ../games/teeworlds { };

  tennix = callPackage ../games/tennix { };

  tintin = callPackage ../games/tintin { };

  tpm = callPackage ../games/thePenguinMachine { };

  tremulous = callPackage ../games/tremulous { };

  speed_dreams = callPackage ../games/speed-dreams {
    # Torcs wants to make shared libraries linked with plib libraries (it provides static).
    # i686 is the only platform I know than can do that linking without plib built with -fPIC
    plib = plib.override { enablePIC = !stdenv.isi686; };
    libpng = libpng12;
  };

  torcs = callPackage ../games/torcs {
    # Torcs wants to make shared libraries linked with plib libraries (it provides static).
    # i686 is the only platform I know than can do that linking without plib built with -fPIC
    plib = plib.override { enablePIC = !stdenv.isi686; };
  };

  trigger = callPackage ../games/trigger { };

  ufoai = callPackage ../games/ufoai { };

  ultimatestunts = callPackage ../games/ultimatestunts { };

  ultrastardx = callPackage ../games/ultrastardx {
    lua = lua5;
  };

  unvanquished = callPackage ../games/unvanquished { };

  uqm = callPackage ../games/uqm { };

  urbanterror = callPackage ../games/urbanterror { };

  ut2004demo = callPackage ../games/ut2004demo { };

  vdrift = callPackage ../games/vdrift { };

  vectoroids = callPackage ../games/vectoroids { };

  vessel = callPackage_i686 ../games/vessel { };

  warmux = callPackage ../games/warmux { };

  warsow = callPackage ../games/warsow {
    libjpeg = libjpeg62;
  };

  warzone2100 = callPackage ../games/warzone2100 { };

  widelands = callPackage ../games/widelands {
    libpng = libpng12;
  };

  worldofgoo_demo = callPackage ../games/worldofgoo {
    demo = true;
  };

  worldofgoo = callPackage ../games/worldofgoo { };

  xboard =  callPackage ../games/xboard { };

  xconq = callPackage ../games/xconq {};

  # TODO: the corresponding nix file is missing
  # xracer = callPackage ../games/xracer { };

  xonotic = callPackage ../games/xonotic { };

  xsokoban = builderDefsPackage (import ../games/xsokoban) {
    inherit (xlibs) libX11 xproto libXpm libXt;
  };

  zdoom = callPackage ../games/zdoom { };

  zod = callPackage ../games/zod { };

  zoom = callPackage ../games/zoom { };

  keen4 = callPackage ../games/keen4 { };


  ### DESKTOP ENVIRONMENTS

  enlightenment = callPackage ../desktops/enlightenment { };

  e17 = recurseIntoAttrs (
    let callPackage = newScope pkgs.e17; in
    import ../desktops/e17 { inherit callPackage pkgs; }
  );

  gnome2 = callPackage ../desktops/gnome-2 {
    callPackage = pkgs.newScope pkgs.gnome2;
    self = pkgs.gnome2;
  }  // pkgs.gtkLibs // {
    # Backwards compatibility;
    inherit (pkgs) libsoup libwnck gtk_doc gnome_doc_utils;
  };

  gnome3 = recurseIntoAttrs (callPackage ../desktops/gnome-3 {
    callPackage = pkgs.newScope pkgs.gnome3;
    self = pkgs.gnome3;
  });

  gnome = recurseIntoAttrs gnome2;

  hsetroot = callPackage ../tools/X11/hsetroot { };

  kde4 = recurseIntoAttrs pkgs.kde410;

  kde410 = kdePackagesFor (pkgs.kde410 // {
      boost = boost149;
      eigen = eigen2;
      libotr = libotr_3_2;
      libusb = libusb1;
      ffmpeg = ffmpeg_1;
      libcanberra = libcanberra_kde;
    }) ../desktops/kde-4.10;

 kde411 = kdePackagesFor (pkgs.kde411 // {
      boost = boost149;
      eigen = eigen2;
      libotr = libotr_3_2;
      libusb = libusb1;
      ffmpeg = ffmpeg_1;
      libcanberra = libcanberra_kde;
    }) ../desktops/kde-4.11;

  kdePackagesFor = self: dir:
    let callPackageOrig = callPackage; in
    let
      callPackage = newScope self;
      kde4 = callPackageOrig dir {
        inherit callPackage callPackageOrig;
      };
    in kde4 // {
      inherit kde4;

      wrapper = callPackage ../build-support/kdewrapper {};

      recurseForRelease = true;

      akunambol = callPackage ../applications/networking/sync/akunambol { };

      amarok = callPackage ../applications/audio/amarok { };

      bangarang = callPackage ../applications/video/bangarang { };

      basket = callPackage ../applications/office/basket { };

      bluedevil = callPackage ../tools/bluetooth/bluedevil { };

      calligra = callPackage ../applications/office/calligra { };

      digikam = if builtins.compareVersions "4.9" kde4.release == 1 then
          callPackage ../applications/graphics/digikam/2.nix { }
        else
          callPackage ../applications/graphics/digikam { };

      eventlist = callPackage ../applications/office/eventlist {};

      k3b = callPackage ../applications/misc/k3b { };

      kadu = callPackage ../applications/networking/instant-messengers/kadu { };

      kbibtex = callPackage ../applications/office/kbibtex { };

      kde_wacomtablet = callPackage ../applications/misc/kde-wacomtablet { };

      kdenlive = callPackage ../applications/video/kdenlive { };

      kdesvn = callPackage ../applications/version-management/kdesvn { };

      kdevelop = callPackage ../applications/editors/kdevelop { };

      kdevplatform = callPackage ../development/libraries/kdevplatform { };

      kdiff3 = callPackage ../tools/text/kdiff3 { };

      kile = callPackage ../applications/editors/kile { };

      kmplayer = callPackage ../applications/video/kmplayer { };

      kmymoney = callPackage ../applications/office/kmymoney { };

      kipi_plugins = callPackage ../applications/graphics/kipi-plugins { };

      konversation = callPackage ../applications/networking/irc/konversation { };

      kvirc = callPackage ../applications/networking/irc/kvirc { };

      krename = callPackage ../applications/misc/krename { };

      krusader = callPackage ../applications/misc/krusader { };

      ksshaskpass = callPackage ../tools/security/ksshaskpass {};

      ktorrent = callPackage ../applications/networking/p2p/ktorrent { };

      kuickshow = callPackage ../applications/graphics/kuickshow { };

      libalkimia = callPackage ../development/libraries/libalkimia { };

      libktorrent = callPackage ../development/libraries/libktorrent { };

      libkvkontakte = callPackage ../development/libraries/libkvkontakte { };

      liblikeback = callPackage ../development/libraries/liblikeback { };

      networkmanagement = callPackage ../tools/networking/networkmanagement { };

      partitionManager = callPackage ../tools/misc/partition-manager { };

      polkit_kde_agent = callPackage ../tools/security/polkit-kde-agent { };

      psi = callPackage ../applications/networking/instant-messengers/psi { };

      quassel = callPackage ../applications/networking/irc/quassel { };

      quasselDaemon = appendToName "daemon" (self.quassel.override {
        monolithic = false;
        daemon = true;
      });

      quasselClient = appendToName "client" (self.quassel.override {
        monolithic = false;
        client = true;
      });

      rekonq = callPackage ../applications/networking/browsers/rekonq { };

      kwebkitpart = callPackage ../applications/networking/browsers/kwebkitpart { };

      rsibreak = callPackage ../applications/misc/rsibreak { };

      semnotes = callPackage ../applications/misc/semnotes { };

      skrooge = callPackage ../applications/office/skrooge { };

      telepathy = callPackage ../applications/networking/instant-messengers/telepathy/kde {};

      yakuake = callPackage ../applications/misc/yakuake { };

      zanshin = callPackage ../applications/office/zanshin { };

      kwooty = callPackage ../applications/networking/newsreaders/kwooty { };
    };

  redshift = callPackage ../applications/misc/redshift {
    inherit (xorg) libX11 libXrandr libxcb randrproto libXxf86vm
      xf86vidmodeproto;
    inherit (gnome) GConf;
    inherit (pythonPackages) pyxdg;
    geoclue = geoclue2;
  };

  oxygen_gtk = callPackage ../misc/themes/gtk2/oxygen-gtk { };

  gtk_engines = callPackage ../misc/themes/gtk2/gtk-engines { };

  gtk-engine-murrine = callPackage ../misc/themes/gtk2/gtk-engine-murrine { };

  gnome_themes_standard = callPackage ../misc/themes/gnome-themes-standard { };

  mate-icon-theme = callPackage ../misc/themes/mate-icon-theme { };

  mate-themes = callPackage ../misc/themes/mate-themes { };

  xfce = xfce4_10;
  xfce4_10 = recurseIntoAttrs (import ../desktops/xfce { inherit pkgs newScope; });


  ### SCIENCE

  celestia = callPackage ../applications/science/astronomy/celestia {
    lua = lua5_1;
    inherit (xlibs) libXmu;
    inherit (pkgs.gnome) gtkglext;
  };

  xplanet = callPackage ../applications/science/astronomy/xplanet { };

  gravit = callPackage ../applications/science/astronomy/gravit { };

  spyder = callPackage ../applications/science/spyder {
    inherit (pythonPackages) pyflakes rope sphinx numpy scipy matplotlib; # recommended
    inherit (pythonPackages) ipython pep8; # optional
    inherit pylint;
  };

  stellarium = callPackage ../applications/science/astronomy/stellarium { };


  ### SCIENCE/GEOMETRY

  drgeo = builderDefsPackage (import ../applications/science/geometry/drgeo) {
    inherit (gnome) libglade;
    inherit libxml2 perl intltool libtool pkgconfig gtk;
    guile = guile_1_8;
  };

  tetgen = callPackage ../applications/science/geometry/tetgen { };


  ### SCIENCE/BIOLOGY

  alliance = callPackage ../applications/science/electronics/alliance {
    motif = lesstif;
  };

  arb = callPackage ../applications/science/biology/arb {
    lesstif = lesstif93;
    stdenv = overrideGCC stdenv gcc42;
  };

  archimedes = callPackage ../applications/science/electronics/archimedes { };

  biolib = callPackage ../development/libraries/science/biology/biolib { };

  emboss = callPackage ../applications/science/biology/emboss { };

  mrbayes = callPackage ../applications/science/biology/mrbayes { };

  ncbiCTools = builderDefsPackage ../development/libraries/ncbi {
    inherit tcsh mesa lesstif;
    inherit (xlibs) libX11 libXaw xproto libXt libSM libICE
      libXmu libXext;
  };

  ncbi_tools = callPackage ../applications/science/biology/ncbi-tools { };

  paml = callPackage ../applications/science/biology/paml { };

  pal2nal = callPackage ../applications/science/biology/pal2nal { };

  plink = callPackage ../applications/science/biology/plink/default.nix { };


  ### SCIENCE/MATH

  atlas = callPackage ../development/libraries/science/math/atlas {
    # The build process measures CPU capabilities and optimizes the
    # library to perform best on that particular machine. That is a
    # great feature, but it's of limited use with pre-built binaries
    # coming from a central build farm.
    tolerateCpuTimingInaccuracy = true;
  };

  blas = callPackage ../development/libraries/science/math/blas { };

  content = builderDefsPackage ../applications/science/math/content {
    inherit mesa lesstif;
    inherit (xlibs) libX11 libXaw xproto libXt libSM libICE
      libXmu libXext libXcursor;
  };

  jags = callPackage ../applications/science/math/jags { };

  liblapack = callPackage ../development/libraries/science/math/liblapack { };

  openblas = callPackage ../development/libraries/science/math/openblas { };

  mathematica = callPackage ../applications/science/math/mathematica { };

  ### SCIENCE/MOLECULAR-DYNAMICS

  gromacs = callPackage ../applications/science/molecular-dynamics/gromacs {
    singlePrec = true;
    fftw = fftwSinglePrec;
    cmake = cmakeCurses;
  };

  gromacsDouble = lowPrio (callPackage ../applications/science/molecular-dynamics/gromacs {
    singlePrec = false;
    fftw = fftw;
    cmake = cmakeCurses;
  });


  ### SCIENCE/LOGIC

  coq = callPackage ../applications/science/logic/coq {
    inherit (ocamlPackages) findlib lablgtk;
    camlp5 = ocamlPackages.camlp5_transitional;
  };

  coq_8_3 = callPackage ../applications/science/logic/coq/8.3.nix {
    inherit (ocamlPackages) findlib lablgtk;
    camlp5 = ocamlPackages.camlp5_transitional;
  };

  cvc3 = callPackage ../applications/science/logic/cvc3 {};

  ekrhyper = callPackage ../applications/science/logic/ekrhyper {};

  eprover = callPackage ../applications/science/logic/eprover {
    texLive = texLiveAggregationFun {
      paths = [
        texLive texLiveExtra
      ];
    };
  };

  ginac = callPackage ../applications/science/math/ginac { };

  hol = callPackage ../applications/science/logic/hol { };

  hol_light = callPackage ../applications/science/logic/hol_light {
    inherit (ocamlPackages) findlib;
    camlp5 = ocamlPackages.camlp5_strict;
  };

  isabelle = import ../applications/science/logic/isabelle {
    inherit (pkgs) stdenv fetchurl nettools perl polyml;
    inherit (pkgs.emacs24Packages) proofgeneral;
  };

  iprover = callPackage ../applications/science/logic/iprover {};

  leo2 = callPackage ../applications/science/logic/leo2 {};

  logisim = callPackage ../applications/science/logic/logisim {};

  matita = callPackage ../applications/science/logic/matita {
    ocaml = ocaml_3_11_2;
    inherit (ocamlPackages_3_11_2) findlib lablgtk ocaml_expat gmetadom ocaml_http
            lablgtkmathview ocaml_mysql ocaml_sqlite3 ocamlnet camlzip ocaml_pcre;
    ulex08 = ocamlPackages_3_11_2.ulex08.override { camlp5 = ocamlPackages_3_11_2.camlp5_5_transitional; };
  };

  matita_130312 = lowPrio (callPackage ../applications/science/logic/matita/130312.nix {
    inherit (ocamlPackages) findlib lablgtk ocaml_expat gmetadom ocaml_http
            ocaml_mysql ocamlnet ulex08 camlzip ocaml_pcre;
  });

  minisat = callPackage ../applications/science/logic/minisat {};

  opensmt = callPackage ../applications/science/logic/opensmt { };

  otter = callPackage ../applications/science/logic/otter {};

  picosat = callPackage ../applications/science/logic/picosat {};

  prover9 = callPackage ../applications/science/logic/prover9 { };

  satallax = callPackage ../applications/science/logic/satallax {};

  spass = callPackage ../applications/science/logic/spass {};

  ssreflect = callPackage ../applications/science/logic/ssreflect {
    camlp5 = ocamlPackages.camlp5_transitional;
  };

  tptp = callPackage ../applications/science/logic/tptp {};


  ### SCIENCE / ELECTRONICS

  eagle = callPackage_i686 ../applications/science/electronics/eagle { };

  caneda = callPackage ../applications/science/electronics/caneda { };

  gtkwave = callPackage ../applications/science/electronics/gtkwave { };

  kicad = callPackage ../applications/science/electronics/kicad {
    wxGTK = wxGTK29;
  };

  ngspice = callPackage ../applications/science/electronics/ngspice { };

  qucs = callPackage ../applications/science/electronics/qucs { };

  xoscope = callPackage ../applications/science/electronics/xoscope { };


  ### SCIENCE / MATH

  ecm = callPackage ../applications/science/math/ecm { };

  eukleides = callPackage ../applications/science/math/eukleides { };

  gap = callPackage ../applications/science/math/gap { };

  maxima = callPackage ../applications/science/math/maxima { };

  wxmaxima = callPackage ../applications/science/math/wxmaxima { };

  pari = callPackage ../applications/science/math/pari {};

  pspp = callPackage ../applications/science/math/pssp {
    inherit (gnome) libglade gtksourceview;
  };

  R = callPackage ../applications/science/math/R {
    inherit (xlibs) libX11 libXt;
    texLive = texLiveAggregationFun { paths = [ texLive texLiveExtra ]; };
  };

  singular = callPackage ../applications/science/math/singular {};

  scilab = callPackage ../applications/science/math/scilab {
    withXaw3d = false;
    withTk = true;
    withGtk = false;
    withOCaml = true;
    withX = true;
  };

  msieve = callPackage ../applications/science/math/msieve { };

  weka = callPackage ../applications/science/math/weka { };

  yacas = callPackage ../applications/science/math/yacas { };

  speedcrunch = callPackage ../applications/science/math/speedcrunch {
    qt = qt4;
    cmake = cmakeCurses;
  };


  ### SCIENCE / MISC

  boinc = callPackage ../applications/science/misc/boinc { };

  golly = callPackage ../applications/science/misc/golly { };

  simgrid = callPackage ../applications/science/misc/simgrid { };

  tulip = callPackage ../applications/science/misc/tulip { };

  vite = callPackage ../applications/science/misc/vite { };


  ### MISC

  atari800 = callPackage ../misc/emulators/atari800 { };

  ataripp = callPackage ../misc/emulators/atari++ { };

  auctex = callPackage ../tools/typesetting/tex/auctex { };

  cups = callPackage ../misc/cups { libusb = libusb1; };

  cups_pdf_filter = callPackage ../misc/cups/pdf-filter.nix { };

  gutenprint = callPackage ../misc/drivers/gutenprint { };

  gutenprintBin = callPackage ../misc/drivers/gutenprint/bin.nix { };

  cupsBjnp = callPackage ../misc/cups/drivers/cups-bjnp { };

  darcnes = callPackage ../misc/emulators/darcnes { };

  dbacl = callPackage ../tools/misc/dbacl { };

  dblatex = callPackage ../tools/typesetting/tex/dblatex {
    enableAllFeatures = false;
  };

  dblatexFull = appendToName "full" (dblatex.override {
    enableAllFeatures = true;
  });

  dosbox = callPackage ../misc/emulators/dosbox { };

  dpkg = callPackage ../tools/package-management/dpkg { };

  ekiga = newScope pkgs.gnome ../applications/networking/instant-messengers/ekiga { };

  electricsheep = callPackage ../misc/screensavers/electricsheep { };

  fakenes = callPackage ../misc/emulators/fakenes { };

  foldingathome = callPackage ../misc/foldingathome { };

  foo2zjs = callPackage ../misc/drivers/foo2zjs {};

  foomatic_filters = callPackage ../misc/drivers/foomatic-filters {};

  freestyle = callPackage ../misc/freestyle { };

  gajim = callPackage ../applications/networking/instant-messengers/gajim { };

  gensgs = callPackage_i686 ../misc/emulators/gens-gs { };

  ghostscript = callPackage ../misc/ghostscript {
    x11Support = false;
    cupsSupport = config.ghostscript.cups or true;
    gnuFork = config.ghostscript.gnu or false;
  };

  ghostscriptX = appendToName "with-X" (ghostscript.override {
    x11Support = true;
  });

  guix = callPackage ../tools/package-management/guix { };

  gxemul = callPackage ../misc/gxemul { };

  hatari = callPackage ../misc/emulators/hatari { };

  hplip = callPackage ../misc/drivers/hplip { };

  # using the new configuration style proposal which is unstable
  jack1d = callPackage ../misc/jackaudio/jack1.nix { };

  jackaudio = callPackage ../misc/jackaudio { };

  keynav = callPackage ../tools/X11/keynav { };

  lazylist = callPackage ../tools/typesetting/tex/lazylist { };

  lilypond = callPackage ../misc/lilypond { guile = guile_1_8; };

  martyr = callPackage ../development/libraries/martyr { };

  maven = maven3;
  maven3 = callPackage ../misc/maven { jdk = openjdk; };

  mess = callPackage ../misc/emulators/mess {
    inherit (pkgs.gnome) GConf;
  };

  mupen64plus = callPackage ../misc/emulators/mupen64plus { };

  mupen64plus1_5 = callPackage ../misc/emulators/mupen64plus/1.5.nix { };

  nix = nixStable;

  nixStable = callPackage ../tools/package-management/nix {
    storeDir = config.nix.storeDir or "/nix/store";
    stateDir = config.nix.stateDir or "/nix/var";
  };

  nixUnstable = nixStable;
  /*
  nixUnstable = callPackage ../tools/package-management/nix/unstable.nix {
    storeDir = config.nix.storeDir or "/nix/store";
    stateDir = config.nix.stateDir or "/nix/var";
  };
  */

  nixops = callPackage ../tools/package-management/nixops { };

  nix-repl = callPackage ../tools/package-management/nix-repl { };

  nut = callPackage ../applications/misc/nut { };

  solfege = callPackage ../misc/solfege {
      pysqlite = pkgs.pythonPackages.sqlite3;
  };

  disnix = callPackage ../tools/package-management/disnix { };

  dysnomia = callPackage ../tools/package-management/disnix/dysnomia {
    enableApacheWebApplication = config.disnix.enableApacheWebApplication or false;
    enableAxis2WebService = config.disnix.enableAxis2WebService or false;
    enableEjabberdDump = config.disnix.enableEjabberdDump or false;
    enableMySQLDatabase = config.disnix.enableMySQLDatabase or false;
    enablePostgreSQLDatabase = config.disnix.enablePostgreSQLDatabase or false;
    enableSubversionRepository = config.disnix.enableSubversionRepository or false;
    enableTomcatWebApplication = config.disnix.enableTomcatWebApplication or false;
  };

  disnixos = callPackage ../tools/package-management/disnix/disnixos { };

  DisnixWebService = callPackage ../tools/package-management/disnix/DisnixWebService { };

  latex2html = callPackage ../tools/typesetting/tex/latex2html/default.nix {
    tex = tetex;
  };

  lkproof = callPackage ../tools/typesetting/tex/lkproof { };

  mysqlWorkbench = newScope gnome ../applications/misc/mysql-workbench {
    lua = lua5;
    inherit (pythonPackages) pexpect paramiko;
  };

  opkg = callPackage ../tools/package-management/opkg { };

  pgadmin = callPackage ../applications/misc/pgadmin { };

  pgf = pgf2;

  # Keep the old PGF since some documents don't render properly with
  # the new one.
  pgf1 = callPackage ../tools/typesetting/tex/pgf/1.x.nix { };

  pgf2 = callPackage ../tools/typesetting/tex/pgf/2.x.nix { };

  pgfplots = callPackage ../tools/typesetting/tex/pgfplots { };

  pjsip = callPackage ../applications/networking/pjsip { };

  polytable = callPackage ../tools/typesetting/tex/polytable { };

  uae = callPackage ../misc/emulators/uae { };

  putty = callPackage ../applications/networking/remote/putty { };

  retroarch = callPackage ../misc/emulators/retroarch { };

  rssglx = callPackage ../misc/screensavers/rss-glx { };

  xlockmore = callPackage ../misc/screensavers/xlockmore { };

  samsungUnifiedLinuxDriver = import ../misc/cups/drivers/samsung {
    inherit fetchurl stdenv;
    inherit cups ghostscript glibc patchelf;
    gcc = import ../development/compilers/gcc/4.4 {
      inherit stdenv fetchurl gmp mpfr noSysDirs gettext which;
      texinfo = texinfo4;
      profiledCompiler = true;
    };
  };

  saneBackends = callPackage ../applications/graphics/sane/backends.nix {
    gt68xxFirmware = config.sane.gt68xxFirmware or null;
    snapscanFirmware = config.sane.snapscanFirmware or null;
    hotplugSupport = config.sane.hotplugSupport or true;
    libusb = libusb1;
  };

  saneBackendsGit = callPackage ../applications/graphics/sane/backends-git.nix {
    gt68xxFirmware = config.sane.gt68xxFirmware or null;
    snapscanFirmware = config.sane.snapscanFirmware or null;
    hotplugSupport = config.sane.hotplugSupport or true;
  };

  saneFrontends = callPackage ../applications/graphics/sane/frontends.nix { };

  slock = callPackage ../misc/screensavers/slock { };

  sourceAndTags = import ../misc/source-and-tags {
    inherit pkgs stdenv unzip lib ctags;
    hasktags = haskellPackages.myhasktags;
  };

  splix = callPackage ../misc/cups/drivers/splix { };

  tetex = callPackage ../tools/typesetting/tex/tetex { libpng = libpng12; };

  tex4ht = callPackage ../tools/typesetting/tex/tex4ht { };

  texFunctions = import ../tools/typesetting/tex/nix pkgs;

  texLive = builderDefsPackage (import ../tools/typesetting/tex/texlive) {
    inherit builderDefs zlib bzip2 ncurses libpng ed lesstif ruby
      gd t1lib freetype icu perl expat curl xz pkgconfig zziplib texinfo
      libjpeg bison python fontconfig flex poppler graphite2 makeWrapper;
    inherit (xlibs) libXaw libX11 xproto libXt libXpm
      libXmu libXext xextproto libSM libICE;
    ghostscript = ghostscriptX;
    harfbuzz = harfbuzz.override {
      inherit icu graphite2;
    };
  };

  texLiveFull = lib.setName "texlive-full" (texLiveAggregationFun {
    paths = [ texLive texLiveExtra lmodern texLiveCMSuper texLiveLatexXColor
              texLivePGF texLiveBeamer texLiveModerncv tipa tex4ht texinfo5
              texLiveModerntimeline ];
  });

  /* Look in configurations/misc/raskin.nix for usage example (around revisions
  where TeXLive was added)

  (texLiveAggregationFun {
    paths = [texLive texLiveExtra texLiveCMSuper
      texLiveBeamer
    ];
  })

  You need to use texLiveAggregationFun to regenerate, say, ls-R (TeX-related file list)
  Just installing a few packages doesn't work.
  */
  texLiveAggregationFun = params:
    builderDefsPackage (import ../tools/typesetting/tex/texlive/aggregate.nix)
      ({inherit poppler perl makeWrapper;} // params);

  texDisser = callPackage ../tools/typesetting/tex/disser {};

  texLiveContext = builderDefsPackage (import ../tools/typesetting/tex/texlive/context.nix) {
    inherit texLive;
  };

  texLiveExtra = builderDefsPackage (import ../tools/typesetting/tex/texlive/extra.nix) {
    inherit texLive xz;
  };

  texLiveCMSuper = builderDefsPackage (import ../tools/typesetting/tex/texlive/cm-super.nix) {
    inherit texLive;
  };

  texLiveLatexXColor = builderDefsPackage (import ../tools/typesetting/tex/texlive/xcolor.nix) {
    inherit texLive;
  };

  texLivePGF = builderDefsPackage (import ../tools/typesetting/tex/texlive/pgf.nix) {
    inherit texLiveLatexXColor texLive;
  };

  texLiveBeamer = builderDefsPackage (import ../tools/typesetting/tex/texlive/beamer.nix) {
    inherit texLiveLatexXColor texLivePGF texLive;
  };

  texLiveModerncv = builderDefsPackage (import ../tools/typesetting/tex/texlive/moderncv.nix) {
    inherit texLive unzip;
  };

  texLiveModerntimeline = builderDefsPackage (import ../tools/typesetting/tex/texlive/moderntimeline.nix) {
    inherit texLive unzip;
  };

  thinkfan = callPackage ../tools/system/thinkfan { };

  vice = callPackage ../misc/emulators/vice {
    libX11 = xlibs.libX11;
  };

  viewnior = callPackage ../applications/graphics/viewnior { };

  vimPlugins = callPackage ../misc/vim-plugins { };

  vimprobable2 = callPackage ../applications/networking/browsers/vimprobable2 {
    inherit (gnome) libsoup;
    webkit = webkit_gtk2;
  };

  vimprobable2Wrapper = wrapFirefox
    { browser = vimprobable2; browserName = "vimprobable2"; desktopName = "Vimprobable2";
    };

  VisualBoyAdvance = callPackage ../misc/emulators/VisualBoyAdvance { };

  # Wine cannot be built in 64-bit; use a 32-bit build instead.
  wineStable = callPackage_i686 ../misc/emulators/wine/stable.nix {
    bison = bison2;
  };
  wineUnstable = lowPrio (callPackage_i686 ../misc/emulators/wine/unstable.nix {
    bison = bison2;
  });
  wine = wineStable;

  # winetricks is a shell script with no binary components. Safe to just use the current platforms
  # build instead of the i686 specific build.
  winetricks = callPackage ../misc/emulators/wine/winetricks.nix {
    inherit (gnome2) zenity;
  };

  wxmupen64plus = callPackage ../misc/emulators/wxmupen64plus { };

  x2x = callPackage ../tools/X11/x2x { };

  xosd = callPackage ../misc/xosd { };

  xsane = callPackage ../applications/graphics/sane/xsane.nix {
    libpng = libpng12;
    saneBackends = saneBackends;
  };

  yafc = callPackage ../applications/networking/yafc { };

  yandex-disk = callPackage ../tools/filesystems/yandex-disk { };

  myEnvFun = import ../misc/my-env {
    inherit substituteAll pkgs;
    inherit (stdenv) mkDerivation;
  };

  # patoline requires a rather large ocaml compilation environment.
  # this is why it is build as an environment and not just a normal package.
  # remark : the emacs mode is also installed, but you have to adjust your load-path.
  PatolineEnv = pack: myEnvFun {
      name = "patoline";
      buildInputs = [ stdenv ncurses mesa freeglut libzip gcc
                                   pack.ocaml pack.findlib pack.camomile
                                   pack.dypgen pack.ocaml_sqlite3 pack.camlzip
                                   pack.lablgtk pack.camlimages pack.ocaml_cairo
                                   pack.lablgl pack.ocamlnet pack.cryptokit
                                   pack.ocaml_pcre pack.patoline
                                   ];
    # this is to circumvent the bug with libgcc_s.so.1 which is
    # not found when using thread
    extraCmds = ''
       LD_LIBRARY_PATH=\$LD_LIBRARY_PATH:${gcc.gcc}/lib
       export LD_LIBRARY_PATH
    '';
  };

  patoline = PatolineEnv ocamlPackages_4_00_1;

  znc = callPackage ../applications/networking/znc { };

  zncModules = recurseIntoAttrs (
    callPackage ../applications/networking/znc/modules.nix { }
  );

  zsnes = callPackage_i686 ../misc/emulators/zsnes { };

  misc = import ../misc/misc.nix { inherit pkgs stdenv; };

  bullet = callPackage ../development/libraries/bullet {};

  dart = callPackage ../development/interpreters/dart { };

  httrack = callPackage ../tools/backup/httrack { };

  mg = callPackage ../applications/editors/mg { };


  # Attributes for backward compatibility.
  adobeReader = adobe-reader;


}; in pkgs<|MERGE_RESOLUTION|>--- conflicted
+++ resolved
@@ -2256,7 +2256,7 @@
       clang = build;
       stdenv = clangStdenv;
       libc = glibc;
-      binutils = binutils_gold;
+      binutils = binutils;
       shell = bash;
       inherit libcxx coreutils zlib;
       nativeTools = false;
@@ -2377,13 +2377,9 @@
 
   gcc47 = gcc47_real;
 
-<<<<<<< HEAD
   gcc48 = gcc48_real;
 
-  gcc45_realCross = lib.addMetaAttrs { platforms = []; }
-=======
   gcc45_realCross = lib.addMetaAttrs { hydraPlatforms = []; }
->>>>>>> 41f0e6ad
     (makeOverridable (import ../development/compilers/gcc/4.5) {
       inherit fetchurl stdenv gmp mpfr mpc libelf zlib
         ppl cloogppl gettext which noSysDirs;
@@ -2607,51 +2603,11 @@
 
   gcj = gcj48;
 
-<<<<<<< HEAD
   gcj48 = wrapGCC (gcc48.gcc.override {
     name = "gcj";
     langJava = true;
     langFortran = false;
     langCC = false;
-=======
-  gfortran45 = wrapGCC (gcc45_real.gcc.override {
-    name = "gfortran";
-    langFortran = true;
-    langCC = false;
-    langC = false;
-    profiledCompiler = false;
-  });
-
-  gfortran46 = wrapGCC (gcc46_real.gcc.override {
-    name = "gfortran";
-    langFortran = true;
-    langCC = false;
-    langC = false;
-    profiledCompiler = false;
-  });
-
-  gcj = gcj45;
-
-  gcj45 = wrapGCC (gcc45.gcc.override {
-    name = "gcj";
-    langJava = true;
-    langFortran = false;
-    langCC = true;
-    langC = false;
-    profiledCompiler = false;
-    inherit zip unzip zlib boehmgc gettext pkgconfig perl;
-    inherit gtk;
-    inherit (gnome) libart_lgpl;
-    inherit (xlibs) libX11 libXt libSM libICE libXtst libXi libXrender
-      libXrandr xproto renderproto xextproto inputproto randrproto;
-  });
-
-  gcj46 = wrapGCC (gcc46.gcc.override {
-    name = "gcj";
-    langJava = true;
-    langFortran = false;
-    langCC = true;
->>>>>>> 41f0e6ad
     langC = false;
     profiledCompiler = false;
     inherit zip unzip zlib boehmgc gettext pkgconfig perl;
@@ -2727,22 +2683,6 @@
     enableMultilib = false;
   });
 
-<<<<<<< HEAD
-  # Not officially supported version for ghdl
-  ghdl_gcc44 = lowPrio (wrapGCC (import ../development/compilers/gcc/4.4 {
-    inherit stdenv fetchurl gmp mpfr noSysDirs gnat gettext which
-      ppl cloogppl;
-    texinfo = texinfo4;
-    name = "ghdl";
-    langVhdl = true;
-    langCC = false;
-    langC = false;
-    profiledCompiler = false;
-    enableMultilib = false;
-  }));
-
-=======
->>>>>>> 41f0e6ad
   gcl = builderDefsPackage ../development/compilers/gcl {
     inherit mpfr m4 binutils fetchcvs emacs zlib which
       texinfo;
@@ -6957,11 +6897,7 @@
 
   # The current default kernel / kernel modules.
   linux = linuxPackages.kernel;
-<<<<<<< HEAD
-  linuxPackages = linuxPackages_3_4; # should be latest longterm, see #501
-=======
   linuxPackages = linuxPackages_3_10;
->>>>>>> 41f0e6ad
 
   # A function to build a manually-configured kernel
   linuxManualConfig = import ../os-specific/linux/kernel/manual-config.nix {
