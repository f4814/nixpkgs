{ stdenv, fetchFromGitHub, fetchpatch, pkgconfig, intltool, gperf, libcap, kmod
, zlib, xz, pam, acl, cryptsetup, libuuid, m4, utillinux, libffi
, glib, kbd, libxslt, coreutils, libgcrypt, libgpgerror, libidn2, libapparmor
, audit, lz4, bzip2, kexectools, libmicrohttpd
, linuxHeaders ? stdenv.cc.libc.linuxHeaders
, libseccomp, iptables, gnu-efi
, autoreconfHook, gettext, docbook_xsl, docbook_xml_dtd_42, docbook_xml_dtd_45
, ninja, meson, python3Packages, glibcLocales
, patchelf
, getent
, hostPlatform
, buildPackages
, withSelinux ? false, libselinux
}:

assert stdenv.isLinux;

let
  pythonLxmlEnv = buildPackages.python3Packages.python.withPackages ( ps: with ps; [ python3Packages.lxml ]);

in stdenv.mkDerivation rec {
  version = "238";
  name = "systemd-${version}";

  # When updating, use https://github.com/systemd/systemd-stable tree, not the development one!
  # Also fresh patches should be cherry-picked from that tree to our current one.
  src = fetchFromGitHub {
    owner = "NixOS";
    repo = "systemd";
    rev = "02042d012c4d6c0a2854d8436dd6636d4327774f";
    sha256 = "0iv6fygzac0z6dagbmw1nf8dx7rrr6d9cxp0fr304rn3ir58g5f0";
  };

  outputs = [ "out" "lib" "man" "dev" ];

  nativeBuildInputs =
    [ pkgconfig intltool gperf libxslt gettext docbook_xsl docbook_xml_dtd_42 docbook_xml_dtd_45
      ninja meson
      coreutils # meson calls date, stat etc.
      glibcLocales
      patchelf getent m4
    ];
  buildInputs =
    [ linuxHeaders libcap kmod xz pam acl
      /* cryptsetup */ libuuid glib libgcrypt libgpgerror libidn2
      libmicrohttpd ] ++
      stdenv.lib.meta.enableIfAvailable kexectools ++
      stdenv.lib.meta.enableIfAvailable libseccomp ++
    [ libffi audit lz4 bzip2 libapparmor
      iptables gnu-efi
      # This is actually native, but we already pull it from buildPackages
      pythonLxmlEnv
    ] ++ stdenv.lib.optionals withSelinux [ libselinux ];

  #dontAddPrefix = true;

  mesonFlags = [
    "-Dloadkeys-path=${kbd}/bin/loadkeys"
    "-Dsetfont-path=${kbd}/bin/setfont"
    "-Dtty-gid=3" # tty in NixOS has gid 3
    # "-Dtests=" # TODO
    "-Dlz4=true"
    "-Dhostnamed=true"
    "-Dnetworkd=true"
    "-Dsysusers=false"
    "-Dtimedated=true"
    "-Dtimesyncd=true"
    "-Dfirstboot=false"
    "-Dlocaled=true"
    "-Dresolve=true"
    "-Dsplit-usr=false"
    "-Dlibcurl=false"
    "-Dlibidn=false"
    "-Dlibidn2=true"
    "-Dquotacheck=false"
    "-Dldconfig=false"
    "-Dsmack=true"
    "-Dsystem-uid-max=499" #TODO: debug why awking around in /etc/login.defs doesn't work
    "-Dsystem-gid-max=499"
    # "-Dtime-epoch=1"

<<<<<<< HEAD
    (if stdenv.isAarch32 || !hostPlatform.isEfi then "-Dgnu-efi=false" else "-Dgnu-efi=true")
=======
    (if stdenv.isAarch32 || stdenv.isAarch64 || !hostPlatform.isEfi then "-Dgnu-efi=false" else "-Dgnu-efi=true")
>>>>>>> 948c8dc4
    "-Defi-libdir=${toString gnu-efi}/lib"
    "-Defi-includedir=${toString gnu-efi}/include/efi"
    "-Defi-ldsdir=${toString gnu-efi}/lib"

    "-Dsysvinit-path="
    "-Dsysvrcnd-path="

    "-Dkill-path=${coreutils}/bin/kill"
    "-Dkmod-path=${kmod}/bin/kmod"
    "-Dsulogin-path=${utillinux}/bin/sulogin"
    "-Dmount-path=${utillinux}/bin/mount"
    "-Dumount-path=${utillinux}/bin/umount"
  ];

  preConfigure = ''
    mesonFlagsArray+=(-Dntp-servers="0.nixos.pool.ntp.org 1.nixos.pool.ntp.org 2.nixos.pool.ntp.org 3.nixos.pool.ntp.org")
    mesonFlagsArray+=(-Ddbuspolicydir=$out/etc/dbus-1/system.d)
    mesonFlagsArray+=(-Ddbussessionservicedir=$out/share/dbus-1/services)
    mesonFlagsArray+=(-Ddbussystemservicedir=$out/share/dbus-1/system-services)
    mesonFlagsArray+=(-Dpamconfdir=$out/etc/pam.d)
    mesonFlagsArray+=(-Drootprefix=$out)
    mesonFlagsArray+=(-Dlibdir=$lib/lib)
    mesonFlagsArray+=(-Drootlibdir=$lib/lib)
    mesonFlagsArray+=(-Dmandir=$man/lib)
    mesonFlagsArray+=(-Dincludedir=$dev/include)
    mesonFlagsArray+=(-Dpkgconfiglibdir=$dev/lib/pkgconfig)
    mesonFlagsArray+=(-Dpkgconfigdatadir=$dev/share/pkgconfig)

    # FIXME: Why aren't includedir and libdir picked up from mesonFlags while other options are?
    substituteInPlace meson.build \
      --replace "includedir = join_paths(prefixdir, get_option('includedir'))" \
                "includedir = '$dev/include'" \
      --replace "libdir = join_paths(prefixdir, get_option('libdir'))" \
                "libdir = '$lib/lib'"

    export LC_ALL="en_US.UTF-8";
    # FIXME: patch this in systemd properly (and send upstream).
    # already fixed in f00929ad622c978f8ad83590a15a765b4beecac9: (u)mount
    for i in src/remount-fs/remount-fs.c src/core/mount.c src/core/swap.c src/fsck/fsck.c units/emergency.service.in units/rescue.service.in src/journal/cat.c src/core/shutdown.c src/nspawn/nspawn.c src/shared/generator.c; do
      test -e $i
      substituteInPlace $i \
        --replace /usr/bin/getent ${getent}/bin/getent \
        --replace /sbin/swapon ${utillinux.bin}/sbin/swapon \
        --replace /sbin/swapoff ${utillinux.bin}/sbin/swapoff \
        --replace /sbin/fsck ${utillinux.bin}/sbin/fsck \
        --replace /bin/echo ${coreutils}/bin/echo \
        --replace /bin/cat ${coreutils}/bin/cat \
        --replace /sbin/sulogin ${utillinux.bin}/sbin/sulogin \
        --replace /usr/lib/systemd/systemd-fsck $out/lib/systemd/systemd-fsck \
        --replace /bin/plymouth /run/current-system/sw/bin/plymouth # To avoid dependency
    done

    for i in tools/xml_helper.py tools/make-directive-index.py tools/make-man-index.py test/sys-script.py; do
      substituteInPlace $i \
        --replace "#!/usr/bin/env python" "#!${pythonLxmlEnv}/bin/python"
    done

    for i in src/basic/generate-gperfs.py src/resolve/generate-dns_type-gperf.py src/test/generate-sym-test.py ; do
      substituteInPlace $i \
        --replace "#!/usr/bin/env python" "#!${buildPackages.python3Packages.python}/bin/python"
    done

    substituteInPlace src/journal/catalog.c \
      --replace /usr/lib/systemd/catalog/ $out/lib/systemd/catalog/
  '';

  # These defines are overridden by CFLAGS and would trigger annoying
  # warning messages
  postConfigure = ''
    substituteInPlace config.h \
      --replace "POLKIT_AGENT_BINARY_PATH" "_POLKIT_AGENT_BINARY_PATH" \
      --replace "SYSTEMD_BINARY_PATH" "_SYSTEMD_BINARY_PATH" \
      --replace "SYSTEMD_CGROUP_AGENT_PATH" "_SYSTEMD_CGROUP_AGENT_PATH"
  '';

  hardeningDisable = [ "stackprotector" ];

  NIX_CFLAGS_COMPILE =
    [ # Can't say ${polkit.bin}/bin/pkttyagent here because that would
      # lead to a cyclic dependency.
      "-UPOLKIT_AGENT_BINARY_PATH" "-DPOLKIT_AGENT_BINARY_PATH=\"/run/current-system/sw/bin/pkttyagent\""

      # Set the release_agent on /sys/fs/cgroup/systemd to the
      # currently running systemd (/run/current-system/systemd) so
      # that we don't use an obsolete/garbage-collected release agent.
      "-USYSTEMD_CGROUP_AGENT_PATH" "-DSYSTEMD_CGROUP_AGENT_PATH=\"/run/current-system/systemd/lib/systemd/systemd-cgroups-agent\""

      "-USYSTEMD_BINARY_PATH" "-DSYSTEMD_BINARY_PATH=\"/run/current-system/systemd/lib/systemd/systemd\""
    ];

  postInstall = ''
    # sysinit.target: Don't depend on
    # systemd-tmpfiles-setup.service. This interferes with NixOps's
    # send-keys feature (since sshd.service depends indirectly on
    # sysinit.target).
    mv $out/lib/systemd/system/sysinit.target.wants/systemd-tmpfiles-setup-dev.service $out/lib/systemd/system/multi-user.target.wants/

    mkdir -p $out/example/systemd
    mv $out/lib/{modules-load.d,binfmt.d,sysctl.d,tmpfiles.d} $out/example
    mv $out/lib/systemd/{system,user} $out/example/systemd

    rm -rf $out/etc/systemd/system

    # Fix reference to /bin/false in the D-Bus services.
    for i in $out/share/dbus-1/system-services/*.service; do
      substituteInPlace $i --replace /bin/false ${coreutils}/bin/false
    done

    rm -rf $out/etc/rpm

    # "kernel-install" shouldn't be used on NixOS.
    find $out -name "*kernel-install*" -exec rm {} \;

    # Keep only libudev and libsystemd in the lib output.
    mkdir -p $out/lib
    mv $lib/lib/security $lib/lib/libnss* $out/lib/
  ''; # */

  enableParallelBuilding = true;

  # The interface version prevents NixOS from switching to an
  # incompatible systemd at runtime.  (Switching across reboots is
  # fine, of course.)  It should be increased whenever systemd changes
  # in a backwards-incompatible way.  If the interface version of two
  # systemd builds is the same, then we can switch between them at
  # runtime; otherwise we can't and we need to reboot.
  passthru.interfaceVersion = 2;

  meta = {
    homepage = http://www.freedesktop.org/wiki/Software/systemd;
    description = "A system and service manager for Linux";
    platforms = stdenv.lib.platforms.linux;
    maintainers = [ stdenv.lib.maintainers.eelco ];
  };
}<|MERGE_RESOLUTION|>--- conflicted
+++ resolved
@@ -79,11 +79,7 @@
     "-Dsystem-gid-max=499"
     # "-Dtime-epoch=1"
 
-<<<<<<< HEAD
-    (if stdenv.isAarch32 || !hostPlatform.isEfi then "-Dgnu-efi=false" else "-Dgnu-efi=true")
-=======
     (if stdenv.isAarch32 || stdenv.isAarch64 || !hostPlatform.isEfi then "-Dgnu-efi=false" else "-Dgnu-efi=true")
->>>>>>> 948c8dc4
     "-Defi-libdir=${toString gnu-efi}/lib"
     "-Defi-includedir=${toString gnu-efi}/include/efi"
     "-Defi-ldsdir=${toString gnu-efi}/lib"
