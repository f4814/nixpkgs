<<<<<<< HEAD
{ stdenv, fetchurl, pkgconfig, intltool, gperf, libcap, dbus, kmod
, zlib, xz, pam, acl, cryptsetup, libuuid, m4, utillinux, libffi
=======
{ stdenv, fetchFromGitHub, pkgconfig, intltool, gperf, libcap, dbus, kmod
, xz, pam, acl, cryptsetup, libuuid, m4, utillinux
>>>>>>> 33373d93
, glib, kbd, libxslt, coreutils, libgcrypt
, kexectools, libmicrohttpd, linuxHeaders, libseccomp
, autoreconfHook, gettext, docbook_xsl, docbook_xml_dtd_42, docbook_xml_dtd_45
, pythonPackages ? null, pythonSupport ? false
}:

assert stdenv.isLinux;

assert pythonSupport -> pythonPackages != null;

stdenv.mkDerivation rec {
  version = "226";
  name = "systemd-${version}";

  src = fetchFromGitHub {
    owner = "NixOS";
    repo = "systemd";
    rev = "16d61e9657b643cc25ff0538688eb870ce2dd4a5";
    sha256 = "07sc1x43j60d5jnps0d7bfka10fihnpgkdrfrh9iskgmc9qangjb";
  };

<<<<<<< HEAD
  outputs = [ "out" "libudev" "doc" ]; # TODO: "dev"
  # note: there are many references to ${systemd}/...
  outputDev = "out";
  propagatedOutputs = "libudev";

  patches =
    [ # These are all changes between upstream and
      # https://github.com/edolstra/systemd/tree/nixos-v217.
      ./fixes.patch
    ];

=======
>>>>>>> 33373d93
  buildInputs =
    [ linuxHeaders pkgconfig intltool gperf libcap kmod xz pam acl
      /* cryptsetup */ libuuid m4 glib libxslt libgcrypt
<<<<<<< HEAD
      libmicrohttpd linuxHeaders libffi
=======
      libmicrohttpd kexectools libseccomp
      /* FIXME: we may be able to prevent the following dependencies
         by generating an autoconf'd tarball, but that's probably not
         worth it. */
      autoreconfHook gettext docbook_xsl docbook_xml_dtd_42 docbook_xml_dtd_45
>>>>>>> 33373d93
    ] ++ stdenv.lib.optionals pythonSupport [pythonPackages.python pythonPackages.lxml];


  configureFlags =
    [ "--localstatedir=/var"
      "--sysconfdir=/etc"
      "--with-rootprefix=$(out)"
      "--with-kbd-loadkeys=${kbd}/bin/loadkeys"
      "--with-kbd-setfont=${kbd}/bin/setfont"
      "--with-rootprefix=$(out)"
      "--with-dbuspolicydir=$(out)/etc/dbus-1/system.d"
      "--with-dbussystemservicedir=$(out)/share/dbus-1/system-services"
      "--with-dbussessionservicedir=$(out)/share/dbus-1/services"
      "--with-tty-gid=3" # tty in NixOS has gid 3
      "--enable-compat-libs" # get rid of this eventually
      "--disable-tests"

      "--disable-hostnamed"
      "--enable-networkd"
      "--disable-sysusers"
      "--disable-timedated"
      "--enable-timesyncd"
      "--disable-firstboot"
      "--disable-localed"
      "--enable-resolved"
      "--disable-split-usr"
      "--disable-libcurl"
      "--disable-libidn"
      "--disable-quotacheck"
      "--disable-ldconfig"
      "--disable-smack"

      "--with-sysvinit-path="
      "--with-sysvrcnd-path="
      "--with-rc-local-script-path-stop=/etc/halt.local"
    ];

  preConfigure =
    ''
      ./autogen.sh

      # FIXME: patch this in systemd properly (and send upstream).
      for i in src/remount-fs/remount-fs.c src/core/mount.c src/core/swap.c src/fsck/fsck.c units/emergency.service.in units/rescue.service.in src/journal/cat.c src/core/shutdown.c src/nspawn/nspawn.c src/shared/generator.c; do
        test -e $i
        substituteInPlace $i \
          --replace /usr/bin/getent ${stdenv.glibc.bin}/bin/getent \
          --replace /bin/mount ${utillinux.bin}/bin/mount \
          --replace /bin/umount ${utillinux.bin}/bin/umount \
          --replace /sbin/swapon ${utillinux.bin}/sbin/swapon \
          --replace /sbin/swapoff ${utillinux.bin}/sbin/swapoff \
          --replace /sbin/fsck ${utillinux.bin}/sbin/fsck \
          --replace /bin/echo ${coreutils}/bin/echo \
          --replace /bin/cat ${coreutils}/bin/cat \
          --replace /sbin/sulogin ${utillinux}/sbin/sulogin \
          --replace /usr/lib/systemd/systemd-fsck $out/lib/systemd/systemd-fsck
      done

      substituteInPlace src/journal/catalog.c \
        --replace /usr/lib/systemd/catalog/ $out/lib/systemd/catalog/
<<<<<<< HEAD

      export NIX_CFLAGS_LINK+=" -Wl,-rpath,$libudev/lib"
    '';

  makeFlags = [
    "udevlibexecdir=$(libudev)/lib/udev"
    # udev rules refer to $out, and anything but libs should probably go to $out
    "udevrulesdir=$(out)/lib/udev/rules.d"
    "udevhwdbdir=$(out)/lib/udev/hwdb.d"
  ];

  # This is needed because systemd uses the gold linker, which doesn't
  # yet have the wrapper script to add rpath flags automatically.
  NIX_LDFLAGS = "-rpath ${pam.out}/lib -rpath ${libcap.out}/lib -rpath ${acl.out}/lib -rpath ${stdenv.cc.cc.lib}/lib";
=======

      configureFlagsArray+=("--with-ntp-servers=0.nixos.pool.ntp.org 1.nixos.pool.ntp.org 2.nixos.pool.ntp.org 3.nixos.pool.ntp.org")
    '';
>>>>>>> 33373d93

  PYTHON_BINARY = "${coreutils}/bin/env python"; # don't want a build time dependency on Python

  NIX_CFLAGS_COMPILE =
    [ # Can't say ${polkit}/bin/pkttyagent here because that would
      # lead to a cyclic dependency.
      "-UPOLKIT_AGENT_BINARY_PATH" "-DPOLKIT_AGENT_BINARY_PATH=\"/run/current-system/sw/bin/pkttyagent\""
      "-fno-stack-protector"

      # Set the release_agent on /sys/fs/cgroup/systemd to the
      # currently running systemd (/run/current-system/systemd) so
      # that we don't use an obsolete/garbage-collected release agent.
      "-USYSTEMD_CGROUP_AGENT_PATH" "-DSYSTEMD_CGROUP_AGENT_PATH=\"/run/current-system/systemd/lib/systemd/systemd-cgroups-agent\""

      "-USYSTEMD_BINARY_PATH" "-DSYSTEMD_BINARY_PATH=\"/run/current-system/systemd/lib/systemd/systemd\""
    ];

  enableParallelBuilding = true;

  installFlags =
    [ "localstatedir=$(TMPDIR)/var"
      "sysconfdir=$(out)/etc"
      "sysvinitdir=$(TMPDIR)/etc/init.d"
      "pamconfdir=$(out)/etc/pam.d"
    ];

  postInstall =
    ''
      # sysinit.target: Don't depend on
      # systemd-tmpfiles-setup.service. This interferes with NixOps's
      # send-keys feature (since sshd.service depends indirectly on
      # sysinit.target).
      mv $out/lib/systemd/system/sysinit.target.wants/systemd-tmpfiles-setup-dev.service $out/lib/systemd/system/multi-user.target.wants/

      mkdir -p $out/example/systemd
      mv $out/lib/{modules-load.d,binfmt.d,sysctl.d,tmpfiles.d} $out/example
      mv $out/lib/systemd/{system,user} $out/example/systemd

      rm -rf $out/etc/systemd/system

      # Install SysV compatibility commands.
      mkdir -p $out/sbin
      ln -s $out/lib/systemd/systemd $out/sbin/telinit
      for i in init halt poweroff runlevel reboot shutdown; do
        ln -s $out/bin/systemctl $out/sbin/$i
      done

      # Fix reference to /bin/false in the D-Bus services.
      for i in $out/share/dbus-1/system-services/*.service; do
        substituteInPlace $i --replace /bin/false ${coreutils}/bin/false
      done

      rm -rf $out/etc/rpm

<<<<<<< HEAD
      # Move lib(g)udev to a separate output. TODO: maybe split them up
      #   to avoid libudev pulling glib
      mkdir -p "$libudev/lib"
      mv "$out"/lib/lib{,g}udev* "$libudev/lib/"

      for i in "$libudev"/lib/*.la; do
        substituteInPlace $i --replace "$out" "$libudev"
      done
      for i in "$out"/lib/pkgconfig/{libudev,gudev-1.0}.pc; do
        substituteInPlace $i --replace "libdir=$out" "libdir=$libudev"
      done
=======
      rm $out/lib/*.la

      rm -rf $out/share/doc

      # "kernel-install" shouldn't be used on NixOS.
      find $out -name "*kernel-install*" -exec rm {} \;
>>>>>>> 33373d93
    ''; # */

  # some libs fail to link to liblzma and/or libffi
  postFixup = let extraLibs = stdenv.lib.makeLibraryPath [ xz.out libffi.out zlib.out ];
    in ''
      for f in "$out"/lib/*.so.0.*; do
        patchelf --set-rpath `patchelf --print-rpath "$f"`':${extraLibs}' "$f"
      done
    '';

  # The interface version prevents NixOS from switching to an
  # incompatible systemd at runtime.  (Switching across reboots is
  # fine, of course.)  It should be increased whenever systemd changes
  # in a backwards-incompatible way.  If the interface version of two
  # systemd builds is the same, then we can switch between them at
  # runtime; otherwise we can't and we need to reboot.
  passthru.interfaceVersion = 2;

  meta = {
    homepage = "http://www.freedesktop.org/wiki/Software/systemd";
    description = "A system and service manager for Linux";
    platforms = stdenv.lib.platforms.linux;
    maintainers = [ stdenv.lib.maintainers.eelco stdenv.lib.maintainers.simons ];
  };
}

<|MERGE_RESOLUTION|>--- conflicted
+++ resolved
@@ -1,10 +1,5 @@
-<<<<<<< HEAD
-{ stdenv, fetchurl, pkgconfig, intltool, gperf, libcap, dbus, kmod
+{ stdenv, fetchFromGitHub, pkgconfig, intltool, gperf, libcap, dbus, kmod
 , zlib, xz, pam, acl, cryptsetup, libuuid, m4, utillinux, libffi
-=======
-{ stdenv, fetchFromGitHub, pkgconfig, intltool, gperf, libcap, dbus, kmod
-, xz, pam, acl, cryptsetup, libuuid, m4, utillinux
->>>>>>> 33373d93
 , glib, kbd, libxslt, coreutils, libgcrypt
 , kexectools, libmicrohttpd, linuxHeaders, libseccomp
 , autoreconfHook, gettext, docbook_xsl, docbook_xml_dtd_42, docbook_xml_dtd_45
@@ -26,32 +21,19 @@
     sha256 = "07sc1x43j60d5jnps0d7bfka10fihnpgkdrfrh9iskgmc9qangjb";
   };
 
-<<<<<<< HEAD
   outputs = [ "out" "libudev" "doc" ]; # TODO: "dev"
   # note: there are many references to ${systemd}/...
   outputDev = "out";
   propagatedOutputs = "libudev";
 
-  patches =
-    [ # These are all changes between upstream and
-      # https://github.com/edolstra/systemd/tree/nixos-v217.
-      ./fixes.patch
-    ];
-
-=======
->>>>>>> 33373d93
   buildInputs =
     [ linuxHeaders pkgconfig intltool gperf libcap kmod xz pam acl
       /* cryptsetup */ libuuid m4 glib libxslt libgcrypt
-<<<<<<< HEAD
-      libmicrohttpd linuxHeaders libffi
-=======
-      libmicrohttpd kexectools libseccomp
+      libmicrohttpd kexectools libseccomp libffi
       /* FIXME: we may be able to prevent the following dependencies
          by generating an autoconf'd tarball, but that's probably not
          worth it. */
       autoreconfHook gettext docbook_xsl docbook_xml_dtd_42 docbook_xml_dtd_45
->>>>>>> 33373d93
     ] ++ stdenv.lib.optionals pythonSupport [pythonPackages.python pythonPackages.lxml];
 
 
@@ -111,9 +93,10 @@
 
       substituteInPlace src/journal/catalog.c \
         --replace /usr/lib/systemd/catalog/ $out/lib/systemd/catalog/
-<<<<<<< HEAD
 
       export NIX_CFLAGS_LINK+=" -Wl,-rpath,$libudev/lib"
+
+      configureFlagsArray+=("--with-ntp-servers=0.nixos.pool.ntp.org 1.nixos.pool.ntp.org 2.nixos.pool.ntp.org 3.nixos.pool.ntp.org")
     '';
 
   makeFlags = [
@@ -123,14 +106,6 @@
     "udevhwdbdir=$(out)/lib/udev/hwdb.d"
   ];
 
-  # This is needed because systemd uses the gold linker, which doesn't
-  # yet have the wrapper script to add rpath flags automatically.
-  NIX_LDFLAGS = "-rpath ${pam.out}/lib -rpath ${libcap.out}/lib -rpath ${acl.out}/lib -rpath ${stdenv.cc.cc.lib}/lib";
-=======
-
-      configureFlagsArray+=("--with-ntp-servers=0.nixos.pool.ntp.org 1.nixos.pool.ntp.org 2.nixos.pool.ntp.org 3.nixos.pool.ntp.org")
-    '';
->>>>>>> 33373d93
 
   PYTHON_BINARY = "${coreutils}/bin/env python"; # don't want a build time dependency on Python
 
@@ -185,7 +160,13 @@
 
       rm -rf $out/etc/rpm
 
-<<<<<<< HEAD
+      rm $out/lib/*.la
+
+      rm -rf $out/share/doc
+
+      # "kernel-install" shouldn't be used on NixOS.
+      find $out -name "*kernel-install*" -exec rm {} \;
+
       # Move lib(g)udev to a separate output. TODO: maybe split them up
       #   to avoid libudev pulling glib
       mkdir -p "$libudev/lib"
@@ -197,14 +178,6 @@
       for i in "$out"/lib/pkgconfig/{libudev,gudev-1.0}.pc; do
         substituteInPlace $i --replace "libdir=$out" "libdir=$libudev"
       done
-=======
-      rm $out/lib/*.la
-
-      rm -rf $out/share/doc
-
-      # "kernel-install" shouldn't be used on NixOS.
-      find $out -name "*kernel-install*" -exec rm {} \;
->>>>>>> 33373d93
     ''; # */
 
   # some libs fail to link to liblzma and/or libffi
