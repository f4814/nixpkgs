{ stdenv, buildPackages, hostPlatform, fetchFromGitHub, perl, buildLinux, ... } @ args:

with stdenv.lib;

let
<<<<<<< HEAD
  version = "4.15.7";
  revision = "a";
  sha256 = "19kgy1fa4flnqm3a50hilgjczqkscay10183cvkzy3vxrnf8fl0f";
=======
  version = "4.15.8";
  revision = "a";
  sha256 = "0bkvg93r1j7shls29yz3zi34lx71i3ylcsdyhdc9plzwb3chnpqg";
>>>>>>> da86dadb

  # modVersion needs to be x.y.z, will automatically add .0 if needed
  modVersion = concatStrings (intersperse "." (take 3 (splitString "." "${version}.0")));

  # branchVersion needs to be x.y
  branchVersion = concatStrings (intersperse "." (take 2 (splitString "." version)));

  modDirVersion = "${modVersion}-hardened";
in
buildLinux (args // {
  inherit modDirVersion;

  version = "${version}-${revision}";
  extraMeta.branch = "${branchVersion}";

  src = fetchFromGitHub {
    inherit sha256;
    owner = "copperhead";
    repo = "linux-hardened";
    rev = "${version}.${revision}";
  };
} // (args.argsOverride or {}))<|MERGE_RESOLUTION|>--- conflicted
+++ resolved
@@ -3,15 +3,9 @@
 with stdenv.lib;
 
 let
-<<<<<<< HEAD
-  version = "4.15.7";
-  revision = "a";
-  sha256 = "19kgy1fa4flnqm3a50hilgjczqkscay10183cvkzy3vxrnf8fl0f";
-=======
   version = "4.15.8";
   revision = "a";
   sha256 = "0bkvg93r1j7shls29yz3zi34lx71i3ylcsdyhdc9plzwb3chnpqg";
->>>>>>> da86dadb
 
   # modVersion needs to be x.y.z, will automatically add .0 if needed
   modVersion = concatStrings (intersperse "." (take 3 (splitString "." "${version}.0")));
