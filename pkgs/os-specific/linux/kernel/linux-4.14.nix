--- conflicted
+++ resolved
@@ -3,11 +3,7 @@
 with stdenv.lib;
 
 import ./generic.nix (args // rec {
-<<<<<<< HEAD
-  version = "4.14.9";
-=======
   version = "4.14.10";
->>>>>>> ab3a12ed
 
   # modDirVersion needs to be x.y.z, will automatically add .0 if needed
   modDirVersion = concatStrings (intersperse "." (take 3 (splitString "." "${version}.0")));
@@ -17,10 +13,6 @@
 
   src = fetchurl {
     url = "mirror://kernel/linux/kernel/v4.x/linux-${version}.tar.xz";
-<<<<<<< HEAD
-    sha256 = "1vqllh36wss4dsdvb12zchy6hjaniyxcla5cg8962xrkim2bpk6g";
-=======
     sha256 = "046i3vcnhavblid71hrqdid4aay0rrcpzbiwlkcvs0x09hvz3fl6";
->>>>>>> ab3a12ed
   };
 } // (args.argsOverride or {}))