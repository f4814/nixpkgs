--- conflicted
+++ resolved
@@ -1,13 +1,8 @@
 { stdenv, fetchFromGitHub, utillinux }:
 
 stdenv.mkDerivation rec {
-<<<<<<< HEAD
   pname = "mcelog";
-  version = "162";
-=======
-  name = "mcelog-${version}";
   version = "164";
->>>>>>> b40ee826
 
   src = fetchFromGitHub {
     owner  = "andikleen";
