# Current as of 10.9
# Epic weird knot-tying happening here.
# TODO: clean up the process for generating this and include it

{ frameworks, libs, CF }:

with frameworks; with libs; {
  AGL                     = [ Carbon OpenGL ];
  AVFoundation            = [ ApplicationServices CoreGraphics ];
  AVKit                   = [];
  Accounts                = [];
  AddressBook             = [ Carbon CF ];
  AppKit                  = [ AudioToolbox QuartzCore ];
  AppKitScripting         = [];
  AppleScriptKit          = [];
  AppleScriptObjC         = [];
  AppleShareClientCore    = [ CoreServices ];
  AudioToolbox            = [ AudioUnit CoreAudio CF CoreMIDI ];
  AudioUnit               = [ Carbon CoreAudio CF ];
  AudioVideoBridging      = [ Foundation ];
  Automator               = [];
  CFNetwork               = [ CF ];
  CalendarStore           = [];
  Cocoa                   = [];
  Collaboration           = [];
  CoreAudio               = [ CF IOKit ];
  CoreAudioKit            = [ AudioUnit ];
  CoreData                = [];
  CoreGraphics            = [ Accelerate CF IOKit IOSurface SystemConfiguration ];
  CoreLocation            = [];
  CoreMIDI                = [ CF ];
  CoreMIDIServer          = [];
  CoreMedia               = [ ApplicationServices AudioToolbox CoreAudio CF CoreGraphics CoreVideo ];
  CoreMediaIO             = [ CF CoreMedia ];
  CoreText                = [ CF CoreGraphics ];
  CoreVideo               = [ ApplicationServices CF CoreGraphics IOSurface OpenGL ];
  CoreWLAN                = [ SecurityFoundation ];
  DVComponentGlue         = [ CoreServices QuickTime ];
  DVDPlayback             = [];
  DirectoryService        = [ CF ];
  DiscRecording           = [ CF CoreServices IOKit ];
  DiscRecordingUI         = [];
  DiskArbitration         = [ CF IOKit ];
  DrawSprocket            = [ Carbon ];
  EventKit                = [];
  ExceptionHandling       = [];
  FWAUserLib              = [];
  ForceFeedback           = [ CF IOKit ];
  Foundation              = [ CF Security ApplicationServices AppKit SystemConfiguration ];
  GLKit                   = [ CF ];
  GLUT                    = [ GL OpenGL ];
  GSS                     = [];
  GameController          = [];
  GameKit                 = [ Foundation ];
  ICADevices              = [ Carbon CF IOBluetooth ];
  IMServicePlugIn         = [];
  IOBluetoothUI           = [ IOBluetooth ];
  IOKit                   = [ CF ];
  IOSurface               = [ CF IOKit xpc ];
  ImageCaptureCore        = [];
  ImageIO                 = [ CF CoreGraphics ];
  InputMethodKit          = [ Carbon ];
  InstallerPlugins        = [];
  InstantMessage          = [];
  JavaFrameEmbedding      = [];
  JavaScriptCore          = [ CF ];
  Kerberos                = [];
  Kernel                  = [ CF IOKit ];
  LDAP                    = [];
  LatentSemanticMapping   = [ Carbon CF ];
  MapKit                  = [];
  MediaAccessibility      = [ CF CoreGraphics CoreText QuartzCore ];
  MediaToolbox            = [ AudioToolbox CF CoreMedia ];
  NetFS                   = [ CF ];
  OSAKit                  = [ Carbon ];
  OpenAL                  = [];
  OpenCL                  = [ IOSurface OpenGL ];
  OpenGL                  = [];
  PCSC                    = [ CoreData ];
  PreferencePanes         = [];
  PubSub                  = [];
  Python                  = [ ApplicationServices ];
<<<<<<< HEAD
  QTKit                   = [ QuickTime ];
=======
  QTKit                   = [ CoreMediaIO CoreMedia MediaToolbox QuickTime VideoToolbox ];
>>>>>>> a27ca029
  QuickLook               = [ ApplicationServices CF ];
  QuickTime               = [ ApplicationServices AudioUnit Carbon CoreAudio CoreServices OpenGL QuartzCore ];
  Ruby                    = [];
  RubyCocoa               = [];
  SceneKit                = [];
  ScreenSaver             = [];
  Scripting               = [];
  ScriptingBridge         = [];
  Security                = [ CF IOKit ];
  SecurityFoundation      = [];
  SecurityInterface       = [ Security ];
  ServiceManagement       = [ CF Security ];
  Social                  = [];
  SpriteKit               = [];
  StoreKit                = [];
  SyncServices            = [];
  SystemConfiguration     = [ CF Security ];
  TWAIN                   = [ Carbon ];
  Tcl                     = [];
  Tk                      = [ ApplicationServices Carbon X11 ];
  VideoDecodeAcceleration = [ CF CoreVideo ];
  VideoToolbox            = [ CF CoreMedia CoreVideo ];
<<<<<<< HEAD
  WebKit                  = [ ApplicationServices Carbon JavaScriptCore OpenGL X11 ];
=======
  WebKit                  = [ ApplicationServices Carbon JavaScriptCore OpenGL ];
>>>>>>> a27ca029

  # Umbrellas
  Accelerate          = [ CoreWLAN IOBluetooth ];
  ApplicationServices = [ CF CoreServices CoreText ImageIO ];
  Carbon              = [ ApplicationServices CF CoreServices IOKit Security QuartzCore ];
  CoreBluetooth       = [];
  CoreServices        = [ CFNetwork CoreAudio CoreData CF DiskArbitration Security NetFS OpenDirectory ServiceManagement ];
  IOBluetooth         = [ IOKit ];
  JavaVM              = [];
  OpenDirectory       = [];
<<<<<<< HEAD
  Quartz              = [ QuickLook ];
=======
  Quartz              = [ QuickLook QTKit ];
>>>>>>> a27ca029
  QuartzCore          = [ ApplicationServices CF CoreVideo OpenCL ];
}<|MERGE_RESOLUTION|>--- conflicted
+++ resolved
@@ -80,11 +80,7 @@
   PreferencePanes         = [];
   PubSub                  = [];
   Python                  = [ ApplicationServices ];
-<<<<<<< HEAD
-  QTKit                   = [ QuickTime ];
-=======
   QTKit                   = [ CoreMediaIO CoreMedia MediaToolbox QuickTime VideoToolbox ];
->>>>>>> a27ca029
   QuickLook               = [ ApplicationServices CF ];
   QuickTime               = [ ApplicationServices AudioUnit Carbon CoreAudio CoreServices OpenGL QuartzCore ];
   Ruby                    = [];
@@ -107,11 +103,7 @@
   Tk                      = [ ApplicationServices Carbon X11 ];
   VideoDecodeAcceleration = [ CF CoreVideo ];
   VideoToolbox            = [ CF CoreMedia CoreVideo ];
-<<<<<<< HEAD
-  WebKit                  = [ ApplicationServices Carbon JavaScriptCore OpenGL X11 ];
-=======
   WebKit                  = [ ApplicationServices Carbon JavaScriptCore OpenGL ];
->>>>>>> a27ca029
 
   # Umbrellas
   Accelerate          = [ CoreWLAN IOBluetooth ];
@@ -122,10 +114,6 @@
   IOBluetooth         = [ IOKit ];
   JavaVM              = [];
   OpenDirectory       = [];
-<<<<<<< HEAD
-  Quartz              = [ QuickLook ];
-=======
   Quartz              = [ QuickLook QTKit ];
->>>>>>> a27ca029
   QuartzCore          = [ ApplicationServices CF CoreVideo OpenCL ];
 }