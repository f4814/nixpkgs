{ stdenv
, buildPythonPackage
, fetchPypi
, six
, pytest
, hypothesis
, pytestrunner
}:

buildPythonPackage rec {
  pname = "pyrsistent";
<<<<<<< HEAD
  version = "0.14.10";

  src = fetchPypi {
    inherit pname version;
    sha256 = "07f7ae71291af8b0dbad8c2ab630d8223e4a8c4e10fc37badda158c02e753acf";
=======
  version = "0.14.11";

  src = fetchPypi {
    inherit pname version;
    sha256 = "3ca82748918eb65e2d89f222b702277099aca77e34843c5eb9d52451173970e2";
>>>>>>> 0dbfd0e7
  };

  propagatedBuildInputs = [ six ];

  checkInputs = [ pytestrunner pytest hypothesis ];

  # pytestrunner is only needed to run tests
  patches = [ ./no-setup-requires-pytestrunner.patch ];

  meta = with stdenv.lib; {
    homepage = https://github.com/tobgu/pyrsistent/;
    description = "Persistent/Functional/Immutable data structures";
    license = licenses.mit;
    maintainers = with maintainers; [ desiderius ];
  };

}<|MERGE_RESOLUTION|>--- conflicted
+++ resolved
@@ -9,19 +9,11 @@
 
 buildPythonPackage rec {
   pname = "pyrsistent";
-<<<<<<< HEAD
-  version = "0.14.10";
-
-  src = fetchPypi {
-    inherit pname version;
-    sha256 = "07f7ae71291af8b0dbad8c2ab630d8223e4a8c4e10fc37badda158c02e753acf";
-=======
   version = "0.14.11";
 
   src = fetchPypi {
     inherit pname version;
     sha256 = "3ca82748918eb65e2d89f222b702277099aca77e34843c5eb9d52451173970e2";
->>>>>>> 0dbfd0e7
   };
 
   propagatedBuildInputs = [ six ];
