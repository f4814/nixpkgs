{ stdenv
, buildPythonPackage
, fetchPypi
, isPy3k
, protobuf
, google_api_core
, pytestCheckHook
}:

buildPythonPackage rec {
  pname = "proto-plus";
<<<<<<< HEAD
  version = "1.10.2";
=======
  version = "1.11.0";
>>>>>>> 20f001c0
  disabled = !isPy3k;

  src = fetchPypi {
    inherit pname version;
<<<<<<< HEAD
    sha256 = "cee328fc3da159ebbbdf15da6fb0b3bfe79ca32b075d208ff2a033854f6b324a";
=======
    sha256 = "416a0f13987789333cd8760a0ee998f8eccd6d7165ee9f283d64ca2de3e8774d";
>>>>>>> 20f001c0
  };

  propagatedBuildInputs = [ protobuf ];

  checkInputs = [ pytestCheckHook google_api_core ];

  meta = with stdenv.lib; {
    description = "Beautiful, idiomatic protocol buffers in Python";
    homepage = "https://github.com/googleapis/proto-plus-python";
    license = licenses.asl20;
    maintainers = [ maintainers.ruuda ];
  };
}<|MERGE_RESOLUTION|>--- conflicted
+++ resolved
@@ -9,20 +9,12 @@
 
 buildPythonPackage rec {
   pname = "proto-plus";
-<<<<<<< HEAD
-  version = "1.10.2";
-=======
   version = "1.11.0";
->>>>>>> 20f001c0
   disabled = !isPy3k;
 
   src = fetchPypi {
     inherit pname version;
-<<<<<<< HEAD
-    sha256 = "cee328fc3da159ebbbdf15da6fb0b3bfe79ca32b075d208ff2a033854f6b324a";
-=======
     sha256 = "416a0f13987789333cd8760a0ee998f8eccd6d7165ee9f283d64ca2de3e8774d";
->>>>>>> 20f001c0
   };
 
   propagatedBuildInputs = [ protobuf ];
