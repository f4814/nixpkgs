--- conflicted
+++ resolved
@@ -1,5 +1,5 @@
 { lib
-, fetchurl
+, fetchPypi
 , buildPythonPackage
 , cython
 , pytest, psutil, pytestrunner
@@ -7,18 +7,14 @@
 }:
 
 let
+
+in buildPythonPackage rec {
   pname = "multidict";
   version = "4.0.0";
-in buildPythonPackage rec {
-  name = "${pname}-${version}";
 
-  src = fetchurl {
-    url = "mirror://pypi/${builtins.substring 0 1 pname}/${pname}/${name}.tar.gz";
-<<<<<<< HEAD
+  src = fetchPypi {
+    inherit pname version;
     sha256 = "0y0pg3r9hlknny0zwg906wz81h8in6lgvnpbmzvl911bmnrqc95p";
-=======
-    sha256 = "b72486b3ad2b8444f7afebdafda8b111c1803e37203dfe81b7765298f2781778";
->>>>>>> a0f8e3a3
   };
 
   buildInputs = [ cython ];
