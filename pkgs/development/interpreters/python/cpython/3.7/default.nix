{ stdenv, fetchurl, fetchpatch
, glibc
, bzip2
, expat
, libffi
, gdbm
, lzma
, ncurses
, openssl
, readline
, sqlite
, tcl ? null, tk ? null, tix ? null, libX11 ? null, xproto ? null, x11Support ? false
, zlib
, callPackage
, self
, CF, configd
, python-setup-hook
# For the Python package set
, pkgs, packageOverrides ? (self: super: {})
}:

assert x11Support -> tcl != null
                  && tk != null
                  && xproto != null
                  && libX11 != null;
with stdenv.lib;

let
  majorVersion = "3.7";
  minorVersion = "0";
  minorVersionSuffix = "";
  pythonVersion = majorVersion;
  version = "${majorVersion}.${minorVersion}${minorVersionSuffix}";
  libPrefix = "python${majorVersion}";
  sitePackages = "lib/${libPrefix}/site-packages";

  buildInputs = filter (p: p != null) [
    zlib bzip2 expat lzma libffi gdbm sqlite readline ncurses openssl ]
    ++ optionals x11Support [ tcl tk libX11 xproto ]
    ++ optionals stdenv.isDarwin [ CF configd ];

  hasDistutilsCxxPatch = !(stdenv.cc.isGNU or false);

in stdenv.mkDerivation {
  name = "python3-${version}";
  pythonVersion = majorVersion;
  inherit majorVersion version;

  inherit buildInputs;

  src = fetchurl {
    url = "https://www.python.org/ftp/python/${majorVersion}.${minorVersion}/Python-${version}.tar.xz";
    sha256 = "0j9mic5c9lbd2b20wka7hily7szz740wy9ilfrczxap63rnrk0h3";
  };

  NIX_LDFLAGS = optionalString stdenv.isLinux "-lgcc_s";

  # Determinism: We fix the hashes of str, bytes and datetime objects.
  PYTHONHASHSEED=0;

  prePatch = optionalString stdenv.isDarwin ''
    substituteInPlace configure --replace '`/usr/bin/arch`' '"i386"'
    substituteInPlace configure --replace '-Wl,-stack_size,1000000' ' '
  '';

  patches = [
    ./no-ldconfig.patch
<<<<<<< HEAD
  ] ++ optionals hasDistutilsCxxPatch [
    # Fix for http://bugs.python.org/issue1222585
    # Upstream distutils is calling C compiler to compile C++ code, which
    # only works for GCC and Apple Clang. This makes distutils to call C++
    # compiler when needed.
    (fetchpatch {
      url = "https://bugs.python.org/file47669/python-3.8-distutils-C++.patch";
      sha256 = "0s801d7ww9yrk6ys053jvdhl0wicbznx08idy36f1nrrxsghb3ii";
=======

    # Fix darwin build https://bugs.python.org/issue34027
    (fetchpatch {
      url = https://bugs.python.org/file47666/darwin-libutil.patch;
      sha256 = "0242gihnw3wfskl4fydp2xanpl8k5q7fj4dp7dbbqf46a4iwdzpa";
>>>>>>> 2698bb46
    })
  ];

  postPatch = ''
  '' + optionalString (x11Support && (tix != null)) ''
    substituteInPlace "Lib/tkinter/tix.py" --replace "os.environ.get('TIX_LIBRARY')" "os.environ.get('TIX_LIBRARY') or '${tix}/lib'"
  '';

  CPPFLAGS="${concatStringsSep " " (map (p: "-I${getDev p}/include") buildInputs)}";
  LDFLAGS="${concatStringsSep " " (map (p: "-L${getLib p}/lib") buildInputs)}";
  LIBS="${optionalString (!stdenv.isDarwin) "-lcrypt"} ${optionalString (ncurses != null) "-lncurses"}";

  configureFlags = [
    "--enable-shared"
    "--with-threads"
    "--without-ensurepip"
    "--with-system-expat"
    "--with-system-ffi"
    "--with-openssl=${openssl.dev}"
  ];

  preConfigure = ''
    for i in /usr /sw /opt /pkg; do	# improve purity
      substituteInPlace ./setup.py --replace $i /no-such-path
    done
    ${optionalString stdenv.isDarwin ''
       export NIX_CFLAGS_COMPILE="$NIX_CFLAGS_COMPILE -msse2"
       export MACOSX_DEPLOYMENT_TARGET=10.6
     ''}
  '';

  setupHook = python-setup-hook sitePackages;

  postInstall = ''
    # needed for some packages, especially packages that backport functionality
    # to 2.x from 3.x
    for item in $out/lib/python${majorVersion}/test/*; do
      if [[ "$item" != */test_support.py*
         && "$item" != */test/support
         && "$item" != */test/libregrtest
         && "$item" != */test/regrtest.py* ]]; then
        rm -rf "$item"
      else
        echo $item
      fi
    done
    touch $out/lib/python${majorVersion}/test/__init__.py

    ln -s "$out/include/python${majorVersion}m" "$out/include/python${majorVersion}"
    paxmark E $out/bin/python${majorVersion}

    # Python on Nix is not manylinux1 compatible. https://github.com/NixOS/nixpkgs/issues/18484
    echo "manylinux1_compatible=False" >> $out/lib/${libPrefix}/_manylinux.py

    # Determinism: Windows installers were not deterministic.
    # We're also not interested in building Windows installers.
    find "$out" -name 'wininst*.exe' | xargs -r rm -f

    # Use Python3 as default python
    ln -s "$out/bin/idle3" "$out/bin/idle"
    ln -s "$out/bin/pydoc3" "$out/bin/pydoc"
    ln -s "$out/bin/python3" "$out/bin/python"
    ln -s "$out/bin/python3-config" "$out/bin/python-config"
    ln -s "$out/lib/pkgconfig/python3.pc" "$out/lib/pkgconfig/python.pc"

    # Get rid of retained dependencies on -dev packages, and remove
    # some $TMPDIR references to improve binary reproducibility.
    # Note that the .pyc file of _sysconfigdata.py should be regenerated!
    for i in $out/lib/python${majorVersion}/_sysconfigdata*.py $out/lib/python${majorVersion}/config-${majorVersion}m*/Makefile; do
      sed -i $i -e "s|-I/nix/store/[^ ']*||g" -e "s|-L/nix/store/[^ ']*||g" -e "s|$TMPDIR|/no-such-path|g"
    done

    # Determinism: rebuild all bytecode
    # We exclude lib2to3 because that's Python 2 code which fails
    # We rebuild three times, once for each optimization level
    # Python 3.7 implements PEP 552, introducing support for deterministic bytecode.
    # This is automatically used when `SOURCE_DATE_EPOCH` is set.
    find $out -name "*.py" | $out/bin/python     -m compileall -q -f -x "lib2to3" -i -
    find $out -name "*.py" | $out/bin/python -O  -m compileall -q -f -x "lib2to3" -i -
    find $out -name "*.py" | $out/bin/python -OO -m compileall -q -f -x "lib2to3" -i -
  '';

  passthru = let
    pythonPackages = callPackage ../../../../../top-level/python-packages.nix {python=self; overrides=packageOverrides;};
  in rec {
    inherit libPrefix sitePackages x11Support hasDistutilsCxxPatch;
    executable = "${libPrefix}m";
    buildEnv = callPackage ../../wrapper.nix { python = self; inherit (pythonPackages) requiredPythonModules; };
    withPackages = import ../../with-packages.nix { inherit buildEnv pythonPackages;};
    pkgs = pythonPackages;
    isPy3 = true;
    isPy37 = true;
    is_py3k = true;  # deprecated
    interpreter = "${self}/bin/${executable}";
  };

  enableParallelBuilding = true;

  meta = {
    homepage = http://python.org;
    description = "A high-level dynamically-typed programming language";
    longDescription = ''
      Python is a remarkably powerful dynamic programming language that
      is used in a wide variety of application domains. Some of its key
      distinguishing features include: clear, readable syntax; strong
      introspection capabilities; intuitive object orientation; natural
      expression of procedural code; full modularity, supporting
      hierarchical packages; exception-based error handling; and very
      high level dynamic data types.
    '';
    license = licenses.psfl;
    platforms = with platforms; linux ++ darwin;
    maintainers = with maintainers; [ fridh kragniz ];
  };
}<|MERGE_RESOLUTION|>--- conflicted
+++ resolved
@@ -65,7 +65,11 @@
 
   patches = [
     ./no-ldconfig.patch
-<<<<<<< HEAD
+    # Fix darwin build https://bugs.python.org/issue34027
+    (fetchpatch {
+      url = https://bugs.python.org/file47666/darwin-libutil.patch;
+      sha256 = "0242gihnw3wfskl4fydp2xanpl8k5q7fj4dp7dbbqf46a4iwdzpa";
+    })
   ] ++ optionals hasDistutilsCxxPatch [
     # Fix for http://bugs.python.org/issue1222585
     # Upstream distutils is calling C compiler to compile C++ code, which
@@ -74,13 +78,6 @@
     (fetchpatch {
       url = "https://bugs.python.org/file47669/python-3.8-distutils-C++.patch";
       sha256 = "0s801d7ww9yrk6ys053jvdhl0wicbznx08idy36f1nrrxsghb3ii";
-=======
-
-    # Fix darwin build https://bugs.python.org/issue34027
-    (fetchpatch {
-      url = https://bugs.python.org/file47666/darwin-libutil.patch;
-      sha256 = "0242gihnw3wfskl4fydp2xanpl8k5q7fj4dp7dbbqf46a4iwdzpa";
->>>>>>> 2698bb46
     })
   ];
 
