{ stdenv, fetchurl, openssl, cyrus_sasl, db, groff }:

stdenv.mkDerivation rec {
  name = "openldap-2.4.44";

  src = fetchurl {
    url = "http://www.openldap.org/software/download/OpenLDAP/openldap-release/${name}.tgz";
    sha256 = "0044p20hx07fwgw2mbwj1fkx04615hhs1qyx4mawj2bhqvrnppnp";
  };

  # TODO: separate "out" and "bin"
  outputs = [ "out" "dev" "man" "docdev" ];

  enableParallelBuilding = true;

  buildInputs = [ openssl cyrus_sasl db groff ];

  configureFlags =
    [ "--enable-overlays"
      "--disable-dependency-tracking"   # speeds up one-time build
    ] ++ stdenv.lib.optional (openssl == null) "--without-tls"
      ++ stdenv.lib.optional (cyrus_sasl == null) "--without-cyrus-sasl"
      ++ stdenv.lib.optional stdenv.isFreeBSD "--with-pic";

<<<<<<< HEAD
  # Workaround for the issue described in https://github.com/NixOS/patchelf/pull/98.
  preConfigure = ''
    export NIX_LDFLAGS_BEFORE+=" -rpath $out/lib"
  '';

  # Fixup broken libtool
=======
  # 1. Fixup broken libtool
  # 2. Libraries left in the build location confuse `patchelf --shrink-rpath`
  #    Delete these to let patchelf discover the right path instead.
  #    FIXME: that one can be removed when https://github.com/NixOS/patchelf/pull/98
  #    is in Nixpkgs patchelf.
>>>>>>> 838c7539
  preFixup = ''
    sed -e 's,-lsasl2,-L${cyrus_sasl.out}/lib -lsasl2,' \
        -e 's,-lssl,-L${openssl.out}/lib -lssl,' \
        -i $out/lib/libldap.la -i $out/lib/libldap_r.la
<<<<<<< HEAD

    rm -rf $out/var
=======
    rm -r libraries/*/.libs
>>>>>>> 838c7539
  '';

  meta = with stdenv.lib; {
    homepage    = http://www.openldap.org/;
    description = "An open source implementation of the Lightweight Directory Access Protocol";
    maintainers = with maintainers; [ lovek323 mornfall ];
    platforms   = platforms.unix;
  };
}<|MERGE_RESOLUTION|>--- conflicted
+++ resolved
@@ -22,30 +22,18 @@
       ++ stdenv.lib.optional (cyrus_sasl == null) "--without-cyrus-sasl"
       ++ stdenv.lib.optional stdenv.isFreeBSD "--with-pic";
 
-<<<<<<< HEAD
-  # Workaround for the issue described in https://github.com/NixOS/patchelf/pull/98.
-  preConfigure = ''
-    export NIX_LDFLAGS_BEFORE+=" -rpath $out/lib"
-  '';
-
-  # Fixup broken libtool
-=======
   # 1. Fixup broken libtool
   # 2. Libraries left in the build location confuse `patchelf --shrink-rpath`
   #    Delete these to let patchelf discover the right path instead.
   #    FIXME: that one can be removed when https://github.com/NixOS/patchelf/pull/98
   #    is in Nixpkgs patchelf.
->>>>>>> 838c7539
   preFixup = ''
     sed -e 's,-lsasl2,-L${cyrus_sasl.out}/lib -lsasl2,' \
         -e 's,-lssl,-L${openssl.out}/lib -lssl,' \
         -i $out/lib/libldap.la -i $out/lib/libldap_r.la
-<<<<<<< HEAD
 
     rm -rf $out/var
-=======
     rm -r libraries/*/.libs
->>>>>>> 838c7539
   '';
 
   meta = with stdenv.lib; {
