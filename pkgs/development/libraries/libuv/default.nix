{ stdenv, lib, fetchpatch, fetchFromGitHub, autoconf, automake, libtool, pkgconfig }:

stdenv.mkDerivation rec {
  version = "1.23.0";
  name = "libuv-${version}";

  src = fetchFromGitHub {
    owner = "libuv";
    repo = "libuv";
    rev = "v${version}";
    sha256 = "1yfx99f7qnq3qvcgbnih27dgwfg6c51xw6n6n2c3c1wb3mh95im0";
  };

  patches = [
    (fetchpatch {
      url = "https://github.com/libuv/libuv/commit/1a5d4f08238dd532c3718e210078de1186a5920d.patch";
      sha256 = "1s2692h4dvqnzwwicrkpj0zph1i2bhv39w31z5vh7ssgvykaradj";
    })
  ];

  postPatch = let
    toDisable = [
      "getnameinfo_basic" "udp_send_hang_loop" # probably network-dependent
      "spawn_setuid_fails" "spawn_setgid_fails" "fs_chown" # user namespaces
      "getaddrinfo_fail" "getaddrinfo_fail_sync"
      "threadpool_multiple_event_loops" # times out on slow machines
    ]
      # Sometimes: timeout (no output), failed uv_listen. Someone
      # should report these failures to libuv team. There tests should
      # be much more robust.
      ++ stdenv.lib.optionals stdenv.isDarwin [
        "process_title" "emfile" "poll_duplex" "poll_unidirectional"
        "ipc_listen_before_write" "ipc_listen_after_write" "ipc_tcp_connection"
        "tcp_alloc_cb_fail" "tcp_ping_pong" "tcp_ref3" "tcp_ref4"
        "tcp_bind6_error_inval" "tcp_bind6_error_addrinuse" "tcp_read_stop"
        "tcp_unexpected_read" "tcp_write_to_half_open_connection"
        "tcp_oob" "tcp_close_accept" "tcp_create_early_accept"
        "tcp_create_early" "tcp_close" "tcp_bind_error_inval"
        "tcp_bind_error_addrinuse" "tcp_shutdown_after_write"
        "tcp_open" "tcp_write_queue_order" "tcp_try_write" "tcp_writealot"
        "multiple_listen" "delayed_accept"
        "shutdown_close_tcp" "shutdown_eof" "shutdown_twice" "callback_stack"
<<<<<<< HEAD
        "tty_pty" "condvar_5"
=======
        "tty_pty"
      ] ++ stdenv.lib.optionals stdenv.isAarch32 [
        # I observe this test failing with some regularity on ARMv7:
        # https://github.com/libuv/libuv/issues/1871
        "shutdown_close_pipe"
>>>>>>> 35378f01
      ];
    tdRegexp = lib.concatStringsSep "\\|" toDisable;
    in lib.optionalString doCheck ''
      sed '/${tdRegexp}/d' -i test/test-list.h
    '';

  nativeBuildInputs = [ automake autoconf libtool pkgconfig ];

  preConfigure = ''
    LIBTOOLIZE=libtoolize ./autogen.sh
  '';

  enableParallelBuilding = true;

  doCheck = true;

  meta = with lib; {
    description = "A multi-platform support library with a focus on asynchronous I/O";
    homepage    = https://github.com/libuv/libuv;
    maintainers = with maintainers; [ cstrahan ];
    platforms   = with platforms; linux ++ darwin;
  };

}<|MERGE_RESOLUTION|>--- conflicted
+++ resolved
@@ -40,15 +40,11 @@
         "tcp_open" "tcp_write_queue_order" "tcp_try_write" "tcp_writealot"
         "multiple_listen" "delayed_accept"
         "shutdown_close_tcp" "shutdown_eof" "shutdown_twice" "callback_stack"
-<<<<<<< HEAD
         "tty_pty" "condvar_5"
-=======
-        "tty_pty"
       ] ++ stdenv.lib.optionals stdenv.isAarch32 [
         # I observe this test failing with some regularity on ARMv7:
         # https://github.com/libuv/libuv/issues/1871
         "shutdown_close_pipe"
->>>>>>> 35378f01
       ];
     tdRegexp = lib.concatStringsSep "\\|" toDisable;
     in lib.optionalString doCheck ''
