/* Build configuration used to build glibc, Info files, and locale
   information.  */

cross:

{ name, fetchurl, fetchgit ? null, stdenv, installLocales ? false
, gccCross ? null, kernelHeaders ? null
, machHeaders ? null, hurdHeaders ? null, libpthreadHeaders ? null
, mig ? null
, profilingLibraries ? false, meta
, preConfigure ? "", ... }@args:

let

  version = "2.17";

in

assert cross != null -> gccCross != null;
assert mig != null -> machHeaders != null;
assert machHeaders != null -> hurdHeaders != null;
assert hurdHeaders != null -> libpthreadHeaders != null;

stdenv.mkDerivation ({
  inherit kernelHeaders installLocales;

  # The host/target system.
  crossConfig = if cross != null then cross.config else null;

  inherit (stdenv) is64bit;

  enableParallelBuilding = true;

  /* Don't try to apply these patches to the Hurd's snapshot, which is
     older.  */
  patches = stdenv.lib.optionals (hurdHeaders == null)
    [ /* Have rpcgen(1) look for cpp(1) in $PATH.  */
      ./rpcgen-path.patch

      /* Allow NixOS and Nix to handle the locale-archive. */
      ./nix-locale-archive.patch

      /* Don't use /etc/ld.so.cache, for non-NixOS systems.  */
      ./dont-use-system-ld-so-cache.patch

      /* Without this patch many KDE binaries crash. */
      ./glibc-elf-localscope.patch

      /* Add blowfish password hashing support.  This is needed for
         compatibility with old NixOS installations (since NixOS used
         to default to blowfish). */
      ./glibc-crypt-blowfish.patch

      /* Fix for random "./sysdeps/posix/getaddrinfo.c:1467:
         rfc3484_sort: Assertion `src->results[i].native == -1 ||
         src->results[i].native == a2_native' failed." crashes. */
      ./glibc-rh739743.patch

<<<<<<< HEAD
      /* The command "getconf CS_PATH" returns the default search path
         "/bin:/usr/bin", which is inappropriate on NixOS machines. This
         patch extends the search path by "/run/current-system/sw/bin". */
      ./fix_path_attribute_in_getconf.patch
=======
      /* Fix buffer overrun in regexp matcher. */
      ./cve-2013-0242.patch

      /* Fix stack overflow in getaddrinfo with many results. */
      ./cve-2013-1914.patch
>>>>>>> 2cfbe7b2
    ];

  postPatch = ''
    # Needed for glibc to build with the gnumake 3.82
    # http://comments.gmane.org/gmane.linux.lfs.support/31227
    sed -i 's/ot \$/ot:\n\ttouch $@\n$/' manual/Makefile

    # nscd needs libgcc, and we don't want it dynamically linked
    # because we don't want it to depend on bootstrap-tools libs.
    echo "LDFLAGS-nscd += -static-libgcc" >> nscd/Makefile
  '';

  configureFlags =
    [ "-C"
      "--enable-add-ons"
      "--enable-obsolete-rpc"
      "--sysconfdir=/etc"
      "--localedir=/var/run/current-system/sw/lib/locale"
      "libc_cv_ssp=no"
      (if kernelHeaders != null
       then "--with-headers=${kernelHeaders}/include"
       else "--without-headers")
      (if profilingLibraries
       then "--enable-profile"
       else "--disable-profile")
    ] ++ stdenv.lib.optionals (cross == null && kernelHeaders != null) [
      "--enable-kernel=2.6.32"
    ] ++ stdenv.lib.optionals (cross != null) [
      (if cross.withTLS then "--with-tls" else "--without-tls")
      (if cross.float == "soft" then "--without-fp" else "--with-fp")
    ] ++ stdenv.lib.optionals (cross != null
          && cross.platform ? kernelMajor
          && cross.platform.kernelMajor == "2.6") [
      "--enable-kernel=2.6.0"
      "--with-__thread"
    ] ++ stdenv.lib.optionals (cross == null && stdenv.isArm) [
      "--host=arm-linux-gnueabi"
      "--build=arm-linux-gnueabi"

      # To avoid linking with -lgcc_s (dynamic link)
      # so the glibc does not depend on its compiler store path
      "libc_cv_as_needed=no"
    ];

  installFlags = [ "sysconfdir=$(out)/etc" ];

  buildInputs = stdenv.lib.optionals (cross != null) [ gccCross ]
    ++ stdenv.lib.optional (mig != null) mig;

  # Needed to install share/zoneinfo/zone.tab.  Set to impure /bin/sh to
  # prevent a retained dependency on the bootstrap tools in the stdenv-linux
  # bootstrap.
  BASH_SHELL = "/bin/sh";

  # Workaround for this bug:
  #   http://sourceware.org/bugzilla/show_bug.cgi?id=411
  # I.e. when gcc is compiled with --with-arch=i686, then the
  # preprocessor symbol `__i686' will be defined to `1'.  This causes
  # the symbol __i686.get_pc_thunk.dx to be mangled.
  NIX_CFLAGS_COMPILE = stdenv.lib.optionalString (stdenv.system == "i686-linux") "-U__i686";
}

# Remove the `gccCross' attribute so that the *native* glibc store path
# doesn't depend on whether `gccCross' is null or not.
// (removeAttrs args [ "gccCross" "fetchurl" "fetchgit" ]) //

{
  name = name + "-${version}" +
    stdenv.lib.optionalString (cross != null) "-${cross.config}";

  src =
    if hurdHeaders != null
    then fetchgit {
      # Shamefully the "official" glibc won't build on GNU, so use the one
      # maintained by the Hurd folks, `tschwinge/Roger_Whittaker' branch.
      # See <http://www.gnu.org/software/hurd/source_repositories/glibc.html>.
      url = "git://git.sv.gnu.org/hurd/glibc.git";
      sha256 = "cecec9dd5a2bafc875c56b058b6d7628a22b250b53747513dec304f31ffdb82d";
      rev = "d3cdecf18e6550b0984a42b43ed48c5fb26501e1";
    }
    else fetchurl {
      url = "mirror://gnu/glibc/glibc-${version}.tar.gz";
      sha256 = "0ym3zk9ii64279wgw7pw9xkbxczy2ci7ka6mnfs05rhlainhicm3";
    };

  # Remove absolute paths from `configure' & co.; build out-of-tree.
  preConfigure = ''
    export PWD_P=$(type -tP pwd)
    for i in configure io/ftwtest-sh; do
        # Can't use substituteInPlace here because replace hasn't been
        # built yet in the bootstrap.
        sed -i "$i" -e "s^/bin/pwd^$PWD_P^g"
    done

    mkdir ../build
    cd ../build

    configureScript="`pwd`/../$sourceRoot/configure"

    ${stdenv.lib.optionalString (stdenv.gcc.libc != null)
      ''makeFlags="$makeFlags BUILD_LDFLAGS=-Wl,-rpath,${stdenv.gcc.libc}/lib"''
    }

    ${preConfigure}
  '';

  meta = {
    homepage = http://www.gnu.org/software/libc/;
    description = "The GNU C Library"
      + stdenv.lib.optionalString (hurdHeaders != null) ", for GNU/Hurd";

    longDescription =
      '' Any Unix-like operating system needs a C library: the library which
         defines the "system calls" and other basic facilities such as
         open, malloc, printf, exit...

         The GNU C library is used as the C library in the GNU system and
         most systems with the Linux kernel.
      '';

    license = "LGPLv2+";

    maintainers = [ stdenv.lib.maintainers.ludo ];
    #platforms = stdenv.lib.platforms.linux;
  } // meta;
}

// stdenv.lib.optionalAttrs (hurdHeaders != null) {
  # Work around the fact that the configure snippet that looks for
  # <hurd/version.h> does not honor `--with-headers=$sysheaders' and that
  # glibc expects Mach, Hurd, and pthread headers to be in the same place.
  CPATH = "${hurdHeaders}/include:${machHeaders}/include:${libpthreadHeaders}/include";

  # Install NSS stuff in the right place.
  # XXX: This will be needed for all new glibcs and isn't Hurd-specific.
  makeFlags = ''vardbdir="$out/var/db"'';
})<|MERGE_RESOLUTION|>--- conflicted
+++ resolved
@@ -56,18 +56,16 @@
          src->results[i].native == a2_native' failed." crashes. */
       ./glibc-rh739743.patch
 
-<<<<<<< HEAD
       /* The command "getconf CS_PATH" returns the default search path
          "/bin:/usr/bin", which is inappropriate on NixOS machines. This
          patch extends the search path by "/run/current-system/sw/bin". */
       ./fix_path_attribute_in_getconf.patch
-=======
+
       /* Fix buffer overrun in regexp matcher. */
       ./cve-2013-0242.patch
 
       /* Fix stack overflow in getaddrinfo with many results. */
       ./cve-2013-1914.patch
->>>>>>> 2cfbe7b2
     ];
 
   postPatch = ''
