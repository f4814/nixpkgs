--- conflicted
+++ resolved
@@ -1,8 +1,4 @@
-<<<<<<< HEAD
-{ stdenv, fetchurl, cmake, boost }:
-=======
 { stdenv, fetchFromGitHub, cmake, boost, makePIC ? false }:
->>>>>>> b571a1a3
 
 stdenv.mkDerivation rec {
   name = "libyaml-cpp-${version}";
