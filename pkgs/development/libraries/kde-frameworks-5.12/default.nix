# Maintainer's Notes:
#
# Minor updates:
#  1. Edit ./manifest.sh to point to the updated URL. Upstream sometimes
#     releases updates that include only the changed packages; in this case,
#     multiple URLs can be provided and the results will be merged.
#  2. Run ./manifest.sh and ./dependencies.sh.
#  3. Build and enjoy.
#
# Major updates:
#  We prefer not to immediately overwrite older versions with major updates, so
#  make a copy of this directory first. After copying, be sure to delete ./tmp
#  if it exists. Then follow the minor update instructions.

{ pkgs, newScope, qt5 ? null, debug ? false }:

let inherit (pkgs) autonix stdenv symlinkJoin; in

with autonix; let inherit (stdenv) lib; in

let
  qt5_ = if qt5 != null then qt5 else pkgs.qt54;
in

let

  qt5 = qt5_;

  super =
    let json = builtins.fromJSON (builtins.readFile ./packages.json);
        mirrorUrl = n: pkg: pkg // {
          src = pkg.src // { url = "mirror://kde/${pkg.src.url}"; };
        };
        renames = builtins.fromJSON (builtins.readFile ./renames.json);
        propagated = [ "extra-cmake-modules" ];
        native = [
          "bison"
          "extra-cmake-modules"
          "flex"
          "kdoctools"
          "ki18n"
          "libxslt"
          "perl"
          "pythoninterp"
        ];
        user = [
          "qt5"
          "qt5core"
          "qt5dbus"
          "qt5gui"
          "qt5qml"
          "qt5quick"
          "qt5svg"
          "qt5webkitwidgets"
          "qt5widgets"
          "qt5x11extras"
          "shareddesktopontologies"
          "sharedmimeinfo"
        ];
    in lib.fold (f: attrs: f attrs) json [
      (lib.mapAttrs kdePackage)
      (userEnvDeps user)
      (nativeDeps native)
      (propagateDeps propagated)
      (renameDeps renames)
      (lib.mapAttrs mirrorUrl)
    ];

  kdePackage = name: pkg:
    let defaultOverride = drv: drv // {
          setupHook = ./setup-hook.sh;
          cmakeFlags =
            (drv.cmakeFlags or [])
            ++ [ "-DBUILD_TESTING=OFF" ]
            ++ lib.optional debug "-DCMAKE_BUILD_TYPE=Debug";
          meta = {
            license = with stdenv.lib.licenses; [
              lgpl21Plus lgpl3Plus bsd2 mit gpl2Plus gpl3Plus fdl12
            ];
            platforms = stdenv.lib.platforms.linux;
            maintainers = with stdenv.lib.maintainers; [ ttuegel ];
            homepage = "http://www.kde.org";
          };
        };
        callPackage = newScope {
          inherit (stdenv) mkDerivation;
          inherit (pkgs) fetchurl;
          inherit scope;
        };
    in mkPackage callPackage defaultOverride name pkg;

  scope =
    # packages in this collection
    self //
    # packages pinned to this version of Qt 5
    {
      dbusmenu-qt5 = pkgs.libdbusmenu_qt5.override { inherit qt5; };
      phonon4qt5 = pkgs.phonon_qt5.override { inherit qt5; };
      polkit_qt5 = pkgs.polkit_qt5.override { inherit qt5; };
      qt5 = qt5.base;
      qt5core = qt5.base;
      qt5dbus = qt5.base;
      qt5gui = qt5.base;
      qt5linguisttools = qt5.tools;
      qt5qml = [qt5.declarative qt5.graphicaleffects];
      qt5quick = [qt5.quickcontrols qt5.graphicaleffects];
      qt5script = qt5.script;
      qt5svg = qt5.svg;
      qt5webkitwidgets = qt5.webkit;
      qt5widgets = qt5.base;
      qt5x11extras = qt5.x11extras;
      qt5xmlpatterns = qt5.xmlpatterns;
    } //
    # packages from the nixpkgs collection
    (with pkgs;
      {
        inherit acl cmake docbook_xml_dtd_45 docbook5_xsl epoxy fam gpgme
                libgcrypt libgit2 modemmanager networkmanager perl
<<<<<<< HEAD
                perlPackages qimageblitz xlibs zlib;
=======
                perlPackages qimageblitz xorg zlib;
>>>>>>> a27ca029
        boost = boost155;
        gif = giflib;
        glib2 = glib;
        jpeg = libjpeg;
        libintl = gettext;
        liblzma = lzma;
        pythoninterp = python;
        pythonlibrary = python;
        sharedmimeinfo = shared_mime_info;
      }
    );

  self = super // {
    bluez-qt = overrideDerivation super.bluez-qt (drv: {
      preConfigure = ''
        substituteInPlace CMakeLists.txt \
          --replace /lib/udev/rules.d "$out/lib/udev/rules.d"
      '';
    });

    extra-cmake-modules = overrideDerivation super.extra-cmake-modules (drv: {
      buildInputs = [];
      nativeBuildInputs = [];
      propagatedBuildInputs = [];
      propagatedNativeBuildInputs = [ scope.cmake pkgs.pkgconfig qt5.tools ];
      propagatedUserEnvPkgs = [];
      cmakeFlags = ["-DBUILD_TESTING=OFF"];
      patches = [./extra-cmake-modules/0001-extra-cmake-modules-paths.patch];
      meta = {
        license = stdenv.lib.licenses.bsd2;
        platforms = stdenv.lib.platforms.linux;
        maintainers = with stdenv.lib.maintainers; [ ttuegel ];
        homepage = "http://www.kde.org";
      };
    });

    frameworkintegration = extendDerivation super.frameworkintegration {
      buildInputs = [ scope.xorg.libXcursor ];
    };

    kauth = extendDerivation super.kauth {
      buildInputs = [ scope.polkit_qt5 ];
      patches = [ ./kauth/kauth-policy-install.patch ];
    };

    kcmutils = extendDerivation super.kcmutils {
      patches = [ ./kcmutils/kcmutils-pluginselector-follow-symlinks.patch ];
    };

    kconfigwidgets = extendDerivation super.kconfigwidgets {
      patches = [ ./kconfigwidgets/kconfigwidgets-helpclient-follow-symlinks.patch ];
    };

    kdelibs4support = extendDerivation super.kdelibs4support {
      buildInputs = [ scope.networkmanager scope.xorg.libSM ];
      cmakeFlags = [
        "-DDocBookXML4_DTD_DIR=${pkgs.docbook_xml_dtd_45}/xml/dtd/docbook"
        "-DDocBookXML4_DTD_VERSION=4.5"
      ];
    };

    kdoctools = extendDerivation super.kdoctools {
      propagatedNativeBuildInputs = [ scope.perl scope.perlPackages.URI ];
      cmakeFlags = [
        "-DDocBookXML4_DTD_DIR=${scope.docbook_xml_dtd_45}/xml/dtd/docbook"
        "-DDocBookXML4_DTD_VERSION=4.5"
        "-DDocBookXSL_DIR=${scope.docbook5_xsl}/xml/xsl/docbook"
      ];
      patches = [ ./kdoctools/kdoctools-no-find-docbook-xml.patch ];
    };

    ki18n = extendDerivation super.ki18n {
      propagatedNativeBuildInputs = with scope; [ libintl pythoninterp ];
    };

    kimageformats = extendDerivation super.kimageformats {
      NIX_CFLAGS_COMPILE = "-I${pkgs.ilmbase}/include/OpenEXR";
    };

    kinit = extendDerivation super.kinit {
      patches = [./kinit/0001-kinit-libpath.patch];
    };

    kpackage = extendDerivation super.kpackage {
      patches = [ ./kpackage/0001-allow-external-paths.patch ];
    };

    kservice = extendDerivation super.kservice {
      buildInputs = [ scope.kwindowsystem ];
      patches = [
        ./kservice/kservice-kbuildsycoca-follow-symlinks.patch
        ./kservice/kservice-kbuildsycoca-no-canonicalize-path.patch
      ];
    };

    ktexteditor = extendDerivation super.ktexteditor {
      patches = [ ./ktexteditor/0001-no-qcoreapplication.patch ];
    };

    kwallet = extendDerivation super.kwallet {
      buildInputs = [ scope.kdoctools ];
    };

    networkmanager-qt = extendDerivation super.networkmanager-qt {
      propagatedBuildInputs = [ scope.networkmanager ];
    };
  };

in self<|MERGE_RESOLUTION|>--- conflicted
+++ resolved
@@ -116,11 +116,7 @@
       {
         inherit acl cmake docbook_xml_dtd_45 docbook5_xsl epoxy fam gpgme
                 libgcrypt libgit2 modemmanager networkmanager perl
-<<<<<<< HEAD
-                perlPackages qimageblitz xlibs zlib;
-=======
                 perlPackages qimageblitz xorg zlib;
->>>>>>> a27ca029
         boost = boost155;
         gif = giflib;
         glib2 = glib;
