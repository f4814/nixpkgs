--- conflicted
+++ resolved
@@ -1,10 +1,5 @@
-<<<<<<< HEAD
-{ stdenv, icu, expat, zlib, bzip2, python, fixDarwinDylibNames, makeSetupHook
+{ stdenv, icu, expat, zlib, bzip2, python, fixDarwinDylibNames
 , toolset ? if stdenv.isDarwin then "clang" else null
-=======
-{ stdenv, icu, expat, zlib, bzip2, python, fixDarwinDylibNames
-, toolset ? null
->>>>>>> ea49ac04
 , enableRelease ? true
 , enableDebug ? false
 , enableSingleThreaded ? false
