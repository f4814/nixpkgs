/* This file defines the composition for CRAN (R) packages. */

{ R, pkgs, overrides }:

let
  inherit (pkgs) fetchurl stdenv lib;

  buildRPackage = pkgs.callPackage ./generic-builder.nix { inherit R; };

  # Generates package templates given per-repository settings
  #
  # some packages, e.g. cncaGUI, require X running while installation,
  # so that we use xvfb-run if requireX is true.
  mkDerive = {mkHomepage, mkUrls}: lib.makeOverridable ({
        name, version, sha256,
        depends ? [],
        doCheck ? true,
        requireX ? false,
        broken ? false,
        hydraPlatforms ? R.meta.hydraPlatforms
      }: buildRPackage {
    name = "${name}-${version}";
    src = fetchurl {
      inherit sha256;
      urls = mkUrls { inherit name version; };
    };
    inherit doCheck requireX;
    propagatedBuildInputs = depends;
    nativeBuildInputs = depends;
    meta.homepage = mkHomepage name;
    meta.platforms = R.meta.platforms;
    meta.hydraPlatforms = hydraPlatforms;
    meta.broken = broken;
  });

  # Templates for generating Bioconductor, CRAN and IRkernel packages
  # from the name, version, sha256, and optional per-package arguments above
  #
  deriveBioc = mkDerive {
    mkHomepage = name: "http://cran.r-project.org/web/packages/${name}/";
    mkUrls = {name, version}: [ "mirror://bioc/src/contrib/${name}_${version}.tar.gz" ];
  };
  deriveCran = mkDerive {
    mkHomepage = name: "http://bioconductor.org/packages/release/bioc/html/${name}.html";
    mkUrls = {name, version}: [
      "mirror://cran/src/contrib/${name}_${version}.tar.gz"
      "mirror://cran/src/contrib/00Archive/${name}/${name}_${version}.tar.gz"
    ];
  };
  deriveIRkernel = mkDerive {
    mkHomepage = name: "http://irkernel.github.io/";
    mkUrls = {name, version}: [ "http://irkernel.github.io/src/contrib/${name}_${version}.tar.gz" ];
  };

  # Overrides package definitions with nativeBuildInputs.
  # For example,
  #
  # overrideNativeBuildInputs {
  #   foo = [ pkgs.bar ]
  # } old
  #
  # results in
  #
  # {
  #   foo = old.foo.overrideDerivation (attrs: {
  #     nativeBuildInputs = attrs.nativeBuildInputs ++ [ pkgs.bar ];
  #   });
  # }
  overrideNativeBuildInputs = overrides: old:
    lib.mapAttrs (name: value:
      (builtins.getAttr name old).overrideDerivation (attrs: {
        nativeBuildInputs = attrs.nativeBuildInputs ++ value;
      })
    ) overrides;

  # Overrides package definitions with buildInputs.
  # For example,
  #
  # overrideBuildInputs {
  #   foo = [ pkgs.bar ]
  # } old
  #
  # results in
  #
  # {
  #   foo = old.foo.overrideDerivation (attrs: {
  #     buildInputs = attrs.buildInputs ++ [ pkgs.bar ];
  #   });
  # }
  overrideBuildInputs = overrides: old:
    lib.mapAttrs (name: value:
      (builtins.getAttr name old).overrideDerivation (attrs: {
        buildInputs = attrs.buildInputs ++ value;
      })
    ) overrides;

  # Overrides package definitions with new R dependencies.
  # For example,
  #
  # overrideRDepends {
  #   foo = [ self.bar ]
  # } old
  #
  # results in
  #
  # {
  #   foo = old.foo.overrideDerivation (attrs: {
  #     nativeBuildInputs = attrs.nativeBuildInputs ++ [ self.bar ];
  #     propagatedNativeBuildInputs = attrs.propagatedNativeBuildInputs ++ [ self.bar ];
  #   });
  # }
  overrideRDepends = overrides: old:
    lib.mapAttrs (name: value:
      (builtins.getAttr name old).overrideDerivation (attrs: {
        nativeBuildInputs = attrs.nativeBuildInputs ++ value;
        propagatedNativeBuildInputs = attrs.propagatedNativeBuildInputs ++ value;
      })
    ) overrides;

  # Overrides package definition requiring X running to install.
  # For example,
  #
  # overrideRequireX [
  #   "foo"
  # ] old
  #
  # results in
  #
  # {
  #   foo = old.foo.override {
  #     requireX = true;
  #   };
  # }
  overrideRequireX = packageNames: old:
    let
      nameValuePairs = map (name: {
        inherit name;
        value = (builtins.getAttr name old).override {
          requireX = true;
        };
      }) packageNames;
    in
      builtins.listToAttrs nameValuePairs;

  # Overrides package definition to skip check.
  # For example,
  #
  # overrideSkipCheck [
  #   "foo"
  # ] old
  #
  # results in
  #
  # {
  #   foo = old.foo.override {
  #     doCheck = false;
  #   };
  # }
  overrideSkipCheck = packageNames: old:
    let
      nameValuePairs = map (name: {
        inherit name;
        value = (builtins.getAttr name old).override {
          doCheck = false;
        };
      }) packageNames;
    in
      builtins.listToAttrs nameValuePairs;

  # Overrides package definition to mark it broken.
  # For example,
  #
  # overrideBroken [
  #   "foo"
  # ] old
  #
  # results in
  #
  # {
  #   foo = old.foo.override {
  #     broken = true;
  #   };
  # }
  overrideBroken = packageNames: old:
    let
      nameValuePairs = map (name: {
        inherit name;
        value = (builtins.getAttr name old).override {
          broken = true;
        };
      }) packageNames;
    in
      builtins.listToAttrs nameValuePairs;

  defaultOverrides = old: new:
    let old0 = old; in
    let
      old1 = old0 // (overrideRequireX packagesRequireingX old0);
      old2 = old1 // (overrideSkipCheck packagesToSkipCheck old1);
      old3 = old2 // (overrideRDepends packagesWithRDepends old2);
      old4 = old3 // (overrideNativeBuildInputs packagesWithNativeBuildInputs old3);
      old5 = old4 // (overrideBuildInputs packagesWithBuildInputs old4);
      old6 = old5 // (overrideBroken brokenPackages old5);
      old = old6;
    in old // (otherOverrides old new);

  # Recursive override pattern.
  # `_self` is a collection of packages;
  # `self` is `_self` with overridden packages;
  # packages in `_self` may depends on overridden packages.
  self = (defaultOverrides _self self) // overrides;
  _self = import ./bioc-packages.nix { inherit self; derive = deriveBioc; } //
          import ./cran-packages.nix { inherit self; derive = deriveCran; } //
          import ./irkernel-packages.nix { inherit self; derive = deriveIRkernel; };

  # tweaks for the individual packages and "in self" follow

  packagesWithRDepends = {
    FactoMineR = [ self.car ];
    pander = [ self.codetools ];
  };

  packagesWithNativeBuildInputs = {
    abn = [ pkgs.gsl ];
    adimpro = [ pkgs.imagemagick ];
    audio = [ pkgs.portaudio ];
    BayesSAE = [ pkgs.gsl ];
    BayesVarSel = [ pkgs.gsl ];
    BayesXsrc = [ pkgs.readline pkgs.ncurses ];
    bigGP = [ pkgs.openmpi ];
    BiocCheck = [ pkgs.which ];
    Biostrings = [ pkgs.zlib ];
    bnpmr = [ pkgs.gsl ];
    BNSP = [ pkgs.gsl ];
    cairoDevice = [ pkgs.gtk2 ];
    Cairo = [ pkgs.libtiff pkgs.libjpeg pkgs.cairo ];
    Cardinal = [ pkgs.which ];
    CARramps = [ pkgs.linuxPackages.nvidia_x11 pkgs.liblapack ];
    chebpol = [ pkgs.fftw ];
    ChemmineOB = [ pkgs.openbabel pkgs.pkgconfig ];
    cit = [ pkgs.gsl ];
    curl = [ pkgs.curl ];
    devEMF = [ pkgs.xorg.libXft ];
    diversitree = [ pkgs.gsl pkgs.fftw ];
    EMCluster = [ pkgs.liblapack ];
    fftw = [ pkgs.fftw ];
    fftwtools = [ pkgs.fftw ];
    Formula = [ pkgs.gmp ];
    geoCount = [ pkgs.gsl ];
    git2r = [ pkgs.zlib pkgs.openssl ];
    GLAD = [ pkgs.gsl ];
    glpkAPI = [ pkgs.gmp pkgs.glpk ];
    gmp = [ pkgs.gmp ];
    graphscan = [ pkgs.gsl ];
    gsl = [ pkgs.gsl ];
    HiCseg = [ pkgs.gsl ];
    iBMQ = [ pkgs.gsl ];
    igraph = [ pkgs.gmp ];
    JavaGD = [ pkgs.jdk ];
    jpeg = [ pkgs.libjpeg ];
    KFKSDS = [ pkgs.gsl ];
    kza = [ pkgs.fftw ];
    libamtrack = [ pkgs.gsl ];
    mixcat = [ pkgs.gsl ];
    mvabund = [ pkgs.gsl ];
    mwaved = [ pkgs.fftw ];
    ncdf4 = [ pkgs.netcdf ];
    ncdf = [ pkgs.netcdf ];
    nloptr = [ pkgs.nlopt ];
    openssl = [ pkgs.openssl ];
    outbreaker = [ pkgs.gsl ];
    pander = [ pkgs.pandoc pkgs.which ];
    pbdMPI = [ pkgs.openmpi ];
    pbdNCDF4 = [ pkgs.netcdf ];
    pbdPROF = [ pkgs.openmpi ];
    PKI = [ pkgs.openssl ];
    png = [ pkgs.libpng ];
    PopGenome = [ pkgs.zlib ];
    proj4 = [ pkgs.proj ];
    qtbase = [ pkgs.qt4 ];
    qtpaint = [ pkgs.qt4 ];
    R2GUESS = [ pkgs.gsl ];
    R2SWF = [ pkgs.zlib pkgs.libpng pkgs.freetype ];
    RAppArmor = [ pkgs.libapparmor ];
    rapportools = [ pkgs.which ];
    rapport = [ pkgs.which ];
    rbamtools = [ pkgs.zlib ];
    RCA = [ pkgs.gmp ];
    rcdd = [ pkgs.gmp ];
    RcppCNPy = [ pkgs.zlib ];
    RcppGSL = [ pkgs.gsl ];
    RcppOctave = [ pkgs.zlib pkgs.bzip2 pkgs.icu pkgs.lzma pkgs.pcre pkgs.octave ];
    RcppZiggurat = [ pkgs.gsl ];
    rgdal = [ pkgs.proj pkgs.gdal ];
    rgeos = [ pkgs.geos ];
    rggobi = [ pkgs.ggobi pkgs.gtk2 pkgs.libxml2 ];
    rgl = [ pkgs.mesa pkgs.xlibsWrapper ];
    Rglpk = [ pkgs.glpk ];
    RGtk2 = [ pkgs.gtk2 ];
    Rhpc = [ pkgs.zlib pkgs.bzip2 pkgs.icu pkgs.lzma pkgs.openmpi pkgs.pcre ];
    Rhtslib = [ pkgs.zlib ];
    ridge = [ pkgs.gsl ];
    RJaCGH = [ pkgs.zlib ];
    rjags = [ pkgs.jags ];
    rJava = [ pkgs.zlib pkgs.bzip2 pkgs.icu pkgs.lzma pkgs.pcre pkgs.jdk pkgs.libzip ];
    Rlibeemd = [ pkgs.gsl ];
    rmatio = [ pkgs.zlib ];
    Rmpfr = [ pkgs.gmp pkgs.mpfr ];
    Rmpi = [ pkgs.openmpi ];
    RMySQL = [ pkgs.zlib pkgs.mysql.lib ];
    RNetCDF = [ pkgs.netcdf pkgs.udunits ];
    RODBCext = [ pkgs.libiodbc ];
    RODBC = [ pkgs.libiodbc ];
    rpg = [ pkgs.postgresql ];
    rphast = [ pkgs.pcre pkgs.zlib pkgs.bzip2 pkgs.gzip pkgs.readline ];
    Rpoppler = [ pkgs.poppler ];
    RPostgreSQL = [ pkgs.postgresql ];
    RProtoBuf = [ pkgs.protobuf ];
    rpud = [ pkgs.linuxPackages.nvidia_x11 ];
    rPython = [ pkgs.python ];
    RSclient = [ pkgs.openssl ];
    Rserve = [ pkgs.openssl ];
    Rssa = [ pkgs.fftw ];
    rtfbs = [ pkgs.zlib pkgs.pcre pkgs.bzip2 pkgs.gzip pkgs.readline ];
    rtiff = [ pkgs.libtiff ];
    runjags = [ pkgs.jags ];
    RVowpalWabbit = [ pkgs.zlib pkgs.boost ];
    rzmq = [ pkgs.zeromq3 ];
    SAVE = [ pkgs.zlib pkgs.bzip2 pkgs.icu pkgs.lzma pkgs.pcre ];
    sdcTable = [ pkgs.gmp pkgs.glpk ];
    seewave = [ pkgs.fftw pkgs.libsndfile ];
    SemiCompRisks = [ pkgs.gsl ];
    seqinr = [ pkgs.zlib ];
    seqminer = [ pkgs.zlib pkgs.bzip2 ];
    showtext = [ pkgs.zlib pkgs.libpng pkgs.icu pkgs.freetype ];
    simplexreg = [ pkgs.gsl ];
    SOD = [ pkgs.cudatoolkit ]; # requres CL/cl.h
    spate = [ pkgs.fftw ];
    sprint = [ pkgs.openmpi ];
    ssanv = [ pkgs.proj ];
    stsm = [ pkgs.gsl ];
    stringi = [ pkgs.icu ];
    survSNP = [ pkgs.gsl ];
    sysfonts = [ pkgs.zlib pkgs.libpng pkgs.freetype ];
    TAQMNGR = [ pkgs.zlib ];
    tiff = [ pkgs.libtiff ];
    TKF = [ pkgs.gsl ];
    tkrplot = [ pkgs.xorg.libX11 ];
    topicmodels = [ pkgs.gsl ];
    udunits2 = [ pkgs.udunits pkgs.expat ];
    V8 = [ pkgs.v8 ];
    VBLPCM = [ pkgs.gsl ];
    VBmix = [ pkgs.gsl pkgs.fftw pkgs.qt4 ];
    WhopGenome = [ pkgs.zlib ];
    XBRL = [ pkgs.zlib pkgs.libxml2 ];
    xml2 = [ pkgs.libxml2 ];
    XML = [ pkgs.libtool pkgs.libxml2 pkgs.xmlsec pkgs.libxslt ];
  };

  packagesWithBuildInputs = {
    # sort -t '=' -k 2
    svKomodo = [ pkgs.which ];
    nat = [ pkgs.which ];
    nat_nblast = [ pkgs.which ];
    nat_templatebrains = [ pkgs.which ];
    RMark = [ pkgs.which ];
    RPushbullet = [ pkgs.which ];
    qtpaint = [ pkgs.cmake ];
    qtbase = [ pkgs.cmake pkgs.perl ];
    gmatrix = [ pkgs.cudatoolkit ];
    WideLM = [ pkgs.cudatoolkit ];
    RCurl = [ pkgs.curl ];
    R2SWF = [ pkgs.pkgconfig ];
    rggobi = [ pkgs.pkgconfig ];
    RGtk2 = [ pkgs.pkgconfig ];
    RProtoBuf = [ pkgs.pkgconfig ];
    Rpoppler = [ pkgs.pkgconfig ];
    VBmix = [ pkgs.pkgconfig ];
    XML = [ pkgs.pkgconfig ];
    cairoDevice = [ pkgs.pkgconfig ];
    chebpol = [ pkgs.pkgconfig ];
    fftw = [ pkgs.pkgconfig ];
    geoCount = [ pkgs.pkgconfig ];
    kza = [ pkgs.pkgconfig ];
    mwaved = [ pkgs.pkgconfig ];
    showtext = [ pkgs.pkgconfig ];
    spate = [ pkgs.pkgconfig ];
    stringi = [ pkgs.pkgconfig ];
    sysfonts = [ pkgs.pkgconfig ];
    Cairo = [ pkgs.pkgconfig ];
    Rsymphony = [ pkgs.pkgconfig pkgs.doxygen pkgs.graphviz pkgs.subversion ];
    qtutils = [ pkgs.qt4 ];
    ecoretriever = [ pkgs.which ];
    tcltk2 = [ pkgs.tcl pkgs.tk ];
    tikzDevice = [ pkgs.which pkgs.texLive ];
    rPython = [ pkgs.which ];
    CARramps = [ pkgs.which pkgs.cudatoolkit ];
    gridGraphics = [ pkgs.which ];
    gputools = [ pkgs.which pkgs.cudatoolkit ];
    rpud = [ pkgs.which pkgs.cudatoolkit ];
    adimpro = [ pkgs.which pkgs.xorg.xdpyinfo ];
    PET = [ pkgs.which pkgs.xorg.xdpyinfo pkgs.imagemagick ];
    dti = [ pkgs.which pkgs.xorg.xdpyinfo pkgs.imagemagick ];
  };

  packagesRequireingX = [
    "accrual"
    "ade4TkGUI"
    "adehabitat"
    "analogue"
    "analogueExtra"
    "AnalyzeFMRI"
    "AnnotLists"
    "AnthropMMD"
    "aplpack"
    "aqfig"
    "arf3DS4"
    "asbio"
    "AtelieR"
    "BAT"
    "bayesDem"
    "BCA"
    "BEQI2"
    "betapart"
    "betaper"
    "BiodiversityR"
    "BioGeoBEARS"
    "bio_infer"
    "bipartite"
    "biplotbootGUI"
    "blender"
    "cairoDevice"
    "CCTpack"
    "cncaGUI"
    "cocorresp"
    "CommunityCorrelogram"
    "confidence"
    "constrainedKriging"
    "ConvergenceConcepts"
    "cpa"
    "DALY"
    "dave"
    "debug"
    "Deducer"
    "DeducerExtras"
    "DeducerPlugInExample"
    "DeducerPlugInScaling"
    "DeducerSpatial"
    "DeducerSurvival"
    "DeducerText"
    "Demerelate"
    "DescTools"
    "detrendeR"
    "dgmb"
    "DivMelt"
    "dpa"
    "DSpat"
    "dynamicGraph"
    "dynBiplotGUI"
    "EasyqpcR"
    "EcoVirtual"
    "ENiRG"
    "EnQuireR"
    "eVenn"
    "exactLoglinTest"
    "FAiR"
    "fat2Lpoly"
    "fbati"
    "FD"
    "feature"
    "FeedbackTS"
    "FFD"
    "fgui"
    "fisheyeR"
    "fit4NM"
    "forams"
    "forensim"
    "FreeSortR"
    "fscaret"
    "fSRM"
    "gcmr"
    "Geneland"
    "GeoGenetix"
    "geomorph"
    "geoR"
    "geoRglm"
    "georob"
    "GeoXp"
    "GGEBiplotGUI"
    "gnm"
    "GPCSIV"
    "GrammR"
    "GrapheR"
    "GroupSeq"
    "gsubfn"
    "GUniFrac"
    "gWidgets2RGtk2"
    "gWidgets2tcltk"
    "gWidgetsRGtk2"
    "gWidgetstcltk"
    "HH"
    "HiveR"
    "HomoPolymer"
    "iBUGS"
    "ic50"
    "iDynoR"
    "in2extRemes"
    "iplots"
    "isopam"
    "IsotopeR"
    "JGR"
    "KappaGUI"
    "likeLTD"
    "loe"
    "logmult"
    "LS2Wstat"
    "MAR1"
    "MareyMap"
    "memgene"
    "MergeGUI"
    "metacom"
    "Meth27QC"
    "MetSizeR"
    "MicroStrategyR"
    "migui"
    "miniGUI"
    "MissingDataGUI"
    "mixsep"
    "mlDNA"
    "MplusAutomation"
    "mpmcorrelogram"
    "mritc"
    "MTurkR"
    "multgee"
    "multibiplotGUI"
    "nodiv"
    "OligoSpecificitySystem"
    "onemap"
    "OpenRepGrid"
    "palaeoSig"
    "paleoMAS"
    "pbatR"
    "PBSadmb"
    "PBSmodelling"
    "PCPS"
    "pez"
    "phylotools"
    "picante"
    "PKgraph"
    "playwith"
    "plotSEMM"
    "plsRbeta"
    "plsRglm"
    "pmg"
    "PopGenReport"
    "poppr"
    "powerpkg"
    "PredictABEL"
    "prefmod"
    "PrevMap"
    "ProbForecastGOP"
    "QCAGUI"
    "qtbase"
    "qtpaint"
    "qtutils"
    "R2STATS"
    "r4ss"
    "RandomFields"
    "rareNMtests"
    "rAverage"
    "Rcmdr"
    "RcmdrPlugin_BCA"
    "RcmdrPlugin_coin"
    "RcmdrPlugin_depthTools"
    "RcmdrPlugin_DoE"
    "RcmdrPlugin_doex"
    "RcmdrPlugin_EACSPIR"
    "RcmdrPlugin_EBM"
    "RcmdrPlugin_EcoVirtual"
    "RcmdrPlugin_epack"
    "RcmdrPlugin_EZR"
    "RcmdrPlugin_FactoMineR"
    "RcmdrPlugin_HH"
    "RcmdrPlugin_IPSUR"
    "RcmdrPlugin_KMggplot2"
    "RcmdrPlugin_lfstat"
    "RcmdrPlugin_MA"
    "RcmdrPlugin_mosaic"
    "RcmdrPlugin_MPAStats"
    "RcmdrPlugin_orloca"
    "RcmdrPlugin_plotByGroup"
    "RcmdrPlugin_pointG"
    "RcmdrPlugin_qual"
    "RcmdrPlugin_ROC"
    "RcmdrPlugin_sampling"
    "RcmdrPlugin_SCDA"
    "RcmdrPlugin_SLC"
    "RcmdrPlugin_SM"
    "RcmdrPlugin_sos"
    "RcmdrPlugin_steepness"
    "RcmdrPlugin_survival"
    "RcmdrPlugin_TeachingDemos"
    "RcmdrPlugin_temis"
    "RcmdrPlugin_UCA"
    "recluster"
    "relax"
    "relimp"
    "RenextGUI"
    "reportRx"
    "reshapeGUI"
    "rgl"
    "RHRV"
    "rich"
    "rioja"
    "ripa"
    "rite"
    "rnbn"
    "RNCEP"
    "RQDA"
    "RSDA"
    "rsgcc"
    "RSurvey"
    "RunuranGUI"
    "sdcMicroGUI"
    "sharpshootR"
    "simba"
    "Simile"
    "SimpleTable"
    "SOLOMON"
    "soundecology"
    "SPACECAP"
    "spacodiR"
    "spatsurv"
    "sqldf"
    "SRRS"
    "SSDforR"
    "statcheck"
    "StatDA"
    "STEPCAM"
    "stosim"
    "strvalidator"
    "stylo"
    "svDialogstcltk"
    "svIDE"
    "svSocket"
    "svWidgets"
    "SYNCSA"
    "SyNet"
    "tcltk2"
    "TDMR"
    "TED"
    "TestScorer"
    "TIMP"
    "titan"
    "tkrgl"
    "tkrplot"
    "tmap"
    "tspmeta"
    "TTAinterfaceTrendAnalysis"
    "twiddler"
    "vcdExtra"
    "VecStatGraphs3D"
    "vegan"
    "vegan3d"
    "vegclust"
    "VIMGUI"
    "WMCapacity"
    "x12GUI"
    "xergm"
  ];

  packagesToSkipCheck = [
    "Rmpi" # tries to run MPI processes
    "gmatrix" # requires CUDA runtime
    "sprint" # tries to run MPI processes
    "pbdMPI" # tries to run MPI processes
  ];

  # Packages which cannot be installed due to lack of dependencies or other reasons.
  brokenPackages = [
    "a4Base" # depends on broken package annaffy-1.41.1
    "a4Classif" # broken build
    "a4Core" # broken build
    "a4" # depends on broken package annaffy-1.41.1
    "a4Preproc" # broken build
    "a4Reporting" # depends on broken package annaffy-1.41.1
    "ABAEnrichment" # broken build
    "ABarray" # broken build
    "abd" # depends on broken package nlopt-2.4.2
    "aCGH" # broken build
    "ACME" # broken build
    "Actigraphy" # Build Is Broken
    "adabag" # depends on broken package nlopt-2.4.2
    "ADaCGH2" # depends on broken package tilingArray-1.47.0
    "adhoc" # broken build
    "adSplit" # build is broken
    "AER" # depends on broken package nlopt-2.4.2
    "afex" # depends on broken package nlopt-2.4.2
    "AffyCompatible" # broken build
    "affycomp" # broken build
    "affyContam" # depends on broken package affyio-1.37.0
    "affycoretools" # depends on broken package affyio-1.37.0
    "affy" # depends on broken package affyio-1.37.0
    "AffyExpress" # depends on broken package affyio-1.37.0
    "affyILM" # depends on broken package affyio-1.37.0
    "affyio" # build is broken
    "affylmGUI" # depends on broken package affyio-1.37.0
    "affyPara" # depends on broken package affyio-1.37.0
    "affypdnn" # depends on broken package affyio-1.37.0
    "affyPLM" # depends on broken package affyio-1.37.0
    "affyQCReport" # depends on broken package affyio-1.37.0
    "AffyRNADegradation" # depends on broken package affyio-1.37.0
    "AffyTiling" # depends on broken package affyio-1.37.0
    "AGDEX" # broken build
    "AgiMicroRna" # depends on broken package affyio-1.37.0
    "agRee" # depends on broken package nlopt-2.4.2
    "AIMS" # broken build
    "ALDEx2" # broken build
    "aLFQ" # depends on broken package nlopt-2.4.2
    "algstat" # broken build
    "AllelicImbalance" # depends on broken package Rsamtools-1.21.8
    "alr3" # depends on broken package nlopt-2.4.2
    "alr4" # depends on broken package nlopt-2.4.2
    "alsace" # depends on broken nloptr-1.0.4
    "altcdfenvs" # depends on broken package affyio-1.37.0
    "ampliQueso" # depends on broken package Rsamtools-1.21.8
    "anacor" # depends on broken package nlopt-2.4.2
    "AnalysisPageServer" # broken build
    "animation" # broken build
    "anim_plots" # broken build
    "annaffy" # build is broken
    "annmap" # depends on broken package Rsamtools-1.21.8
    "annotate" # broken build
    "AnnotationDbi" # broken build
    "AnnotationForge" # Build Is Broken
    "AnnotationFuncs" # broken build
    "AnnotationHubData" # depends on broken package r-AnnotationForge-1.11.19
    "AnnotationHub" # depends on broken package interactiveDisplayBase-1.7.0
    "annotationTools" # broken build
    "anota" # broken build
    "aods3" # depends on broken package nlopt-2.4.2
    "aop" # broken build
    "apaTables" # depends on broken package r-car-2.1-0
    "apComplex" # build is broken
    "apmsWAPP" # broken build
    "apt" # depends on broken package nlopt-2.4.2
    "ArfimaMLM" # depends on broken package nlopt-2.4.2
    "arm" # depends on broken package nlopt-2.4.2
    "ArrayBin" # broken build
    "ArrayExpress" # depends on broken package affyio-1.37.0
    "ArrayExpressHTS" # depends on broken package Rsamtools-1.21.8
    "arrayMvout" # depends on broken package affyio-1.37.0
    "arrayQualityMetrics" # depends on broken package affyio-1.37.0
    "ArrayTools" # depends on broken package affyio-1.37.0
    "ArrayTV" # depends on broken package affyio-1.37.0
    "ARRmNormalization" # Build Is Broken
    "ART" # depends on broken package ar-car-2.1-0
    "ARTool" # depends on broken package nlopt-2.4.2
    "AssetPricing" # broken build
    "AtelieR" # broken build
    "attract" # depends on broken package AnnotationForge-1.11.3
    "AutoModel" # depends on broken package r-car-2.1-0
    "babel" # broken build
    "BACA" # depends on broken package Category-2.35.1
    "backShift" # broken build
    "BAGS" # build is broken
    "ballgown" # depends on broken package Rsamtools-1.21.8
    "bamsignals" # build is broken
    "bapred" # depends on broken package r-lme4-1.1-9
    "bartMachine" # depends on broken package nlopt-2.4.2
    "Basic4Cseq" # depends on broken package Rsamtools-1.21.8
    "bayesDem" # depends on broken package nlopt-2.4.2
    "bayesLife" # depends on broken package nlopt-2.4.2
    "BayesPeak" # broken build
    "bayesPop" # depends on broken package nlopt-2.4.2
    "Bayesthresh" # depends on broken package nlopt-2.4.2
    "bayou" # broken build
    "baySeq" # broken build
    "BBCAnalyzer" # depends on broken package r-Rsamtools-1.21.18
    "BBRecapture" # depends on broken package nlopt-2.4.2
    "BCA" # depends on broken package nlopt-2.4.2
    "BcDiag" # broken build
    "BCRANK" # broken build
    "beadarray" # broken build
    "beadarrayFilter" # broken build
    "beadarrayMSV" # broken build
    "beadarraySNP" # broken build
    "BEAT" # depends on broken package Rsamtools-1.21.8
    "bedr" # broken build
    "betr" # broken build
    "bgmm" # depends on broken package nlopt-2.4.2
    "bgx" # depends on broken package affyio-1.37.0
    "BicARE" # broken build
    "BIFIEsurvey" # depends on broken package nlopt-2.4.2
    "bigGP" # build is broken
    "BiGGR" # depends on broken package rsbml-2.27.0
    "bigmemoryExtras" # broken build
    "bioassayR" # broken build
    "Biobase" # broken build
    "BiocCaseStudies" # broken build
    "BiocCheck" # broken build
    "BiocGenerics" # broken build
    "biocGraph" # broken build
    "biocViews" # broken build
    "bioDist" # broken build
    "BiodiversityR" # depends on broken package nlopt-2.4.2
    "biomaRt" # broken build
    "biomartr" # broken build
    "BioMVCClass" # broken build
    "biomvRCNS" # depends on broken package Rsamtools-1.21.8
    "BioNet" # broken build
    "BioSeqClass" # broken build
    "Biostrings" # broken build
    "biosvd" # broken build
    "biotools" # depends on broken package rpanel-1.1-3
    "biovizBase" # depends on broken package Rsamtools-1.21.8
    "birta" # broken build
    "birte" # build is broken
    "bisectr" # broken build
    "BiSEp" # depends on broken package GOSemSim-1.27.3
    "BiSeq" # depends on broken package Rsamtools-1.21.8
    "BitSeq" # depends on broken package Rsamtools-1.21.8
    "BLCOP" # depends on broken package Rsymphony-0.1-20
    "blima" # broken build
    "blmeco" # depends on broken package nlopt-2.4.2
    "blme" # depends on broken package nlopt-2.4.2
    "bmd" # depends on broken package nlopt-2.4.2
    "bmem" # depends on broken package nlopt-2.4.2
    "BMhyd" # broken build
    "bnclassify" # broken build
    "bootnet" # depends on broken package nlopt-2.4.2
    "boss" # depends on broken package nlopt-2.4.2
    "BradleyTerry2" # depends on broken package nlopt-2.4.2
    "BrailleR" # broken build
    "BRAIN" # broken build
    "BrainStars" # broken build
    "BrowserViz" # broken build
    "BrowserVizDemo" # broken build
    "brr" # broken build
    "BRugs" # build is broken
    "BSgenome" # depends on broken package Rsamtools-1.21.8
    "bsseq" # broken build
    "BubbleTree" # depends on broken package r-biovizBase-1.17.2
    "bumphunter" # depends on broken package Rsamtools-1.21.8
    "CADFtest" # depends on broken package nlopt-2.4.2
    "CAFE" # depends on broken package affyio-1.37.0
    "CAGEr" # depends on broken package Rsamtools-1.21.8
    "cAIC4" # depends on broken package nlopt-2.4.2
    "CAMERA" # depends on broken package mzR-2.3.1
    "cancerclass" # broken build
    "canceR" # depends on broken package Category-2.35.1
    "CancerMutationAnalysis" # broken build
    "candisc" # depends on broken package nlopt-2.4.2
    "carcass" # depends on broken package nlopt-2.4.2
    "car" # depends on broken package nlopt-2.4.2
    "Cardinal" # broken build
    "caret" # depends on broken package nlopt-2.4.2
    "caretEnsemble" # depends on broken package nlopt-2.4.2
    "caRpools" # broken build
    "CARrampsOcl" # depends on broken package OpenCL-0.1-3
    "casper" # depends on broken package Rsamtools-1.21.8
    "cate" # broken build
    "Category" # Build Is Broken
    "categoryCompare" # depends on broken package Category-2.35.1
    "Causata" # broken build
    "CCpop" # depends on broken package nlopt-2.4.2
    "cdcfluview" # broken build
    "cellHTS2" # depends on broken package Category-2.35.1
    "cellHTS" # broken build
    "CellNOptR" # broken build
    "CexoR" # depends on broken package Rsamtools-1.21.8
    "CGHbase" # broken build
    "CGHcall" # broken build
    "cghMCR" # broken build
    "CGHnormaliter" # broken build
    "CGHregions" # broken build
    "ChainLadder" # depends on broken package nlopt-2.4.2
    "ChAMP" # depends on broken package affyio-1.37.0
    "charm" # depends on broken package affyio-1.37.0
    "ChemmineOB" # broken build
    "ChemmineR" # Build Is Broken
    "chimera" # depends on broken package Rsamtools-1.21.8
    "ChIPComp" # depends on broken package r-Rsamtools-1.21.18
    "chipenrich" # build is broken
    "chipPCR" # depends on broken nloptr-1.0.4
    "ChIPpeakAnno" # depends on broken package Rsamtools-1.21.8
    "ChIPQC" # depends on broken package AnnotationForge-1.11.3
    "ChIPseeker" # depends on broken package Rsamtools-1.21.8
    "chipseq" # depends on broken package Rsamtools-1.21.8
    "ChIPseqR" # depends on broken package Rsamtools-1.21.8
    "ChIPsim" # depends on broken package Rsamtools-1.21.8
    "ChIPXpress" # depends on broken package affyio-1.37.0
    "chroGPS" # broken build
    "chromDraw" # broken build
    "ChromHeatMap" # depends on broken package Rsamtools-1.21.8
    "Claddis" # broken build
    "classGraph" # broken build
    "ClassifyR" # broken build
    "cleanUpdTSeq" # depends on broken package Rsamtools-1.21.8
    "cleaver" # broken build
    "clere" # broken build
    "climwin" # depends on broken package nlopt-2.4.2
    "clippda" # broken build
    "clipper" # depends on broken package Rsamtools-1.21.8
    "CLME" # depends on broken package nlopt-2.4.2
    "clpAPI" # build is broken
    "clusterPower" # depends on broken package nlopt-2.4.2
    "clusterProfiler" # depends on broken package GOSemSim-1.27.3
    "clusterSEs" # depends on broken AER-1.2-4
    "clusterStab" # broken build
    "ClustGeo" # depends on broken FactoMineR-1.31.3
    "CMA" # broken build
    "CNEr" # depends on broken package Rsamtools-1.21.8
    "cn_farms" # depends on broken package affyio-1.37.0
    "cn_mops" # depends on broken package Rsamtools-1.21.8
    "CNORdt" # broken build
    "CNORfeeder" # broken build
    "CNORfuzzy" # depends on broken package nlopt-2.4.2
    "CNORode" # broken build
    "CNTools" # broken build
    "cnvGSA" # broken build
    "CNVPanelizer" # depends on broken cn.mops-1.15.1
    "CNVrd2" # depends on broken package Rsamtools-1.21.8
    "cobindR" # depends on broken package Rsamtools-1.21.8
    "CoCiteStats" # Build Is Broken
    "codelink" # broken build
    "CODEX" # depends on broken package Rsamtools-1.21.8
    "cogena" # broken build
    "COHCAP" # build is broken
    "colorscience"
    "coMET" # depends on broken package Rsamtools-1.21.8
    "compcodeR" # broken build
    "compendiumdb" # broken build
    "compEpiTools" # depends on broken package topGO-2.21.0
    "CompGO" # depends on broken package Category-2.35.1
    "conformal" # depends on broken package nlopt-2.4.2
    "ConsensusClusterPlus" # Build Is Broken
    "conumee" # depends on broken package Rsamtools-1.21.8
    "convert" # broken build
    "convevol" # broken build
    "copa" # broken build
    "CopyNumber450k" # depends on broken package Rsamtools-1.21.8
    "copynumber" # broken build
    "CopywriteR" # depends on broken package Rsamtools-1.21.8
    "corHMM" # depends on broken package nlopt-2.4.2
    "Cormotif" # depends on broken package affyio-1.37.0
    "coRNAi" # depends on broken package Category-2.35.1
    "cosmiq" # depends on broken package mzR-2.3.1
    "CosmoPhotoz" # depends on broken package nlopt-2.4.2
    "CoverageView" # depends on broken package Rsamtools-1.21.8
    "covmat" # depends on broken package r-VIM-4.4.1
    "covr" # broken build
    "cp4p" # broken build
    "cpgen" # depends on broken package r-pedigreemm-0.3-3
    "cplexAPI" # build is broken
    "cpvSNP" # depends on broken package Rsamtools-1.21.8
    "creditr" # broken build
    "CRImage" # broken build
    "CRISPRseek" # depends on broken package Rsamtools-1.21.8
    "crlmm" # depends on broken package affyio-1.37.0
    "crmn" # broken build
    "Crossover" # Build Is Broken
    "CrypticIBDcheck" # depends on broken package nlopt-2.4.2
    "CSAR" # broken build
    "csaw" # depends on broken package Rsamtools-1.21.8
    "ctsem" # depends on broken package r-OpenMx-2.2.6
    "cudaBayesreg" # build is broken
    "cummeRbund" # depends on broken package Rsamtools-1.21.8
    "curvHDR" # broken build
    "customProDB" # depends on broken package Rsamtools-1.21.8
    "cycle" # broken build
    "cytofkit" # broken build
    "D2C" # broken build
    "daff" # depends on broken package V8-0.6
    "dagbag" # build is broken
    "dagLogo" # depends on broken package Rsamtools-1.21.8
    "DAMisc" # depends on broken package nlopt-2.4.2
    "DASiR" # broken build
    "datafsm" # depends on broken package r-caret-6.0-52
    "DBChIP" # broken build
    "dbConnect" # broken build
    "DBKGrad" # depends on broken package rpanel-1.1-3
    "dcGOR" # broken build
    "ddCt" # broken build
    "ddgraph" # broken build
    "ddst" # broken build
    "DECIPHER" # broken build
    "DeconRNASeq" # broken build
    "Deducer" # depends on broken package nlopt-2.4.2
    "DeducerExtras" # depends on broken package nlopt-2.4.2
    "DeducerPlugInExample" # depends on broken package nlopt-2.4.2
    "DeducerPlugInScaling" # depends on broken package nlopt-2.4.2
    "DeducerSpatial" # depends on broken package nlopt-2.4.2
    "DeducerSurvival" # depends on broken package nlopt-2.4.2
    "DeducerText" # depends on broken package nlopt-2.4.2
    "deepSNV" # depends on broken package Rsamtools-1.21.8
    "DEGraph" # depends on broken package RCytoscape-1.19.0
    "DEGreport" # broken build
    "demi" # depends on broken package affyio-1.37.0
    "derfinder" # depends on broken package Rsamtools-1.21.8
    "derfinderHelper" # broken build
    "derfinderPlot" # depends on broken package Rsamtools-1.21.8
    "DESeq2" # broken build
    "DESeq" # broken build
    "DESP" # broken build
    "destiny" # depends on broken package VIM-4.3.0
    "DEXSeq" # depends on broken package Rsamtools-1.21.8
    "dexus" # broken build
    "DFP" # broken build
    "DiagTest3Grp" # depends on broken package nlopt-2.4.2
    "DiffBind" # depends on broken package AnnotationForge-1.11.3
    "DiffCorr" # broken build
    "diffHic" # depends on broken package rhdf5-2.13.1
    "difR" # depends on broken package nlopt-2.4.2
    "diggit" # broken build
    "DirichletMultinomial" # Build Is Broken
    "discSurv" # depends on broken package nlopt-2.4.2
    "DistatisR" # depends on broken package nlopt-2.4.2
    "diveRsity" # depends on broken package nlopt-2.4.2
    "DMRcaller" # broken build
    "DMRcate" # depends on broken package Rsamtools-1.21.8
    "DMRforPairs" # depends on broken package Rsamtools-1.21.8
    "dnet" # broken build
    "docxtractr" # broken build
    "domainsignatures" # build is broken
    "doMPI" # build is broken
    "DOQTL" # depends on broken package Rsamtools-1.21.8
    "DOSE" # depends on broken package GOSemSim-1.27.3
    "dpa" # depends on broken package nlopt-2.4.2
    "dpcR" # depends on broken nloptr-1.0.4
    "drc" # depends on broken package nlopt-2.4.2
    "drfit" # depends on broken package nlopt-2.4.2
    "drsmooth" # depends on broken package nlopt-2.4.2
    "DrugVsDisease" # depends on broken package affyio-1.37.0
    "DSS" # broken build
    "dualKS" # depends on broken package affyio-1.37.0
    "dupRadar" # depends on broken package r-Rsubread-1.19.5
    "dyebias" # broken build
    "dynlm" # depends on broken package nlopt-2.4.2
    "easyanova" # depends on broken package nlopt-2.4.2
    "easyRNASeq" # depends on broken package Rsamtools-1.21.8
    "EBarrays" # broken build
    "EBcoexpress" # broken build
    "EBImage" # broken build
    "ecolitk" # broken build
    "EDASeq" # depends on broken package Rsamtools-1.21.8
    "EDDA" # broken build
    "edge" # depends on broken package nlopt-2.4.2
    "edgeR" # broken build
    "edgeRun" # broken build
    "edmr" # broken build
    "eeptools" # depends on broken package nlopt-2.4.2
    "EffectLiteR" # depends on broken package nlopt-2.4.2
    "effects" # depends on broken package nlopt-2.4.2
    "eiR" # depends on broken package ChemmineR-2.21.7
    "eisa" # depends on broken package Category-2.35.1
    "ELMER" # depends on broken package Rsamtools-1.21.8
    "EMA" # depends on broken package nlopt-2.4.2
    "embryogrowth" # broken build
    "emg" # broken build
    "empiricalFDR_DESeq2" # broken build
    "ENmix" # depends on broken package affyio-1.37.0
    "EnQuireR" # depends on broken package nlopt-2.4.2
    "EnrichedHeatmap" # broken build
    "EnrichmentBrowser" # depends on broken package r-EDASeq-2.3.2
    "ensembldb" # depends on broken package interactiveDisplayBase-1.7.0
    "ensemblVEP" # depends on broken package Rsamtools-1.21.8
    "epigenomix" # depends on broken package Rsamtools-1.21.8
    "episplineDensity" # depends on broken package nlopt-2.4.2
    "epivizr" # depends on broken package Rsamtools-1.21.8
    "epoc" # broken build
    "epr" # depends on broken package nlopt-2.4.2
    "erccdashboard" # broken build
    "erer" # depends on broken package nlopt-2.4.2
    "erma" # depends on broken GenomicFiles-1.5.4
    "erpR" # depends on broken package rpanel-1.1-3
    "ESKNN" # depends on broken package r-caret-6.0-52
    "eulerian" # broken build
    "evobiR" # broken build
    "evolqg" # broken build
    "ExiMiR" # depends on broken package affyio-1.37.0
    "exomeCopy" # depends on broken package Rsamtools-1.21.8
    "ExomeDepth" # depends on broken package Rsamtools-1.21.8
    "exomePeak" # depends on broken package Rsamtools-1.21.8
    "ExpressionView" # depends on broken package Category-2.35.1
    "extRemes" # depends on broken package nlopt-2.4.2
    "ez" # depends on broken package nlopt-2.4.2
    "fabia" # broken build
    "facopy" # depends on broken package nlopt-2.4.2
    "factDesign" # broken build
    "FactoMineR" # depends on broken package nlopt-2.4.2
    "Factoshiny" # depends on broken package nlopt-2.4.2
    "faoutlier" # depends on broken package nlopt-2.4.2
    "farms" # depends on broken package affyio-1.37.0
    "fastLiquidAssociation" # depends on broken package LiquidAssociation-1.23.0
    "fastR" # depends on broken package nlopt-2.4.2
    "fastseg" # broken build
    "fdrDiscreteNull" # broken build
    "FDRreg" # depends on broken package nlopt-2.4.2
    "FedData" # broken build
    "FEM" # build is broken
    "ffpe" # depends on broken package affyio-1.37.0
    "FIACH" # broken build
    "FindMyFriends" # broken build
    "FISHalyseR" # broken build
    "flagme" # depends on broken package mzR-2.3.1
    "flipflop" # broken build
    "flowBeads" # broken build
    "flowBin" # broken build
    "flowcatchR" # broken build
    "flowCHIC" # broken build
    "flowCL" # broken build
    "flowClean" # broken build
    "flowClust" # broken build
    "flowCore" # broken build
    "flowDensity" # depends on broken package nlopt-2.4.2
    "flowFit" # broken build
    "flowFP" # broken build
    "flowMatch" # broken build
    "flowMeans" # broken build
    "flowMerge" # broken build
    "flowPeaks" # build is broken
    "flowQB" # broken build
    "flowQ" # build is broken
    "FlowSOM" # depends on broken package ConsensusClusterPlus-1.23.0
    "flowStats" # depends on broken package ncdfFlow-2.15.2
    "flowTrans" # broken build
    "flowType" # broken build
    "flowUtils" # broken build
    "flowViz" # broken build
    "flowVS" # depends on broken package ncdfFlow-2.15.2
    "flowWorkspace" # depends on broken package ncdfFlow-2.15.2
    "fmcsR" # depends on broken package ChemmineR-2.21.7
    "focalCall" # broken build
    "FourCSeq" # depends on broken package Rsamtools-1.21.8
    "fPortfolio" # depends on broken package Rsymphony-0.1-20
    "fracprolif" # broken build
    "FreeSortR" # broken build
    "freqweights" # depends on broken package nlopt-2.4.2
    "frma" # depends on broken package affyio-1.37.0
    "frmaTools" # depends on broken package affyio-1.37.0
    "frmqa" # broken build
    "fscaret" # depends on broken package nlopt-2.4.2
    "fulltext" # broken build
    "FunciSNP" # depends on broken package snpStats-1.19.0
    "FunctionalNetworks" # Build Is Broken
    "fxregime" # depends on broken package nlopt-2.4.2
    "gaga" # broken build
    "gage" # broken build
    "gaggle" # broken build
    "gamclass" # depends on broken package nlopt-2.4.2
    "gamlss_demo" # depends on broken package rpanel-1.1-3
    "gamm4" # depends on broken package nlopt-2.4.2
    "gaucho" # broken build
    "gaussquad" # broken build
    "gCMAP" # depends on broken package Category-2.35.1
    "gCMAPWeb" # depends on broken package Category-2.35.1
    "gcmr" # depends on broken package nlopt-2.4.2
    "gcrma" # depends on broken package affyio-1.37.0
    "GDAtools" # depends on broken package nlopt-2.4.2
    "GeneAnswers" # broken build
    "GENE_E" # depends on broken package rhdf5-2.13.1
    "GeneExpressionSignature" # depends on broken package annaffy-1.41.1
    "genefilter" # broken build
    "genefu" # broken build
    "GeneMeta" # broken build
    "GeneNetworkBuilder" # broken build
    "geneplotter" # broken build
    "geneRecommender" # broken build
    "GeneRegionScan" # broken build
    "geneRxCluster" # broken build
    "GeneSelectMMD" # broken build
    "GeneSelector" # broken build
    "GENESIS" # broken build
    "geNetClassifier" # broken build
    "GeneticTools" # depends on broken package snpStats-1.19.0
    "genomation" # depends on broken package Rsamtools-1.21.8
    "GenomeGraphs" # broken build
    "GenomeInfoDb" # broken build
    "genomeIntervals" # broken build
    "genomes" # broken build
    "GenomicAlignments" # depends on broken package Rsamtools-1.21.8
    "GenomicFeatures" # depends on broken package Rsamtools-1.21.8
    "GenomicFiles" # depends on broken package Rsamtools-1.21.8
    "GenomicInteractions" # depends on broken package Rsamtools-1.21.8
    "GenomicRanges" # broken build
    "GenomicTuples" # broken build
    "Genominator" # broken build
    "genoset" # broken build
    "genotypeeval" # depends on broken package r-rtracklayer-1.29.12
    "GenoView" # depends on broken package Rsamtools-1.21.8
    "genridge" # depends on broken package nlopt-2.4.2
    "geojsonio" # depends on broken package V8-0.6
    "GEOmetadb" # broken build
    "geomorph" # broken build
    "GEOquery" # broken build
    "GEOsearch" # broken build
    "GEOsubmission" # depends on broken package affyio-1.37.0
    "gespeR" # depends on broken package Category-2.35.1
    "GEWIST" # depends on broken package nlopt-2.4.2
    "GExMap" # broken build
    "gfcanalysis" # broken build
    "GGBase" # depends on broken package snpStats-1.19.0
    "ggbio" # depends on broken package Rsamtools-1.21.8
    "GGtools" # depends on broken package snpStats-1.19.0
    "ggtree" # broken build
    "gimme" # depends on broken package nlopt-2.4.2
    "girafe" # depends on broken package Rsamtools-1.21.8
    "gitter" # broken build
    "GlobalAncova" # broken build
    "globaltest" # broken build
    "gmapR" # depends on broken package Rsamtools-1.21.8
    "gmatrix" # depends on broken package cudatoolkit-5.5.22
    "gMCP" # build is broken
    "GOexpress" # broken build
    "GOFunction" # build is broken
    "GOGANPA" # depends on broken package WGCNA-1.47
    "GoogleGenomics" # depends on broken package Rsamtools-1.21.8
    "googlesheets" # broken build
    "goProfiles" # build is broken
    "GOSemSim" # Build Is Broken
    "goseq" # build is broken
    "GOSim" # depends on broken package topGO-2.21.0
    "GOstats" # depends on broken package AnnotationForge-1.11.3
    "GOTHiC" # depends on broken package Rsamtools-1.21.8
    "goTools" # build is broken
    "GPC" # broken build
    "gplm" # depends on broken package nlopt-2.4.2
    "gputools" # depends on broken package cudatoolkit-5.5.22
    "gQTLBase" # depends on broken package r-GenomicFiles-1.5.8
    "gQTLstats" # depends on broken package snpStats-1.19.0
    "gRain" # broken build
    "granova" # depends on broken package nlopt-2.4.2
    "GraphAT" # broken build
    "graph" # broken build
    "gRapHD" # broken build
    "graphicalVAR" # depends on broken package nlopt-2.4.2
    "graphite" # broken build
    "GraphPAC" # broken build
    "GraphPCA" # depends on broken package nlopt-2.4.2
    "gRbase" # broken build
    "gRc" # broken build
    "GreyListChIP" # depends on broken package Rsamtools-1.21.8
    "gridDebug" # broken build
    "gridGraphviz" # broken build
    "gRim" # broken build
    "groHMM" # depends on broken package Rsamtools-1.21.8
    "GSAgm" # broken build
    "GSCA" # depends on broken package rhdf5-2.13.1
    "GSEABase" # broken build
    "GSEAlm" # broken build
    "gsheet" # broken build
    "GSRI" # broken build
    "GSVA" # broken build
    "GUIDE" # depends on broken package rpanel-1.1-3
    "GUIProfiler" # broken build
    "Guitar" # depends on broken package r-GenomicAlignments-1.5.18
    "Gviz" # depends on broken package Rsamtools-1.21.8
    "GWAF" # depends on broken package nlopt-2.4.2
    "gwascat" # depends on broken package interactiveDisplayBase-1.7.0
    "GWASTools" # broken build
    "h2o" # build is broken
    "h5" # build is broken
    "h5vc" # depends on broken package rhdf5-2.13.1
    "hapFabia" # broken build
    "Harshlight" # depends on broken package affyio-1.37.0
    "hasseDiagram" # broken build
    "hbsae" # depends on broken package nlopt-2.4.2
    "HCsnip" # broken build
    "hddplot" # broken build
    "HELP" # broken build
    "HEM" # broken build
    "heplots" # depends on broken package nlopt-2.4.2
    "hiAnnotator" # depends on broken package Rsamtools-1.21.8
    "HiDimMaxStable" # broken build
    "hierGWAS"
    "HierO" # Build Is Broken
    "highriskzone"
    "HilbertCurve" # broken build
    "HilbertVisGUI" # Build Is Broken
    "HiPLARM" # Build Is Broken
    "hiReadsProcessor" # depends on broken package Rsamtools-1.21.8
    "hisse" # broken build
    "HistDAWass" # depends on broken package nlopt-2.4.2
    "HiTC" # depends on broken package Rsamtools-1.21.8
    "HLMdiag" # depends on broken package nlopt-2.4.2
    "HMMcopy" # broken build
    "hopach" # broken build
    "hpcwld" # broken build
    "hpoPlot" # broken build
    "HTqPCR" # depends on broken package affyio-1.37.0
    "HTSanalyzeR" # depends on broken package Category-2.35.1
    "HTSCluster" # broken build
    "HTSeqGenie" # depends on broken package Rsamtools-1.21.8
    "htSeqTools" # depends on broken package Rsamtools-1.21.8
    "HTSFilter" # broken build
    "hwwntest" # broken build
    "HybridMTest" # broken build
    "HydeNet" # broken build
    "hyperdraw" # broken build
    "hypergraph" # broken build
    "hysteresis" # depends on broken package nlopt-2.4.2
    "IATscores" # depends on broken package nlopt-2.4.2
    "ibd" # depends on broken package nlopt-2.4.2
    "ibh" # build is broken
    "iBMQ" # broken build
    "iccbeta" # depends on broken package nlopt-2.4.2
    "IdeoViz" # depends on broken package Rsamtools-1.21.8
    "idiogram" # broken build
    "IdMappingAnalysis" # broken build
    "IdMappingRetrieval" # broken build
    "idm" # broken build
    "ifaTools" # depends on broken package r-OpenMx-2.2.6
    "iFes" # depends on broken package cudatoolkit-5.5.22
    "imageHTS" # depends on broken package Category-2.35.1
    "imager" # broken build
    "immer" # depends on broken package r-sirt-1.8-9
    "immunoClust" # build is broken
    "imputeLCMD" # broken build
    "imputeR" # depends on broken package nlopt-2.4.2
    "in2extRemes" # depends on broken package nlopt-2.4.2
    "inferference" # depends on broken package nlopt-2.4.2
    "influence_ME" # depends on broken package nlopt-2.4.2
    "InPAS" # depends on broken package Rsamtools-1.21.8
    "inSilicoDb" # broken build
    "inSilicoMerging" # build is broken
    "INSPEcT" # depends on broken GenomicFeatures-1.21.13
    "intansv" # depends on broken package Rsamtools-1.21.8
    "IntegratedJM" # broken build
    "interactiveDisplayBase" # build is broken
    "interactiveDisplay" # depends on broken package Category-2.35.1
    "interplot" # depends on broken arm-1.8-5
    "ioncopy" # broken build
    "ionflows" # broken build
    "IONiseR" # depends on broken rhdf5-2.13.4
    "iPAC" # broken build
    "iptools"
    "IRanges" # broken build
    "iRefR" # broken build
    "IsingFit" # depends on broken package nlopt-2.4.2
    "isobar" # broken build
    "IsoGene" # depends on broken package affyio-1.37.0
    "IsoGeneGUI" # depends on broken package affyio-1.37.0
    "ITALICS" # depends on broken package oligo-1.33.0
    "iteRates" # broken build
    "iterativeBMA" # broken build
    "iterpc" # broken build
    "IVAS" # depends on broken package nlopt-2.4.2
    "ivpack" # depends on broken package nlopt-2.4.2
    "JAGUAR" # depends on broken package nlopt-2.4.2
    "jetset"
    "jmosaics" # broken build
    "joda" # depends on broken package nlopt-2.4.2
    "jomo" # build is broken
    "js" # depends on broken package V8-0.6
    "KANT" # depends on broken package affyio-1.37.0
    "KCsmart" # broken build
    "kebabs" # broken build
    "KEGGgraph" # broken build
    "keggorthology" # build is broken
    "KEGGprofile" # Build Is Broken
    "KEGGREST" # broken build
    "KoNLP" # broken build
    "ktspair" # broken build
    "kza" # broken build
    "kzft" # broken build
    "lapmix" # broken build
    "lawn" # depends on broken package V8-0.6
    "ldamatch" # broken build
    "ldblock" # depends on broken package r-snpStats-1.19.3
    "leapp" # broken build
    "learnstats" # depends on broken package nlopt-2.4.2
    "LedPred" # broken build
    "lefse" # build is broken
    "lessR" # depends on broken package nlopt-2.4.2
    "lfe" # build is broken
    "lgcp" # depends on broken package rpanel-1.1-3
    "limmaGUI" # depends on broken package affyio-1.37.0
    "LinRegInteractive" # depends on broken package rpanel-1.1-3
    "LiquidAssociation" # build is broken
    "lmdme" # build is broken
    "lme4" # depends on broken package nlopt-2.4.2
    "LMERConvenienceFunctions" # depends on broken package nlopt-2.4.2
    "lmerTest" # depends on broken package nlopt-2.4.2
    "LMGene" # depends on broken package affyio-1.37.0
    "lmSupport" # depends on broken package nlopt-2.4.2
    "LogisticDx" # depends on broken package nlopt-2.4.2
    "logitT" # depends on broken package affyio-1.37.0
    "LOLA" # broken build
    "longpower" # depends on broken package nlopt-2.4.2
    "LOST" # broken build
    "LowMACA" # depends on broken package Rsamtools-1.21.8
    "lpNet" # broken build
    "LPTime" # broken build
    "lumi" # depends on broken package affyio-1.37.0
    "LVSmiRNA" # depends on broken package affyio-1.37.0
    "M3D" # depends on broken package Rsamtools-1.21.8
    "maanova" # broken build
    "macat" # broken build
    "maigesPack" # broken build
    "MAIT" # depends on broken package nlopt-2.4.2
    "makecdfenv" # depends on broken package affyio-1.37.0
    "MAMA" # broken build
    "manta" # broken build
    "mAPKL" # build is broken
    "maPredictDSC" # depends on broken package nlopt-2.4.2
    "mar1s" # broken build
    "marked" # depends on broken package nlopt-2.4.2
    "maSigPro" # broken build
    "maskBAD" # depends on broken package affyio-1.37.0
    "massiR" # broken build
    "matchingMarkets" # broken build
    "MatrixRider" # depends on broken package DirichletMultinomial-1.11.1
    "MaxPro" # depends on broken package nlopt-2.4.2
    "MazamaSpatialUtils" # broken build
    "MBASED" # broken build
    "mbest" # depends on broken package nlopt-2.4.2
    "MBmca" # depends on broken nloptr-1.0.4
    "mBPCR" # depends on broken package affyio-1.37.0
    "mcaGUI" # depends on broken package Rsamtools-1.21.8
    "MCRestimate" # build is broken
    "mdgsa" # build is broken
    "meboot" # depends on broken package nlopt-2.4.2
    "medflex" # depends on broken package r-car-2.1-0
    "mediation" # depends on broken package r-lme4-1.1-8
    "MEDIPS" # depends on broken package Rsamtools-1.21.8
    "MEDME" # depends on broken package nlopt-2.4.2
    "MEET" # broken build
    "MEIGOR" # broken build
    "MEMSS" # depends on broken package nlopt-2.4.2
    "MergeMaid" # broken build
    "merTools" # depends on broken package r-arm-1.8-6
    "MeSHDbi" # broken build
    "meshr" # depends on broken package Category-2.35.1
    "meta4diag" # broken build
    "metaArray" # broken build
    "Metab" # depends on broken package mzR-2.3.1
    "metabolomics" # broken build
    "metabomxtr" # broken build
    "metacom" # broken build
    "MetaDE" # broken build
    "metagear" # build is broken
    "metagene" # depends on broken package Rsamtools-1.21.8
    "metagenomeSeq" # broken build
    "MetaLandSim" # broken build
    "metaMix" # build is broken
    "metaMS" # depends on broken package mzR-2.3.1
    "metaplus" # depends on broken package nlopt-2.4.2
    "metaSEM" # depends on broken package OpenMx-2.2.4
    "metaSeq" # broken build
    "metaseqR" # depends on broken package affyio-1.37.0
    "Metatron" # depends on broken package nlopt-2.4.2
    "metaX" # depends on broken package r-CAMERA-1.25.2
    "MethTargetedNGS" # broken build
    "methVisual" # broken build
    "methyAnalysis" # depends on broken package affyio-1.37.0
    "MethylAid" # depends on broken package Rsamtools-1.21.8
    "methylMnM" # broken build
    "methylPipe" # depends on broken package Rsamtools-1.21.8
    "MethylSeekR" # depends on broken package Rsamtools-1.21.8
    "methylumi" # depends on broken package Rsamtools-1.21.8
    "Mfuzz" # broken build
    "MGFM" # broken build
    "mGSZ" # broken build
    "miceadds" # depends on broken package nlopt-2.4.2
    "micEconAids" # depends on broken package nlopt-2.4.2
    "micEconCES" # depends on broken package nlopt-2.4.2
    "micEconSNQP" # depends on broken package nlopt-2.4.2
    "MiChip" # broken build
    "microRNA" # broken build
    "mi" # depends on broken package nlopt-2.4.2
    "MigClim" # Build Is Broken
    "migui" # depends on broken package nlopt-2.4.2
    "MIMOSA" # broken build
    "MineICA" # depends on broken package AnnotationForge-1.11.3
    "minfi" # depends on broken package Rsamtools-1.21.8
    "minimist" # depends on broken package V8-0.6
    "MinimumDistance" # depends on broken package affyio-1.37.0
    "MiPP" # broken build
    "MiRaGE" # broken build
    "mirIntegrator" # build is broken
    "miRLAB" # broken build
    "miRNAtap" # broken build
    "miRtest" # broken build
    "missDeaths"
    "missMDA" # depends on broken package nlopt-2.4.2
    "missMethyl" # depends on broken package Rsamtools-1.21.8
    "mitoODE" # build is broken
    "mixAK" # depends on broken package nlopt-2.4.2
    "MixedPoisson" # broken build
    "mixlm" # depends on broken package nlopt-2.4.2
    "MixMAP" # depends on broken package nlopt-2.4.2
    "MLInterfaces" # broken build
    "mlmRev" # depends on broken package nlopt-2.4.2
    "MLP" # depends on broken package affyio-1.37.0
    "MLSeq" # depends on broken package nlopt-2.4.2
    "mlVAR" # depends on broken package nlopt-2.4.2
    "MM2S" # broken build
    "MM2Sdata" # broken build
    "MM" # broken build
    "MMDiff" # depends on broken package AnnotationForge-1.11.3
    "mmnet" # broken build
    "MmPalateMiRNA" # depends on broken package affyio-1.37.0
    "mogsa" # broken build
    "mongolite" # build is broken
    "monocle" # build is broken
    "monogeneaGM" # broken build
    "MoPS" # broken build
    "mosaic" # depends on broken package nlopt-2.4.2
    "mosaics" # broken build
    "motifbreakR" # depends on broken package r-BSgenome-1.37.5
    "MotifDb" # depends on broken package Rsamtools-1.21.8
    "motifRG" # depends on broken package Rsamtools-1.21.8
    "motifStack" # depends on broken package Rsamtools-1.21.8
    "MotIV" # depends on broken package Rsamtools-1.21.8
    "mpoly" # broken build
    "mRMRe" # broken build
    "msa" # broken build
    "msarc" # broken build
    "MSeasy" # depends on broken package mzR-2.3.1
    "MSeasyTkGUI" # depends on broken package mzR-2.3.1
    "MSGFgui" # depends on broken package MSGFplus-1.3.0
    "MSGFplus" # Build Is Broken
    "MSIseq" # broken build
    "msmsEDA" # depends on broken package affyio-1.37.0
    "msmsTests" # depends on broken package affyio-1.37.0
    "MSnbase" # depends on broken package affyio-1.37.0
    "MSnID" # depends on broken package affyio-1.37.0
    "MSstats" # depends on broken package nlopt-2.4.2
    "msSurv" # broken build
    "Mulcom" # broken build
    "multiDimBio" # depends on broken package nlopt-2.4.2
    "MultiRR" # depends on broken package nlopt-2.4.2
    "multiscan" # broken build
    "multtest" # broken build
    "muma" # depends on broken package nlopt-2.4.2
    "munsellinterpol"
    "muscle" # broken build
    "mutoss" # broken build
    "mutossGUI" # build is broken
    "mvGST" # depends on broken package AnnotationForge-1.11.3
    "mvinfluence" # depends on broken package nlopt-2.4.2
    "mvMORPH" # broken build
    "MXM" # broken build
    "mygene" # depends on broken package Rsamtools-1.21.8
    "myTAI" # broken build
    "myvariant" # depends on broken package r-VariantAnnotation-1.15.31
    "mzID" # broken build
    "mzR" # build is broken
    "NanoStringDiff" # broken build
    "NanoStringQCPro" # build is broken
    "NarrowPeaks" # broken build
    "nCal" # depends on broken package nlopt-2.4.2
    "ncdfFlow" # build is broken
    "NCIgraph" # depends on broken package RCytoscape-1.19.0
    "ndtv" # broken build
    "nem" # broken build
    "netbenchmark" # build is broken
    "netClass" # broken build
    "nethet" # broken build
    "netresponse" # broken build
    "NetSAM" # broken build
    "nettools" # depends on broken package WGCNA-1.47
    "netweavers" # broken build
    "NGScopy"
    "nhanesA" # broken build
    "NHPoisson" # depends on broken package nlopt-2.4.2
    "nloptr" # depends on broken package nlopt-2.4.2
    "nlsem" # broken build
    "nlts" # broken build
    "NOISeq" # broken build
    "nondetects" # depends on broken package affyio-1.37.0
    "nonrandom" # depends on broken package nlopt-2.4.2
    "NormqPCR" # depends on broken package affyio-1.37.0
    "NORRRM" # build is broken
    "npGSEA" # broken build
    "npIntFactRep" # depends on broken package nlopt-2.4.2
    "NSM3" # broken build
    "nucleR" # depends on broken package Rsamtools-1.21.8
    "OCplus" # broken build
    "OGSA" # broken build
    "oligoClasses" # depends on broken package affyio-1.37.0
    "oligo" # depends on broken package affyio-1.37.0
    "OmicCircos" # broken build
    "OmicsMarkeR" # depends on broken package nlopt-2.4.2
    "OncoSimulR" # broken build
    "oneChannelGUI" # depends on broken package affyio-1.37.0
    "OPDOE" # broken build
    "OpenCL" # build is broken
    "opencpu" # broken build
    "openCyto" # depends on broken package ncdfFlow-2.15.2
    "OpenMx" # build is broken
    "OperaMate" # depends on broken package Category-2.35.1
    "oposSOM" # broken build
    "optBiomarker" # depends on broken package rpanel-1.1-3
    "ora" # depends on broken package ROracle-1.1-12
    "ordBTL" # depends on broken package nlopt-2.4.2
    "OrderedList" # broken build
    "ordPens" # depends on broken package r-lme4-1.1-9
    "OrganismDbi" # depends on broken package Rsamtools-1.21.8
    "orQA" # broken build
    "orthopolynom" # broken build
    "OTUbase" # depends on broken package Rsamtools-1.21.8
    "OutlierD" # broken build
    "OUwie" # depends on broken package nlopt-2.4.2
    "oz" # broken build
    "PAA" # broken build
    "pacman" # broken build
    "PADOG" # build is broken
    "paircompviz" # broken build
    "PairViz" # broken build
    "paleotree" # broken build
    "pamm" # depends on broken package nlopt-2.4.2
    "PANDA" # build is broken
    "panelAR" # depends on broken package nlopt-2.4.2
    "PAnnBuilder" # broken build
    "panp" # depends on broken package affyio-1.37.0
    "papeR" # depends on broken package nlopt-2.4.2
    "PAPi" # broken build
    "parboost" # depends on broken package nlopt-2.4.2
    "parglms" # broken build
    "parma" # depends on broken package nlopt-2.4.2
    "partitions" # broken build
    "Pasha" # depends on broken package GenomicAlignments-1.5.12
    "pathClass" # depends on broken package affyio-1.37.0
    "pathRender" # build is broken
    "pathview" # build is broken
    "PatternClass" # build is broken
    "Pbase" # depends on broken package affyio-1.37.0
    "pbdBASE" # depends on broken package pbdSLAP-0.2-0
    "PBD" # broken build
    "pbdDEMO" # depends on broken package pbdSLAP-0.2-0
    "pbdDMAT" # depends on broken package pbdSLAP-0.2-0
    "pbdSLAP" # build is broken
    "PBImisc" # depends on broken package nlopt-2.4.2
    "pbkrtest" # depends on broken package nlopt-2.4.2
    "PBSddesolve" # build is broken
    "PBSmapping" # build is broken
    "pcaBootPlot" # depends on broken FactoMineR-1.31.3
    "pcaGoPromoter" # broken build
    "pcaL1" # build is broken
    "pcalg" # broken build
    "pcaMethods" # broken build
    "PCGSE" # broken build
    "pcot2" # broken build
    "PCpheno" # depends on broken package Category-2.35.1
    "PCS" # broken build
    "pdInfoBuilder" # depends on broken package affyio-1.37.0
    "pdmclass" # build is broken
    "PDQutils" # broken build
    "PECA" # depends on broken package affyio-1.37.0
    "pedigreemm" # depends on broken package nlopt-2.4.2
    "pedometrics" # depends on broken package nlopt-2.4.2
    "PepPrep" # broken build
    "pepStat" # broken build
    "pequod" # depends on broken package nlopt-2.4.2
    "PerfMeas" # broken build
    "permGPU" # build is broken
    "PGA" # depends on broken package Rsamtools-1.21.8
    "PGSEA" # depends on broken package annaffy-1.41.1
    "PharmacoGx"
    "phenoDist" # depends on broken package Category-2.35.1
    "phenoTest" # depends on broken package Category-2.35.1
    "PhenStat" # depends on broken package nlopt-2.4.2
    "phia" # depends on broken package nlopt-2.4.2
    "phreeqc" # broken build
    "phylocurve" # depends on broken package nlopt-2.4.2
    "phyloseq" # broken build
    "phyloTop" # depends on broken package nlopt-2.4.2
    "phytools" # broken build
    "piano" # broken build
    "PICS" # depends on broken package Rsamtools-1.21.8
    "PING" # depends on broken package Rsamtools-1.21.8
    "pkgDepTools" # broken build
    "plateCore" # depends on broken package ncdfFlow-2.15.2
    "plethy" # broken build
    "plfMA" # broken build
    "plgem" # broken build
    "plier" # depends on broken package affyio-1.37.0
    "PLPE" # broken build
    "plrs" # broken build
    "plsRbeta" # depends on broken package nlopt-2.4.2
    "plsRcox" # depends on broken package nlopt-2.4.2
    "plsRglm" # depends on broken package nlopt-2.4.2
    "plw" # depends on broken package affyio-1.37.0
    "pmclust" # build is broken
    "pmm" # depends on broken package nlopt-2.4.2
    "podkat" # depends on broken package Rsamtools-1.21.8
    "polyester" # broken build
    "Polyfit" # broken build
    "polynom" # broken build
    "polytomous" # depends on broken package nlopt-2.4.2
    "pomp" # depends on broken package nlopt-2.4.2
    "ppiPre" # depends on broken package GOSemSim-1.27.3
    "ppiStats" # depends on broken package Category-2.35.1
    "prada" # broken build
    "prebs" # depends on broken package affyio-1.37.0
    "PREDA" # broken build
    "predictionet" # broken build
    "predictmeans" # depends on broken package nlopt-2.4.2
    "pRF" # broken build
    "prLogistic" # depends on broken package nlopt-2.4.2
    "proBAMr" # depends on broken package Rsamtools-1.21.8
    "ProCoNA" # depends on broken package AnnotationForge-1.11.3
    "pRoloc" # depends on broken package nlopt-2.4.2
    "pRolocGUI" # depends on broken package nlopt-2.4.2
    "PROMISE" # broken build
    "PROPER" # broken build
    "propOverlap" # broken build
    "prot2D" # broken build
    "ProteomicsAnnotationHubData" # depends on broken package r-AnnotationHub-2.1.40
    "proteoQC" # depends on broken package affyio-1.37.0
    "ProtGenerics" # broken build
    "protiq" # broken build
    "provenance" # broken build
    "PSAboot" # depends on broken package nlopt-2.4.2
    "PSEA" # broken build
    "PSICQUIC" # broken build
    "ptw" # depends on broken nloptr-1.0.4
    "puma" # depends on broken package affyio-1.37.0
    "purge" # depends on broken package r-lme4-1.1-9
    "pvac" # depends on broken package affyio-1.37.0
    "pvca" # depends on broken package nlopt-2.4.2
    "Pviz" # depends on broken package Rsamtools-1.21.8
    "PWMEnrich" # broken build
    "pwOmics" # depends on broken package interactiveDisplayBase-1.7.0
    "PythonInR"
    "qcmetrics" # build is broken
    "QDNAseq" # depends on broken package Rsamtools-1.21.8
    "QFRM"
    "qgraph" # depends on broken package nlopt-2.4.2
    "qpcrNorm" # depends on broken package affyio-1.37.0
    "qpgraph" # depends on broken package Rsamtools-1.21.8
    "qrqc" # depends on broken package Rsamtools-1.21.8
    "qtbase" # build is broken
    "qtlnet" # depends on broken package nlopt-2.4.2
    "qtpaint" # depends on broken package qtbase-1.0.9
    "qtutils" # depends on broken package qtbase-1.0.9
    "QuACN" # broken build
    "QUALIFIER" # depends on broken package ncdfFlow-2.15.2
    "quantification" # depends on broken package nlopt-2.4.2
    "quantro" # depends on broken package Rsamtools-1.21.8
    "QuartPAC" # broken build
    "QuasiSeq" # broken build
    "QuasR" # depends on broken package Rsamtools-1.21.8
    "qusage" # broken build
    "R2STATS" # depends on broken package nlopt-2.4.2
    "R3CPET" # depends on broken package Rsamtools-1.21.8
    "r3Cseq" # depends on broken package Rsamtools-1.21.8
    "R453Plus1Toolbox" # depends on broken package Rsamtools-1.21.8
    "RADami" # broken build
    "radiant" # depends on broken package nlopt-2.4.2
    "rain" # broken build
    "raincpc" # build is broken
    "rainfreq" # build is broken
    "RAM" # broken build
    "RamiGO" # depends on broken package RCytoscape-1.19.0
    "randPack" # broken build
    "RapidPolygonLookup" # depends on broken package PBSmapping-2.69.76
    "RAPIDR" # depends on broken package Rsamtools-1.21.8
    "RareVariantVis" # depends on broken VariantAnnotation-1.15.19
    "Rariant" # depends on broken package Rsamtools-1.21.8
    "rasclass" # depends on broken package nlopt-2.4.2
    "rase" # broken build
    "rationalfun" # broken build
    "RbcBook1" # broken build
    "RBerkeley"
    "RBGL" # broken build
    "RBioinf" # broken build
    "RbioRXN" # depends on broken package ChemmineR-2.21.7
    "Rblpapi" # broken build
    "rbsurv" # broken build
    "rbundler" # broken build
    "Rcade" # depends on broken package Rsamtools-1.21.8
    "rcellminer" # broken build
    "rCGH" # depends on broken package r-affy-1.47.1
    "Rchemcpp" # depends on broken package ChemmineR-2.21.7
    "RchyOptimyx" # broken build
    "Rcmdr" # depends on broken package nlopt-2.4.2
    "RcmdrMisc" # depends on broken package nlopt-2.4.2
    "RcmdrPlugin_BCA" # depends on broken package nlopt-2.4.2
    "RcmdrPlugin_coin" # depends on broken package nlopt-2.4.2
    "RcmdrPlugin_depthTools" # depends on broken package nlopt-2.4.2
    "RcmdrPlugin_DoE" # depends on broken package nlopt-2.4.2
    "RcmdrPlugin_doex" # depends on broken package nlopt-2.4.2
    "RcmdrPlugin_EACSPIR" # depends on broken package nlopt-2.4.2
    "RcmdrPlugin_EBM" # depends on broken package nlopt-2.4.2
    "RcmdrPlugin_EcoVirtual" # depends on broken package nlopt-2.4.2
    "RcmdrPlugin_epack" # depends on broken package nlopt-2.4.2
    "RcmdrPlugin_EZR" # depends on broken package nlopt-2.4.2
    "RcmdrPlugin_FactoMineR" # depends on broken package nlopt-2.4.2
    "RcmdrPlugin_HH" # depends on broken package nlopt-2.4.2
    "RcmdrPlugin_IPSUR" # depends on broken package nlopt-2.4.2
    "RcmdrPlugin_KMggplot2" # depends on broken package nlopt-2.4.2
    "RcmdrPlugin_lfstat" # depends on broken package nlopt-2.4.2
    "RcmdrPlugin_MA" # depends on broken package nlopt-2.4.2
    "RcmdrPlugin_mosaic" # depends on broken package nlopt-2.4.2
    "RcmdrPlugin_MPAStats" # depends on broken package nlopt-2.4.2
    "RcmdrPlugin_NMBU" # depends on broken package nlopt-2.4.2
    "RcmdrPlugin_orloca" # depends on broken package nlopt-2.4.2
    "RcmdrPlugin_plotByGroup" # depends on broken package nlopt-2.4.2
    "RcmdrPlugin_pointG" # depends on broken package nlopt-2.4.2
    "RcmdrPlugin_qual" # depends on broken package nlopt-2.4.2
    "RcmdrPlugin_RMTCJags" # depends on broken package nlopt-2.4.2
    "RcmdrPlugin_ROC" # depends on broken package nlopt-2.4.2
    "RcmdrPlugin_sampling" # depends on broken package nlopt-2.4.2
    "RcmdrPlugin_SCDA" # depends on broken package nlopt-2.4.2
    "RcmdrPlugin_seeg" # depends on broken package nlopt-2.4.2
    "RcmdrPlugin_SLC" # depends on broken package nlopt-2.4.2
    "RcmdrPlugin_SM" # depends on broken package nlopt-2.4.2
    "RcmdrPlugin_sos" # depends on broken package nlopt-2.4.2
    "RcmdrPlugin_steepness" # depends on broken package nlopt-2.4.2
    "RcmdrPlugin_survival" # depends on broken package nlopt-2.4.2
    "RcmdrPlugin_TeachingDemos" # depends on broken package nlopt-2.4.2
    "RcmdrPlugin_temis" # depends on broken package nlopt-2.4.2
    "RcmdrPlugin_UCA" # depends on broken package nlopt-2.4.2
    "Rcpi" # depends on broken package ChemmineR-2.21.7
    "Rcplex" # Build Is Broken
    "RcppAPT" # Build Is Broken
    "RcppOctave" # build is broken
    "RcppRedis" # build is broken
    "rcrypt" # broken build
    "RCyjs" # broken build
    "RCytoscape" # Build Is Broken
    "RDAVIDWebService" # depends on broken package Category-2.35.1
    "rdd" # depends on broken package nlopt-2.4.2
    "rddtools" # depends on broken package r-AER-1.2-4
    "rDEA" # build is broken
    "RDieHarder" # build is broken
    "ReactomePA" # depends on broken package GOSemSim-1.27.3
    "ReadqPCR" # depends on broken package affyio-1.37.0
    "REBayes" # depends on broken package Rmosek-1.2.5.1
    "reb" # broken build
    "recluster" # broken build
    "REDseq" # depends on broken package Rsamtools-1.21.8
    "referenceIntervals" # depends on broken package nlopt-2.4.2
    "RefNet" # depends on broken package interactiveDisplayBase-1.7.0
    "RefPlus" # depends on broken package affyio-1.37.0
    "refund" # depends on broken package nlopt-2.4.2
    "refund_shiny" # depends on broken package r-refund-0.1-13
    "regioneR" # depends on broken package Rsamtools-1.21.8
    "regionReport" # depends on broken package Rsamtools-1.21.8
    "regRSM" # broken build
    "repijson" # depends on broken package V8-0.6
    "Repitools" # depends on broken package affyio-1.37.0
    "ReportingTools" # depends on broken package Category-2.35.1
    "ReQON" # depends on broken package Rsamtools-1.21.8
    "rerddap" # broken build
    "REST" # depends on broken package nlopt-2.4.2
    "rfPred" # depends on broken package Rsamtools-1.21.8
    "rGADEM" # depends on broken package Rsamtools-1.21.8
    "RGalaxy" # broken build
    "rgbif" # depends on broken package V8-0.6
    "Rgnuplot"
    "rgp" # build is broken
    "rgpui" # depends on broken package rgp-0.4-1
    "Rgraphviz" # broken build
    "rGREAT" # broken build
    "RGSEA" # broken build
    "rgsepd" # depends on broken package goseq-1.21.1
    "rhdf5" # build is broken
    "rHVDM" # depends on broken package affyio-1.37.0
    "riboSeqR" # broken build
    "Ringo" # depends on broken package affyio-1.37.0
    "RIPSeeker" # depends on broken package Rsamtools-1.21.8
    "Risa" # depends on broken package affyio-1.37.0
    "rjade" # depends on broken package V8-0.6
    "rJPSGCS" # build is broken
    "rLindo" # build is broken
    "RLRsim" # depends on broken package r-lme4-1.1-9
    "Rmagpie" # broken build
    "RMallow" # broken build
    "RMassBank" # depends on broken package mzR-2.3.1
    "rMAT" # build is broken
    "rmgarch" # depends on broken package nlopt-2.4.2
    "rminer" # depends on broken package nlopt-2.4.2
    "RmiR" # Build Is Broken
    "Rmosek" # build is broken
    "RMySQL" # broken build
    "RNAinteract" # depends on broken package Category-2.35.1
    "RNAither" # depends on broken package nlopt-2.4.2
    "RNAprobR" # depends on broken package Rsamtools-1.21.8
    "rnaSeqMap" # depends on broken package Rsamtools-1.21.8
    "RnaSeqSampleSize" # Build Is Broken
    "RnavGraph" # build is broken
    "RnBeads" # depends on broken package Rsamtools-1.21.8
    "Rnits" # depends on broken package affyio-1.37.0
    "rNOMADS" # broken build
    "roar" # depends on broken package Rsamtools-1.21.8
    "RobLoxBioC" # depends on broken package affyio-1.37.0
    "RobLox" # broken build
    "robustlmm" # depends on broken package nlopt-2.4.2
    "rockchalk" # depends on broken package nlopt-2.4.2
    "RockFab" # broken build
    "ROI_plugin_symphony" # depends on broken package Rsymphony-0.1-20
    "Roleswitch" # broken build
    "Rolexa" # depends on broken package Rsamtools-1.21.8
    "rols" # build is broken
    "ROntoTools" # broken build
    "ROracle" # Build Is Broken
    "RPA" # depends on broken package affyio-1.37.0
    "rpanel" # build is broken
    "Rphylopars" # broken build
    "Rpoppler" # broken build
    "RPPanalyzer" # broken build
    "RpsiXML" # broken build
    "rpubchem" # depends on broken package nlopt-2.4.2
    "Rqc" # depends on broken package Rsamtools-1.21.8
    "RQuantLib" # build is broken
    "rqubic" # broken build
    "rr" # depends on broken package nlopt-2.4.2
    "rRDP" # broken build
    "Rsamtools" # Build Is Broken
    "RSAP" # build is broken
    "rsbml" # build is broken
    "rscala" # build is broken
    "RSDA" # depends on broken package nlopt-2.4.2
    "RSeed" # broken build
    "rSFFreader" # depends on broken package Rsamtools-1.21.8
    "RStoolbox" # depends on broken package r-caret-6.0-52
    "Rsubread" # Build Is Broken
    "RSVSim" # depends on broken package Rsamtools-1.21.8
    "Rsymphony" # build is broken
    "rTableICC" # broken build
    "rTANDEM" # build is broken
    "RTCA" # broken build
    "RTCGA" # depends on broken package r-rvest-0.3.0
    "RTN" # depends on broken package nlopt-2.4.2
    "RTopper" # broken build
    "rtracklayer" # depends on broken package Rsamtools-1.21.8
    "Rtreemix" # broken build
    "rTRM" # broken build
    "rTRMui" # depends on broken package Rsamtools-1.21.8
    "rugarch" # depends on broken package nlopt-2.4.2
    "rUnemploymentData" # broken build
    "RUVcorr" # build is broken
    "RUVnormalize" # Build Is Broken
    "RUVSeq" # depends on broken package Rsamtools-1.21.8
    "RVAideMemoire" # depends on broken package nlopt-2.4.2
    "rvest" # broken build
    "RVFam" # depends on broken package nlopt-2.4.2
    "RVideoPoker" # depends on broken package rpanel-1.1-3
    "RWebServices" # broken build
    "ryouready" # depends on broken package nlopt-2.4.2
    "S4Vectors" # broken build
    "sadists" # broken build
    "safe" # broken build
    "SAGx" # broken build
    "sampleSelection" # depends on broken package nlopt-2.4.2
    "sangerseqR" # broken build
    "sapFinder" # depends on broken package rTANDEM-1.9.0
    "saps" # broken build
    "SCAN_UPC" # depends on broken package affyio-1.37.0
    "ScISI" # depends on broken package apComplex-2.35.0
    "scmamp" # broken build
    "scsR" # broken build
    "sdcMicro" # depends on broken package nlopt-2.4.2
    "sdcMicroGUI" # depends on broken package nlopt-2.4.2
    "SDD" # depends on broken package rpanel-1.1-3
    "seeg" # depends on broken package nlopt-2.4.2
    "segmentSeq" # depends on broken package Rsamtools-1.21.8
    "sejmRP" # depends on broken package r-rvest-0.3.0
    "Sejong" # broken build
    "SELEX" # broken build
    "sem" # depends on broken package nlopt-2.4.2
    "semdiag" # depends on broken package nlopt-2.4.2
    "SemDist" # Build Is Broken
    "semGOF" # depends on broken package nlopt-2.4.2
    "semPlot" # depends on broken package nlopt-2.4.2
    "SensMixed" # depends on broken package r-lme4-1.1-9
    "SensoMineR" # depends on broken package nlopt-2.4.2
    "SEPA" # depends on broken package topGO-2.21.0
    "seq2pathway" # depends on broken package WGCNA-1.47
    "SeqArray" # depends on broken package Rsamtools-1.21.8
    "seqbias" # depends on broken package Rsamtools-1.21.8
    "seqCNA" # build is broken
    "SeqFeatR" # broken build
    "SeqGrapheR" # Build Is Broken
    "SeqGSEA" # broken build
    "seqPattern" # broken build
    "seqplots" # depends on broken package Rsamtools-1.21.8
    "seqTools" # build is broken
    "sequenza" # broken build
    "SeqVarTools" # depends on broken package Rsamtools-1.21.8
    "SGSeq" # depends on broken package Rsamtools-1.21.8
    "SharpeR" # broken build
    "shinyMethyl" # depends on broken package Rsamtools-1.21.8
    "shinyTANDEM" # depends on broken package rTANDEM-1.9.0
    "ShortRead" # depends on broken package Rsamtools-1.21.8
    "SID" # broken build
    "sigaR" # broken build
    "SigCheck" # broken build
    "SigFuge" # broken build
    "siggenes" # broken build
    "sigsquared" # broken build
    "SigTree" # broken build
    "SIMAT" # depends on broken package mzR-2.3.1
    "SimBindProfiles" # depends on broken package affyio-1.37.0
    "SIM" # broken build
    "similaRpeak" # depends on broken package Rsamtools-1.21.8
    "simpleaffy" # depends on broken package affyio-1.37.0
    "simPop" # depends on broken package r-VIM-4.4.1
    "SimRAD" # depends on broken package Rsamtools-1.21.8
    "SimReg" # broken build
    "simulatorZ" # broken build
    "sirt" # depends on broken package nlopt-2.4.2
    "SJava" # broken build
    "sjPlot" # depends on broken package nlopt-2.4.2
    "skewr" # depends on broken package affyio-1.37.0
    "SLGI" # depends on broken package apComplex-2.35.0
    "smacof" # broken build
    "SNAGEE" # build is broken
    "snapCGH" # depends on broken package tilingArray-1.47.0
    "snm" # depends on broken package nlopt-2.4.2
    "SNPchip" # depends on broken package affyio-1.37.0
    "snpEnrichment" # depends on broken package snpStats-1.19.0
    "snplist" # broken build
    "snpStats" # build is broken
    "snpStatsWriter" # depends on broken package snpStats-1.19.0
    "SNPtools" # depends on broken package Rsamtools-1.21.8
    "SOD" # depends on broken package cudatoolkit-5.5.22
    "soGGi" # depends on broken package Rsamtools-1.21.8
    "soilphysics" # depends on broken package rpanel-1.1-3
    "SomatiCA" # broken build
    "SomaticSignatures" # depends on broken package Rsamtools-1.21.8
    "sortinghat" # broken build
    "SoyNAM" # depends on broken package r-lme4-1.1-8
    "SpacePAC" # broken build
    "spacom" # depends on broken package nlopt-2.4.2
    "spade" # broken build
    "spdynmod" # broken build
    "specificity" # depends on broken package nlopt-2.4.2
    "SpeCond" # broken build
    "SPEM" # broken build
    "SPIA" # broken build
    "spkTools" # broken build
    "splicegear" # broken build
    "spliceR" # depends on broken package Rsamtools-1.21.8
    "spliceSites" # broken build
    "SplicingGraphs" # depends on broken package Rsamtools-1.21.8
    "spocc" # depends on broken package V8-0.6
    "spoccutils" # depends on broken spocc-0.3.0
    "spsann" # depends on broken package r-pedometrics-0.6-2
    "SRAdb" # broken build
    "srd" # broken build
    "sscore" # depends on broken package affyio-1.37.0
    "ssizeRNA" # broken build
    "ssmrob" # depends on broken package nlopt-2.4.2
    "ssviz" # depends on broken package Rsamtools-1.21.8
    "stagePop" # depends on broken package PBSddesolve-1.11.29
    "staRank" # depends on broken package Category-2.35.1
    "Starr" # depends on broken package affyio-1.37.0
    "STATegRa" # depends on broken package affyio-1.37.0
    "Statomica" # broken build
    "stcm" # depends on broken package nlopt-2.4.2
    "stepp" # depends on broken package nlopt-2.4.2
    "stepwiseCM" # broken build
    "stream" # broken build
    "Streamer" # broken build
    "streamMOA" # broken build
    "stringgaussnet" # build is broken
    "structSSI" # broken build
    "strum" # broken build
    "SummarizedExperiment" # broken build
    "superbiclust" # broken build
    "Surrogate" # depends on broken package nlopt-2.4.2
    "Sushi" # broken build
    "sva" # broken build
    "SVM2CRM" # depends on broken package Rsamtools-1.21.8
    "sybilSBML" # build is broken
    "synapter" # depends on broken package affyio-1.37.0
    "systemfit" # depends on broken package nlopt-2.4.2
    "systemPipeRdata" # broken build
    "systemPipeR" # depends on broken package AnnotationForge-1.11.3
    "TargetSearch" # depends on broken package mzR-2.3.1
    "TCC" # broken build
    "TCGA2STAT" # broken build
    "TCGAbiolinks" # depends on broken package r-affy-1.47.1
    "TcGSA" # depends on broken package nlopt-2.4.2
    "TDARACNE" # broken build
    "TDMR" # depends on broken package nlopt-2.4.2
    "TED" # broken build
    "TEQC" # depends on broken package Rsamtools-1.21.8
    "TFBSTools" # depends on broken package DirichletMultinomial-1.11.1
    "tigerstats" # depends on broken package nlopt-2.4.2
    "tigre" # broken build
    "tilingArray" # depends on broken package affyio-1.37.0
    "timecourse" # broken build
    "timeSeq" # broken build
    "TIN" # depends on broken package WGCNA-1.47
    "TitanCNA" # depends on broken package Rsamtools-1.21.8
    "TKF" # broken build
    "tmle" # broken build
    "tnam" # depends on broken package r-lme4-1.1-9
    "ToPASeq" # depends on broken package Rsamtools-1.21.8
    "topGO" # build is broken
    "topologyGSA" # depends on broken package Rsamtools-1.21.8
    "TPP" # broken build
    "tracktables" # depends on broken package Rsamtools-1.21.8
    "trackViewer" # depends on broken package Rsamtools-1.21.8
    "translateSPSS2R" # depends on broken car-2.0-25
    "tRanslatome" # depends on broken package GOSemSim-1.27.3
    "TransView" # depends on broken package Rsamtools-1.21.8
    "traseR"
    "triform" # broken build
    "trigger" # broken build
    "TriMatch" # depends on broken package nlopt-2.4.2
    "triplex" # broken build
    "TROM" # depends on broken package topGO-2.21.0
    "TRONCO" # broken build
    "TSdist" # broken build
    "TSMySQL" # broken build
    "tsoutliers" # broken build
    "tspair" # broken build
    "TSSi" # broken build
    "ttScreening" # broken build
    "TurboNorm" # depends on broken package affyio-1.37.0
    "tweeDEseq" # broken build
    "twilight" # broken build
    "UBCRM" # broken build
    "umx" # depends on broken package r-OpenMx-2.2.6
    "UNDO" # broken build
    "unifiedWMWqPCR" # depends on broken package affyio-1.37.0
    "uniftest" # broken build
    "UniProt_ws" # broken build
    "untb" # broken build
    "userfriendlyscience" # depends on broken package nlopt-2.4.2
    "V8" # build is broken
    "VanillaICE" # depends on broken package affyio-1.37.0
    "varComp" # depends on broken package r-lme4-1.1-9
    "variancePartition" # depends on broken package lme4-1.1-8
    "VariantAnnotation" # depends on broken package Rsamtools-1.21.8
    "VariantFiltering" # depends on broken package Rsamtools-1.21.8
    "VariantTools" # depends on broken package Rsamtools-1.21.8
    "VBmix" # broken build
    "VegaMC" # broken build
    "VIM" # depends on broken package nlopt-2.4.2
    "VIMGUI" # depends on broken package nlopt-2.4.2
    "viper" # broken build
    "vmsbase" # depends on broken package PBSmapping-2.69.76
    "vows" # depends on broken package nlopt-2.4.2
    "vsn" # depends on broken package affyio-1.37.0
    "vtpnet" # depends on broken package interactiveDisplayBase-1.7.0
    "wateRmelon" # depends on broken package affyio-1.37.0
    "wavClusteR" # depends on broken package Rsamtools-1.21.8
    "waveTiling" # depends on broken package affyio-1.37.0
    "webbioc" # depends on broken package affyio-1.37.0
    "wfe" # depends on broken package nlopt-2.4.2
    "WGCNA" # build is broken
    "wgsea" # depends on broken package snpStats-1.19.0
    "WideLM" # depends on broken package cudatoolkit-5.5.22
    "wikipediatrend" # broken build
    "XBSeq" # broken build
    "xcms" # depends on broken package mzR-2.3.1
    "XDE" # broken build
    "x_ent" # broken build
    "xergm" # depends on broken package nlopt-2.4.2
    "xps" # build is broken
    "XVector" # broken build
    "yaqcaffy" # depends on broken package affyio-1.37.0
    "ZeligMultilevel" # depends on broken package nlopt-2.4.2
    "zetadiv" # depends on broken package nlopt-2.4.2
  ];

  otherOverrides = old: new: {
    stringi = old.stringi.overrideDerivation (attrs: {
      postInstall = let
        icuName = "icudt52l";
        icuSrc = pkgs.fetchzip {
          url = "http://static.rexamine.com/packages/${icuName}.zip";
          sha256 = "0hvazpizziq5ibc9017i1bb45yryfl26wzfsv05vk9mc1575r6xj";
          stripRoot = false;
        };
        in ''
          ${attrs.postInstall or ""}
          cp ${icuSrc}/${icuName}.dat $out/library/stringi/libs
        '';
    });

    xml2 = old.xml2.overrideDerivation (attrs: {
<<<<<<< HEAD
      preConfigure = "export LIBXML_INCDIR=${pkgs.libxml2.dev}/include/libxml2";
    });

    curl = old.curl.overrideDerivation (attrs: {
      preConfigure = "export CURL_INCLUDES=${pkgs.curl.dev}/include";
=======
      preConfigure = ''
        export LIBXML_INCDIR=${pkgs.libxml2}/include/libxml2
        patchShebangs configure
        '';
    });

    curl = old.curl.overrideDerivation (attrs: {
      preConfigure = "patchShebangs configure";
>>>>>>> b809f886
    });

    iFes = old.iFes.overrideDerivation (attrs: {
      CUDA_HOME = "${pkgs.cudatoolkit}";
    });

    RcppArmadillo = old.RcppArmadillo.overrideDerivation (attrs: {
      patchPhase = "patchShebangs configure";
    });

    rpf = old.rpf.overrideDerivation (attrs: {
      patchPhase = "patchShebangs configure";
    });

    BayesXsrc = old.BayesXsrc.overrideDerivation (attrs: {
      patches = [ ./patches/BayesXsrc.patch ];
    });

    rJava = old.rJava.overrideDerivation (attrs: {
      preConfigure = ''
        export JAVA_CPPFLAGS=-I${pkgs.jdk}/include/
        export JAVA_HOME=${pkgs.jdk}
      '';
    });

    JavaGD = old.JavaGD.overrideDerivation (attrs: {
      preConfigure = ''
        export JAVA_CPPFLAGS=-I${pkgs.jdk}/include/
        export JAVA_HOME=${pkgs.jdk}
      '';
    });

    Mposterior = old.Mposterior.overrideDerivation (attrs: {
      PKG_LIBS = "-L${pkgs.openblasCompat}/lib -lopenblas";
    });

    qtbase = old.qtbase.overrideDerivation (attrs: {
      patches = [ ./patches/qtbase.patch ];
    });

    Rmpi = old.Rmpi.overrideDerivation (attrs: {
      configureFlags = [
        "--with-Rmpi-type=OPENMPI"
      ];
    });

    Rmpfr = old.Rmpfr.overrideDerivation (attrs: {
      configureFlags = [
        "--with-mpfr-include=${pkgs.mpfr}/include"
      ];
    });

    RVowpalWabbit = old.RVowpalWabbit.overrideDerivation (attrs: {
      configureFlags = [
        "--with-boost=${pkgs.boost.dev}" "--with-boost-libdir=${pkgs.boost.lib}/lib"
      ];
    });

    RAppArmor = old.RAppArmor.overrideDerivation (attrs: {
      patches = [ ./patches/RAppArmor.patch ];
      LIBAPPARMOR_HOME = "${pkgs.libapparmor}";
    });

    RMySQL = old.RMySQL.overrideDerivation (attrs: {
      patches = [ ./patches/RMySQL.patch ];
      MYSQL_DIR="${pkgs.mysql.lib}";
    });

    devEMF = old.devEMF.overrideDerivation (attrs: {
      NIX_CFLAGS_LINK = "-L${pkgs.xorg.libXft}/lib -lXft";
    });

    slfm = old.slfm.overrideDerivation (attrs: {
      PKG_LIBS = "-L${pkgs.openblasCompat}/lib -lopenblas";
    });

    SamplerCompare = old.SamplerCompare.overrideDerivation (attrs: {
      PKG_LIBS = "-L${pkgs.openblasCompat}/lib -lopenblas";
    });

    gputools = old.gputools.overrideDerivation (attrs: {
      patches = [ ./patches/gputools.patch ];
      CUDA_HOME = "${pkgs.cudatoolkit}";
    });

    # It seems that we cannot override meta attributes with overrideDerivation.
    CARramps = (old.CARramps.override { hydraPlatforms = stdenv.lib.platforms.none; }).overrideDerivation (attrs: {
      patches = [ ./patches/CARramps.patch ];
      configureFlags = [
        "--with-cuda-home=${pkgs.cudatoolkit}"
      ];
    });

    gmatrix = old.gmatrix.overrideDerivation (attrs: {
      patches = [ ./patches/gmatrix.patch ];
      CUDA_LIB_PATH = "${pkgs.cudatoolkit}/lib64";
      R_INC_PATH = "${pkgs.R}/lib/R/include";
      CUDA_INC_PATH = "${pkgs.cudatoolkit}/include";
    });

    # It seems that we cannot override meta attributes with overrideDerivation.
    rpud = (old.rpud.override { hydraPlatforms = stdenv.lib.platforms.none; }).overrideDerivation (attrs: {
      patches = [ ./patches/rpud.patch ];
      CUDA_HOME = "${pkgs.cudatoolkit}";
    });

    WideLM = old.WideLM.overrideDerivation (attrs: {
      patches = [ ./patches/WideLM.patch ];
      configureFlags = [
        "--with-cuda-home=${pkgs.cudatoolkit}"
      ];
    });

    EMCluster = old.EMCluster.overrideDerivation (attrs: {
      patches = [ ./patches/EMCluster.patch ];
    });

    spMC = old.spMC.overrideDerivation (attrs: {
      patches = [ ./patches/spMC.patch ];
    });

    BayesLogit = old.BayesLogit.overrideDerivation (attrs: {
      patches = [ ./patches/BayesLogit.patch ];
      buildInputs = (attrs.buildInputs or []) ++ [ pkgs.openblasCompat ];
    });

    BayesBridge = old.BayesBridge.overrideDerivation (attrs: {
      patches = [ ./patches/BayesBridge.patch ];
    });

    openssl = old.openssl.overrideDerivation (attrs: {
      OPENSSL_INCLUDES = "${pkgs.openssl}/include";
    });

    Rserve = old.Rserve.overrideDerivation (attrs: {
      patches = [ ./patches/Rserve.patch ];
      configureFlags = [
        "--with-server" "--with-client"
      ];
    });

    nloptr = old.nloptr.overrideDerivation (attrs: {
      configureFlags = [
        "--with-nlopt-cflags=-I${pkgs.nlopt}/include"
        "--with-nlopt-libs='-L${pkgs.nlopt}/lib -lnlopt_cxx -lm'"
      ];
    });

    V8 = old.V8.overrideDerivation (attrs: {
      preConfigure = "export V8_INCLUDES=${pkgs.v8}/include";
    });

  };
in
  self<|MERGE_RESOLUTION|>--- conflicted
+++ resolved
@@ -2178,22 +2178,14 @@
     });
 
     xml2 = old.xml2.overrideDerivation (attrs: {
-<<<<<<< HEAD
-      preConfigure = "export LIBXML_INCDIR=${pkgs.libxml2.dev}/include/libxml2";
-    });
-
-    curl = old.curl.overrideDerivation (attrs: {
-      preConfigure = "export CURL_INCLUDES=${pkgs.curl.dev}/include";
-=======
       preConfigure = ''
-        export LIBXML_INCDIR=${pkgs.libxml2}/include/libxml2
+        export LIBXML_INCDIR=${pkgs.libxml2.dev}/include/libxml2
         patchShebangs configure
         '';
     });
 
     curl = old.curl.overrideDerivation (attrs: {
       preConfigure = "patchShebangs configure";
->>>>>>> b809f886
     });
 
     iFes = old.iFes.overrideDerivation (attrs: {
