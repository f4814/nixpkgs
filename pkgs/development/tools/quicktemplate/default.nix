--- conflicted
+++ resolved
@@ -1,13 +1,8 @@
 { stdenv, buildGoPackage, fetchFromGitHub }:
 
 buildGoPackage rec {
-<<<<<<< HEAD
-  pname = "quicktemplate-unstable";
-  version = "2019-01-31";
-=======
   pname = "quicktemplate";
   version = "unstable-2019-07-08";
->>>>>>> 8943fb5f
   goPackagePath = "github.com/valyala/quicktemplate";
   goDeps = ./deps.nix;
 
