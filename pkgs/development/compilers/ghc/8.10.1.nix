{ stdenv, pkgsBuildTarget, targetPackages

# build-tools
, bootPkgs
, autoconf, automake, coreutils, fetchurl, perl, python3, m4, sphinx
, bash

, libiconv ? null, ncurses

, # GHC can be built with system libffi or a bundled one.
  libffi ? null

, useLLVM ? !stdenv.targetPlatform.isx86
, # LLVM is conceptually a run-time-only depedendency, but for
  # non-x86, we need LLVM to bootstrap later stages, so it becomes a
  # build-time dependency too.
  buildLlvmPackages, llvmPackages

, # If enabled, GHC will be built with the GPL-free but slower integer-simple
  # library instead of the faster but GPLed integer-gmp library.
  enableIntegerSimple ? !(stdenv.lib.any (stdenv.lib.meta.platformMatch stdenv.hostPlatform) gmp.meta.platforms), gmp

, # If enabled, use -fPIC when compiling static libs.
  enableRelocatedStaticLibs ? stdenv.targetPlatform != stdenv.hostPlatform

  # aarch64 outputs otherwise exceed 2GB limit
, enableProfiledLibs ? !stdenv.targetPlatform.isAarch64

, # Whether to build dynamic libs for the standard library (on the target
  # platform). Static libs are always built.
  enableShared ? !stdenv.targetPlatform.isWindows && !stdenv.targetPlatform.useiOSPrebuilt

, # Whether to build terminfo.
  enableTerminfo ? !stdenv.targetPlatform.isWindows

, # What flavour to build. An empty string indicates no
  # specific flavour and falls back to ghc default values.
  ghcFlavour ? stdenv.lib.optionalString (stdenv.targetPlatform != stdenv.hostPlatform)
    (if useLLVM then "perf-cross" else "perf-cross-ncg")

, # Whether to disable the large address space allocator
  # necessary fix for iOS: https://www.reddit.com/r/haskell/comments/4ttdz1/building_an_osxi386_to_iosarm64_cross_compiler/d5qvd67/
  disableLargeAddressSpace ? stdenv.targetPlatform.isDarwin && stdenv.targetPlatform.isAarch64
}:

assert !enableIntegerSimple -> gmp != null;

let
  inherit (stdenv) buildPlatform hostPlatform targetPlatform;

  inherit (bootPkgs) ghc;

  # TODO(@Ericson2314) Make unconditional
  targetPrefix = stdenv.lib.optionalString
    (targetPlatform != hostPlatform)
    "${targetPlatform.config}-";

  buildMK = dontStrip: ''
    BuildFlavour = ${ghcFlavour}
    ifneq \"\$(BuildFlavour)\" \"\"
    include mk/flavours/\$(BuildFlavour).mk
    endif
    DYNAMIC_GHC_PROGRAMS = ${if enableShared then "YES" else "NO"}
    INTEGER_LIBRARY = ${if enableIntegerSimple then "integer-simple" else "integer-gmp"}
  '' + stdenv.lib.optionalString (targetPlatform != hostPlatform) ''
    Stage1Only = ${if targetPlatform.system == hostPlatform.system then "NO" else "YES"}
    CrossCompilePrefix = ${targetPrefix}
    HADDOCK_DOCS = NO
    BUILD_SPHINX_HTML = NO
    BUILD_SPHINX_PDF = NO
<<<<<<< HEAD
  '' + stdenv.lib.optionalString dontStrip ''
    STRIP_CMD = :
  '' + stdenv.lib.optionalString (!enableProfiliedLibs) ''
=======
  '' + stdenv.lib.optionalString (!enableProfiledLibs) ''
>>>>>>> dfbda213
    GhcLibWays = "v dyn"
  '' + stdenv.lib.optionalString enableRelocatedStaticLibs ''
    GhcLibHcOpts += -fPIC
    GhcRtsHcOpts += -fPIC
  '' + stdenv.lib.optionalString targetPlatform.useAndroidPrebuilt ''
    EXTRA_CC_OPTS += -std=gnu99
  '';

  # Splicer will pull out correct variations
  libDeps = platform: stdenv.lib.optional enableTerminfo ncurses
    ++ [libffi]
    ++ stdenv.lib.optional (!enableIntegerSimple) gmp
    ++ stdenv.lib.optional (platform.libc != "glibc" && !targetPlatform.isWindows) libiconv;

  toolsForTarget = [
    pkgsBuildTarget.targetPackages.stdenv.cc
  ] ++ stdenv.lib.optional useLLVM buildLlvmPackages.llvm;

  targetCC = builtins.head toolsForTarget;

  # ld.gold is disabled for musl libc due to https://sourceware.org/bugzilla/show_bug.cgi?id=23856
  # see #84670 and #49071 for more background.
  useLdGold = targetPlatform.isLinux && !(targetPlatform.useLLVM or false) && !targetPlatform.isMusl;

in
stdenv.mkDerivation (rec {
  version = "8.10.1";
  name = "${targetPrefix}ghc-${version}";

  src = fetchurl {
    url = "https://downloads.haskell.org/ghc/${version}/ghc-${version}-src.tar.xz";
    sha256 = "1xgdl6ig5jzli3bg054vfryfkg0y6wggf68g66c32sr67bw0ffsf";
  };

  enableParallelBuilding = true;

  outputs = [ "out" "doc" ];

  postPatch = "patchShebangs .";

  # GHC is a bit confused on its cross terminology.
  preConfigure = ''
    for env in $(env | grep '^TARGET_' | sed -E 's|\+?=.*||'); do
      export "''${env#TARGET_}=''${!env}"
    done
    # GHC is a bit confused on its cross terminology, as these would normally be
    # the *host* tools.
    export CC="${targetCC}/bin/${targetCC.targetPrefix}cc"
    export CXX="${targetCC}/bin/${targetCC.targetPrefix}cxx"
    # Use gold to work around https://sourceware.org/bugzilla/show_bug.cgi?id=16177
    export LD="${targetCC.bintools}/bin/${targetCC.bintools.targetPrefix}ld${stdenv.lib.optionalString useLdGold ".gold"}"
    export AS="${targetCC.bintools.bintools}/bin/${targetCC.bintools.targetPrefix}as"
    export AR="${targetCC.bintools.bintools}/bin/${targetCC.bintools.targetPrefix}ar"
    export NM="${targetCC.bintools.bintools}/bin/${targetCC.bintools.targetPrefix}nm"
    export RANLIB="${targetCC.bintools.bintools}/bin/${targetCC.bintools.targetPrefix}ranlib"
    export READELF="${targetCC.bintools.bintools}/bin/${targetCC.bintools.targetPrefix}readelf"
    export STRIP="${targetCC.bintools.bintools}/bin/${targetCC.bintools.targetPrefix}strip"

    echo -n "${buildMK dontStrip}" > mk/build.mk
    sed -i -e 's|-isysroot /Developer/SDKs/MacOSX10.5.sdk||' configure
  '' + stdenv.lib.optionalString (!stdenv.isDarwin) ''
    export NIX_LDFLAGS+=" -rpath $out/lib/ghc-${version}"
  '' + stdenv.lib.optionalString stdenv.isDarwin ''
    export NIX_LDFLAGS+=" -no_dtrace_dof"
  '' + stdenv.lib.optionalString targetPlatform.useAndroidPrebuilt ''
    sed -i -e '5i ,("armv7a-unknown-linux-androideabi", ("e-m:e-p:32:32-i64:64-v128:64:128-a:0:32-n32-S64", "cortex-a8", ""))' llvm-targets
  '' + stdenv.lib.optionalString targetPlatform.isMusl ''
      echo "patching llvm-targets for musl targets..."
      echo "Cloning these existing '*-linux-gnu*' targets:"
      grep linux-gnu llvm-targets | sed 's/^/  /'
      echo "(go go gadget sed)"
      sed -i 's,\(^.*linux-\)gnu\(.*\)$,\0\n\1musl\2,' llvm-targets
      echo "llvm-targets now contains these '*-linux-musl*' targets:"
      grep linux-musl llvm-targets | sed 's/^/  /'

      echo "And now patching to preserve '-musleabi' as done with '-gnueabi'"
      # (aclocal.m4 is actual source, but patch configure as well since we don't re-gen)
      for x in configure aclocal.m4; do
        substituteInPlace $x \
          --replace '*-android*|*-gnueabi*)' \
                    '*-android*|*-gnueabi*|*-musleabi*)'
      done
  '';

  # TODO(@Ericson2314): Always pass "--target" and always prefix.
  configurePlatforms = [ "build" "host" ]
    ++ stdenv.lib.optional (targetPlatform != hostPlatform) "target";

  # `--with` flags for libraries needed for RTS linker
  configureFlags = [
    "--datadir=$doc/share/doc/ghc"
    "--with-curses-includes=${ncurses.dev}/include" "--with-curses-libraries=${ncurses.out}/lib"
  ] ++ stdenv.lib.optionals (libffi != null) [
    "--with-system-libffi"
    "--with-ffi-includes=${targetPackages.libffi.dev}/include"
    "--with-ffi-libraries=${targetPackages.libffi.out}/lib"
  ] ++ stdenv.lib.optionals (targetPlatform == hostPlatform && !enableIntegerSimple) [
    "--with-gmp-includes=${targetPackages.gmp.dev}/include"
    "--with-gmp-libraries=${targetPackages.gmp.out}/lib"
  ] ++ stdenv.lib.optionals (targetPlatform == hostPlatform && hostPlatform.libc != "glibc" && !targetPlatform.isWindows) [
    "--with-iconv-includes=${libiconv}/include"
    "--with-iconv-libraries=${libiconv}/lib"
  ] ++ stdenv.lib.optionals (targetPlatform != hostPlatform) [
    "--enable-bootstrap-with-devel-snapshot"
  ] ++ stdenv.lib.optionals useLdGold [
    "CFLAGS=-fuse-ld=gold"
    "CONF_GCC_LINKER_OPTS_STAGE1=-fuse-ld=gold"
    "CONF_GCC_LINKER_OPTS_STAGE2=-fuse-ld=gold"
  ] ++ stdenv.lib.optionals (disableLargeAddressSpace) [
    "--disable-large-address-space"
  ];

  # Make sure we never relax`$PATH` and hooks support for compatibility.
  strictDeps = true;

  # Don’t add -liconv to LDFLAGS automatically so that GHC will add it itself.
	dontAddExtraLibs = true;

  nativeBuildInputs = [
    perl autoconf automake m4 python3 sphinx
    ghc bootPkgs.alex bootPkgs.happy bootPkgs.hscolour
  ];

  # For building runtime libs
  depsBuildTarget = toolsForTarget;

  buildInputs = [ perl bash ] ++ (libDeps hostPlatform);

  propagatedBuildInputs = [ targetPackages.stdenv.cc ]
    ++ stdenv.lib.optional useLLVM llvmPackages.llvm;

  depsTargetTarget = map stdenv.lib.getDev (libDeps targetPlatform);
  depsTargetTargetPropagated = map (stdenv.lib.getOutput "out") (libDeps targetPlatform);

  # required, because otherwise all symbols from HSffi.o are stripped, and
  # that in turn causes GHCi to abort
  stripDebugFlags = [ "-S" ] ++ stdenv.lib.optional (!targetPlatform.isDarwin) "--keep-file-symbols";

  checkTarget = "test";

  hardeningDisable = [ "format" ] ++ stdenv.lib.optional stdenv.targetPlatform.isMusl "pie";

  postInstall = ''
    # Install the bash completion file.
    install -D -m 444 utils/completion/ghc.bash $out/share/bash-completion/completions/${targetPrefix}ghc

    # Patch scripts to include "readelf" and "cat" in $PATH.
    for i in "$out/bin/"*; do
      test ! -h $i || continue
      egrep --quiet '^#!' <(head -n 1 $i) || continue
      sed -i -e '2i export PATH="$PATH:${stdenv.lib.makeBinPath [ targetPackages.stdenv.cc.bintools coreutils ]}"' $i
    done
  '';

  passthru = {
    inherit bootPkgs targetPrefix;

    inherit llvmPackages;
    inherit enableShared;

    # Our Cabal compiler name
    haskellCompilerName = "ghc-${version}";
  };

  meta = {
    homepage = "http://haskell.org/ghc";
    description = "The Glasgow Haskell Compiler";
    maintainers = with stdenv.lib.maintainers; [ marcweber andres peti ];
    inherit (ghc.meta) license platforms;
  };

  dontStrip = (targetPlatform.useAndroidPrebuilt || targetPlatform.isWasm);

} // stdenv.lib.optionalAttrs targetPlatform.useAndroidPrebuilt{
  dontPatchELF = true;
  noAuditTmpdir = true;
})<|MERGE_RESOLUTION|>--- conflicted
+++ resolved
@@ -68,13 +68,9 @@
     HADDOCK_DOCS = NO
     BUILD_SPHINX_HTML = NO
     BUILD_SPHINX_PDF = NO
-<<<<<<< HEAD
   '' + stdenv.lib.optionalString dontStrip ''
     STRIP_CMD = :
-  '' + stdenv.lib.optionalString (!enableProfiliedLibs) ''
-=======
   '' + stdenv.lib.optionalString (!enableProfiledLibs) ''
->>>>>>> dfbda213
     GhcLibWays = "v dyn"
   '' + stdenv.lib.optionalString enableRelocatedStaticLibs ''
     GhcLibHcOpts += -fPIC
