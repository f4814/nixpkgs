--- conflicted
+++ resolved
@@ -43,21 +43,14 @@
 
   patches = stdenv.lib.optionals stdenv.isDarwin [ ./no-xcode.patch ./pkg-libpath.patch ];
 
-<<<<<<< HEAD
   buildInputs = [ python zlib libuv openssl python ]
     ++ optionals stdenv.isLinux [ utillinux http-parser ];
   nativeBuildInputs = [ pkgconfig ]
     ++ optional stdenv.isDarwin libtool;
 
-=======
   postFixup = ''
     sed -i 's/raise.*No Xcode or CLT version detected.*/version = "7.0.0"/' $out/lib/node_modules/npm/node_modules/node-gyp/gyp/pylib/gyp/xcode_emulation.py
   '';
-
-  buildInputs = [ python which zlib libuv openssl python ]
-    ++ optionals stdenv.isLinux [ utillinux http-parser ]
-    ++ optionals stdenv.isDarwin [ pkgconfig openssl libtool ];
->>>>>>> 53b38932
   setupHook = ./setup-hook.sh;
 
   enableParallelBuilding = true;
