# This Nix expression builds the initial ramdisk, which contains an
# init script that performs the first stage of booting the system: it
# loads the modules necessary to mount the root file system, then
# calls the init in the root file system to start the second boot
# stage.

{pkgs, config}:

let
  kernelPackages = config.boot.kernelPackages;
  modulesTree = config.system.modulesTree;
in

rec {

<<<<<<< HEAD
  pkgsDiet = import "${pkgs.path}/top-level/all-packages.nix" {
    system = pkgs.stdenv.system;
    bootStdenv = pkgs.useDietLibC pkgs.stdenv;
  };

  pkgsKlibc = import "${pkgs.path}/top-level/all-packages.nix" {
    system = pkgs.stdenv.system;
    bootStdenv = pkgs.useKlibc pkgs.stdenv kernelPackages.klibc;
  };

  pkgsStatic = import "${pkgs.path}/top-level/all-packages.nix" {
    system = pkgs.stdenv.system;
    bootStdenv = pkgs.makeStaticBinaries pkgs.stdenv;
  };

  stdenvLinuxStuff = import "${pkgs.path}/stdenv/linux" {
    system = pkgs.stdenv.system;
    allPackages = import "${pkgs.path}/top-level/all-packages.nix";
  };
  
=======
>>>>>>> 311ff6c8

  # Determine the set of modules that we need to mount the root FS.
  modulesClosure = pkgs.makeModulesClosure {
    rootModules =
      config.boot.initrd.extraKernelModules ++
      config.boot.initrd.kernelModules;
    kernel = modulesTree;
    allowMissing = config.boot.initrd.allowMissing;
  };


  # Some additional utilities needed in stage 1, like mount, lvm, fsck
  # etc.  We don't want to bring in all of those packages, so we just
  # copy what we need.  Instead of using statically linked binaries,
  # we just copy what we need from Glibc and use patchelf to make it
  # work.
  extraUtils = pkgs.runCommand "extra-utils"
    { buildInputs = [pkgs.nukeReferences];
      devicemapper = if config.boot.initrd.lvm then pkgs.devicemapper else null;
      lvm2 = if config.boot.initrd.lvm then pkgs.lvm2 else null;
      allowedReferences = ["out"]; # prevent accidents like glibc being included in the initrd
    }
    ''
      ensureDir $out/bin
      ensureDir $out/lib
      
      # Copy what we need from Glibc.
      cp -p ${pkgs.glibc}/lib/ld-linux*.so.2 $out/lib
      cp -p ${pkgs.glibc}/lib/libc.so.* $out/lib
      cp -p ${pkgs.glibc}/lib/libpthread.so.* $out/lib
      cp -p ${pkgs.glibc}/lib/librt.so.* $out/lib
      cp -p ${pkgs.glibc}/lib/libdl.so.* $out/lib

      # Copy some utillinux stuff.
      cp ${pkgs.utillinux}/bin/mount ${pkgs.utillinux}/bin/umount ${pkgs.utillinux}/sbin/pivot_root $out/bin

      # Copy e2fsck and friends.      
      cp ${pkgs.e2fsprogs}/sbin/e2fsck $out/bin
      cp ${pkgs.e2fsprogs}/sbin/tune2fs $out/bin
      cp ${pkgs.e2fsprogs}/sbin/fsck $out/bin
      ln -s e2fsck $out/bin/fsck.ext2
      ln -s e2fsck $out/bin/fsck.ext3
      ln -s e2fsck $out/bin/fsck.ext4

      cp -pd ${pkgs.e2fsprogs}/lib/lib*.so.* $out/lib

      # Copy devicemapper and lvm, if we need it.
      if test -n "$devicemapper"; then
        cp $devicemapper/sbin/dmsetup $out/bin/dmsetup
        cp $devicemapper/lib/libdevmapper.so.*.* $out/lib
        cp $lvm2/sbin/lvm $out/bin/lvm
      fi

      # Copy udev.
      cp ${pkgs.udev}/sbin/udevd ${pkgs.udev}/sbin/udevadm $out/bin
      cp ${pkgs.udev}/lib/udev/*_id $out/bin
      cp ${pkgs.udev}/lib/libvolume_id.so.* $out/lib
      
      # Copy bash.
      cp ${pkgs.bash}/bin/bash $out/bin
      ln -s bash $out/bin/sh

      # Run patchelf to make the programs refer to the copied libraries.
      for i in $out/bin/* $out/lib/*; do if ! test -L $i; then nuke-refs $i; fi; done

      for i in $out/bin/*; do
          if ! test -L $i; then
              echo "patching $i..."
              patchelf --set-interpreter $out/lib/ld-linux*.so.2 --set-rpath $out/lib $i || true
          fi
      done

      # Make sure that the patchelf'ed binaries still work.
      echo "testing patched programs..."
      $out/bin/bash --version
      export LD_LIBRARY_PATH=$out/lib
      $out/bin/mount --version
      $out/bin/umount --version
      $out/bin/e2fsck -V
      $out/bin/tune2fs 2> /dev/null | grep "tune2fs "
      $out/bin/fsck -N
      $out/bin/udevadm --version
      $out/bin/vol_id 2>&1 | grep "no device"
      if test -n "$devicemapper"; then
          $out/bin/dmsetup --version | grep "version:"
          LVM_SYSTEM_DIR=$out $out/bin/lvm 2>&1 | grep "LVM"
      fi
    ''; # */
  

  # The initrd only has to mount / or any FS marked as necessary for
  # booting (such as the FS containing /nix/store, or an FS needed for
  # mounting /, like / on a loopback).
  fileSystems = pkgs.lib.filter
    (fs: fs.mountPoint == "/" || (fs ? neededForBoot && fs.neededForBoot))
    config.fileSystems;


  udevRules = pkgs.stdenv.mkDerivation {
    name = "udev-rules";
    buildCommand = ''
      ensureDir $out
      cp ${pkgs.udev}/*/udev/rules.d/60-persistent-storage.rules $out/
      substituteInPlace $out/60-persistent-storage.rules \
        --replace ata_id ${extraUtils}/bin/ata_id \
        --replace usb_id ${extraUtils}/bin/usb_id \
        --replace scsi_id ${extraUtils}/bin/scsi_id \
        --replace path_id ${extraUtils}/bin/path_id \
        --replace vol_id ${extraUtils}/bin/vol_id
    ''; # */
  };

  
  # The udev configuration file for in the initrd.
  udevConf = pkgs.writeText "udev-initrd.conf" ''
    udev_rules="${udevRules}"
    #udev_log="debug"
  '';
  

  # The init script of boot stage 1 (loading kernel modules for
  # mounting the root FS).
  bootStage1 = pkgs.substituteAll {
    src = ./boot-stage-1-init.sh;

    shell = "${extraUtils}/bin/bash";

    isExecutable = true;

    inherit modulesClosure udevConf extraUtils;
    
    inherit (config.boot) isLiveCD resumeDevice;

    # !!! copy&pasted from upstart-jobs/filesystems.nix.
    mountPoints =
      if fileSystems == []
      then abort "You must specify the fileSystems option!"
      else map (fs: fs.mountPoint) fileSystems;
    devices = map (fs: if fs ? device then fs.device else "/dev/disk/by-label/${fs.label}") fileSystems;
    fsTypes = map (fs: if fs ? fsType then fs.fsType else "auto") fileSystems;
    optionss = map (fs: if fs ? options then fs.options else "defaults") fileSystems;

    path = [
      # `extraUtils' comes first because it overrides the `mount'
      # command provided by klibc (which isn't capable of
      # auto-detecting FS types).
      extraUtils
      pkgs.klibcShrunk
    ];
  };


  # The closure of the init script of boot stage 1 is what we put in
  # the initial RAM disk.
  initialRamdisk = pkgs.makeInitrd {
    contents = [
      { object = bootStage1;
        symlink = "/init";
      }
    ] ++
      pkgs.lib.optionals
        (config.boot.initrd.enableSplashScreen && kernelPackages.splashutils != null)
        [
          { object = pkgs.runCommand "splashutils" {allowedReferences = []; buildInputs = [pkgs.nukeReferences];} ''
              ensureDir $out/bin
              cp ${kernelPackages.splashutils}/${kernelPackages.splashutils.helperName} $out/bin/splash_helper
              nuke-refs $out/bin/*
            '';
            suffix = "/bin/splash_helper";
            symlink = "/${kernelPackages.splashutils.helperName}";
          } # */
          { object = import ../helpers/unpack-theme.nix {
              inherit (pkgs) stdenv;
              theme = config.services.ttyBackgrounds.defaultTheme;
            };
            symlink = "/etc/splash";
          }
        ];
  };
  
}<|MERGE_RESOLUTION|>--- conflicted
+++ resolved
@@ -13,29 +13,6 @@
 
 rec {
 
-<<<<<<< HEAD
-  pkgsDiet = import "${pkgs.path}/top-level/all-packages.nix" {
-    system = pkgs.stdenv.system;
-    bootStdenv = pkgs.useDietLibC pkgs.stdenv;
-  };
-
-  pkgsKlibc = import "${pkgs.path}/top-level/all-packages.nix" {
-    system = pkgs.stdenv.system;
-    bootStdenv = pkgs.useKlibc pkgs.stdenv kernelPackages.klibc;
-  };
-
-  pkgsStatic = import "${pkgs.path}/top-level/all-packages.nix" {
-    system = pkgs.stdenv.system;
-    bootStdenv = pkgs.makeStaticBinaries pkgs.stdenv;
-  };
-
-  stdenvLinuxStuff = import "${pkgs.path}/stdenv/linux" {
-    system = pkgs.stdenv.system;
-    allPackages = import "${pkgs.path}/top-level/all-packages.nix";
-  };
-  
-=======
->>>>>>> 311ff6c8
 
   # Determine the set of modules that we need to mount the root FS.
   modulesClosure = pkgs.makeModulesClosure {
