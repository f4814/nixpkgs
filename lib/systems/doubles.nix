--- conflicted
+++ resolved
@@ -47,11 +47,8 @@
   x86_64  = filterDoubles predicates.isx86_64;
   mips    = filterDoubles predicates.isMips;
   riscv   = filterDoubles predicates.isRiscV;
-<<<<<<< HEAD
   vc4     = filterDoubles predicates.isVc4;
-=======
   js      = filterDoubles predicates.isJavaScript;
->>>>>>> 765d2608
 
   cygwin  = filterDoubles predicates.isCygwin;
   darwin  = filterDoubles predicates.isDarwin;
